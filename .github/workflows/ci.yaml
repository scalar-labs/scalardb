--- conflicted
+++ resolved
@@ -1547,59 +1547,4 @@
         if : always()
         with:
           name: multi_storage_integration_test_reports_${{ matrix.mode.label }}
-<<<<<<< HEAD
-          path: core/build/reports/tests/integrationTestMultiStorage
-=======
-          path: core/build/reports/tests/integrationTestMultiStorage
-
-  integration-test-for-scalardb-server:
-    name: ScalarDB Server integration test
-    runs-on: ubuntu-latest
-
-    steps:
-      - name: Run MySQL 8
-        run: |
-          docker run -e MYSQL_ROOT_PASSWORD=mysql -p 3306:3306 -d mysql:8 --character-set-server=utf8mb4 --collation-server=utf8mb4_bin
-
-      - uses: actions/checkout@v4
-
-      - name: Set up JDK ${{ env.JAVA_VERSION }} (${{ env.JAVA_VENDOR }})
-        uses: actions/setup-java@v4
-        with:
-          java-version: ${{ env.JAVA_VERSION }}
-          distribution: ${{ env.JAVA_VENDOR }}
-
-      - name: Set up JDK ${{ env.INT_TEST_JAVA_RUNTIME_VERSION }} (${{ env.INT_TEST_JAVA_RUNTIME_VENDOR }}) to run integration test
-        uses: actions/setup-java@v4
-        if: ${{ env.SET_UP_INT_TEST_RUNTIME_JDK_WHEN_NOT_ORACLE_8_OR_11 == 'true'}}
-        with:
-          java-version: ${{ env.INT_TEST_JAVA_RUNTIME_VERSION }}
-          distribution: ${{ env.INT_TEST_JAVA_RUNTIME_VENDOR }}
-
-      - name: Login to GitHub Container Registry
-        uses: docker/login-action@v3
-        if: ${{ env.SET_UP_INT_TEST_RUNTIME_ORACLE_JDK_8_OR_11 == 'true'}}
-        with:
-          registry: ghcr.io
-          username: ${{ github.repository_owner }}
-          password: ${{ secrets.CR_PAT }}
-
-      - name: Set up JDK ${{ env.INT_TEST_JAVA_RUNTIME_VERSION }} (oracle) to run the integration test
-        if: ${{ env.SET_UP_INT_TEST_RUNTIME_ORACLE_JDK_8_OR_11 == 'true'}}
-        run: |
-          container_id=$(docker create "ghcr.io/scalar-labs/oracle/jdk:${{ env.INT_TEST_JAVA_RUNTIME_VERSION }}-linux")
-          docker cp "$container_id:oracle-jdk.tar.gz" . && docker rm "$container_id"
-          tar -xzf oracle-jdk.tar.gz -C /usr/lib/jvm
-
-      - name: Setup and execute Gradle 'integrationTestScalarDbServer' task
-        uses: gradle/gradle-build-action@v3
-        with:
-          arguments: integrationTestScalarDbServer
-
-      - name: Upload Gradle test reports
-        uses: actions/upload-artifact@v4
-        if : always()
-        with:
-          name: scalardb_server_integration_test_reports
-          path: server/build/reports/tests/integrationTestScalarDbServer
->>>>>>> 4c837cbb
+          path: core/build/reports/tests/integrationTestMultiStorage