--- conflicted
+++ resolved
@@ -137,18 +137,14 @@
         ports:
           - 9042:9042
 
-<<<<<<< HEAD
-
-=======
-    strategy:
-      fail-fast: false
-      matrix:
-        mode:
-          - label: default
-            group_commit_enabled: false
-          - label: with_group_commit
-            group_commit_enabled: true
->>>>>>> da9f323f
+    strategy:
+      fail-fast: false
+      matrix:
+        mode:
+          - label: default
+            group_commit_enabled: false
+          - label: with_group_commit
+            group_commit_enabled: true
 
     steps:
       - uses: actions/checkout@v5
@@ -184,7 +180,7 @@
         uses: gradle/actions/setup-gradle@v5
 
       - name: Execute Gradle 'integrationTestCassandra' task
-        run: ./gradlew core:integrationTestCassandra  --tests CassandraColumnValueIntegrationTest
+        run: ./gradlew integrationTestCassandra ${{ matrix.mode.group_commit_enabled && env.INT_TEST_GRADLE_OPTIONS_FOR_GROUP_COMMIT || '' }}
 
       - name: Upload Gradle test reports
         if: always()
@@ -206,18 +202,14 @@
         ports:
           - 9042:9042
 
-<<<<<<< HEAD
-
-=======
-    strategy:
-      fail-fast: false
-      matrix:
-        mode:
-          - label: default
-            group_commit_enabled: false
-          - label: with_group_commit
-            group_commit_enabled: true
->>>>>>> da9f323f
+    strategy:
+      fail-fast: false
+      matrix:
+        mode:
+          - label: default
+            group_commit_enabled: false
+          - label: with_group_commit
+            group_commit_enabled: true
 
     steps:
       - uses: actions/checkout@v5
@@ -253,7 +245,7 @@
         uses: gradle/actions/setup-gradle@v5
 
       - name: Execute Gradle 'integrationTestCassandra' task
-        run: ./gradlew core:integrationTestCassandra  --tests CassandraColumnValueIntegrationTest
+        run: ./gradlew integrationTestCassandra ${{ matrix.mode.group_commit_enabled && env.INT_TEST_GRADLE_OPTIONS_FOR_GROUP_COMMIT || '' }}
 
       - name: Upload Gradle test reports
         if: always()
@@ -271,18 +263,14 @@
       SET_UP_INT_TEST_RUNTIME_JDK_WHEN_NOT_ORACLE_8_OR_11: "${{ (github.event_name == 'workflow_dispatch' && !(inputs.INT_TEST_JAVA_RUNTIME_VERSION == '8' && inputs.INT_TEST_JAVA_RUNTIME_VENDOR == 'temurin') && !(inputs.INT_TEST_JAVA_RUNTIME_VENDOR == 'oracle' && (inputs.INT_TEST_JAVA_RUNTIME_VERSION == '8' || inputs.INT_TEST_JAVA_RUNTIME_VERSION == '11'))) && 'true' || 'false' }}"
       SET_UP_INT_TEST_RUNTIME_ORACLE_JDK_8_OR_11: "${{ ((inputs.INT_TEST_JAVA_RUNTIME_VERSION == '8' || inputs.INT_TEST_JAVA_RUNTIME_VERSION == '11') && inputs.INT_TEST_JAVA_RUNTIME_VENDOR == 'oracle') &&  'true' || 'false' }}"
 
-<<<<<<< HEAD
-
-=======
-    strategy:
-      fail-fast: false
-      matrix:
-        mode:
-          - label: default
-            group_commit_enabled: false
-          - label: with_group_commit
-            group_commit_enabled: true
->>>>>>> da9f323f
+    strategy:
+      fail-fast: false
+      matrix:
+        mode:
+          - label: default
+            group_commit_enabled: false
+          - label: with_group_commit
+            group_commit_enabled: true
 
     steps:
       - uses: actions/checkout@v5
@@ -356,7 +344,7 @@
         uses: gradle/actions/setup-gradle@v5
 
       - name: Execute Gradle 'integrationTestCosmos' task
-        run: ./gradlew.bat integrationTestCosmos "--tests" "CosmosColumnValueIntegrationTest" "-Dscalardb.cosmos.uri=https://localhost:8081/" "-Dscalardb.cosmos.password=C2y6yDjf5/R+ob0N8A7Cgv30VRDJIWEHLM+4QDU5DE2nQ9nDuVTqobD4b8mGGyPMbIZnqyMsEcaGQy67XIw/Jw==" "-Dfile.encoding=UTF-8"
+        run: ./gradlew.bat integrationTestCosmos "-Dscalardb.cosmos.uri=https://localhost:8081/" "-Dscalardb.cosmos.password=C2y6yDjf5/R+ob0N8A7Cgv30VRDJIWEHLM+4QDU5DE2nQ9nDuVTqobD4b8mGGyPMbIZnqyMsEcaGQy67XIw/Jw==" "-Dfile.encoding=UTF-8" ${{ matrix.mode.group_commit_enabled && env.INT_TEST_GRADLE_OPTIONS_FOR_GROUP_COMMIT || '' }}
 
       - name: Upload Gradle test reports
         if: always()
@@ -375,18 +363,14 @@
         ports:
           - 8000:8000
 
-<<<<<<< HEAD
-
-=======
-    strategy:
-      fail-fast: false
-      matrix:
-        mode:
-          - label: default
-            group_commit_enabled: false
-          - label: with_group_commit
-            group_commit_enabled: true
->>>>>>> da9f323f
+    strategy:
+      fail-fast: false
+      matrix:
+        mode:
+          - label: default
+            group_commit_enabled: false
+          - label: with_group_commit
+            group_commit_enabled: true
 
     steps:
       - uses: actions/checkout@v5
@@ -422,7 +406,7 @@
         uses: gradle/actions/setup-gradle@v5
 
       - name: Execute Gradle 'integrationTestDynamo' task
-        run: ./gradlew core:integrationTestDynamo --tests DynamoDatabaseColumnValueIntegrationTest
+        run: ./gradlew integrationTestDynamo ${{ matrix.mode.group_commit_enabled && env.INT_TEST_GRADLE_OPTIONS_FOR_GROUP_COMMIT || '' }}
 
       - name: Upload Gradle test reports
         if: always()
@@ -435,18 +419,14 @@
     name: MySQL 5.7 integration test (${{ matrix.mode.label }})
     runs-on: ubuntu-latest
 
-<<<<<<< HEAD
-
-=======
-    strategy:
-      fail-fast: false
-      matrix:
-        mode:
-          - label: default
-            group_commit_enabled: false
-          - label: with_group_commit
-            group_commit_enabled: true
->>>>>>> da9f323f
+    strategy:
+      fail-fast: false
+      matrix:
+        mode:
+          - label: default
+            group_commit_enabled: false
+          - label: with_group_commit
+            group_commit_enabled: true
 
     steps:
       - name: Run MySQL 5.7
@@ -486,7 +466,7 @@
         uses: gradle/actions/setup-gradle@v5
 
       - name: Execute Gradle 'integrationTestJdbc' task
-        run: ./gradlew core:integrationTestJdbc  --tests JdbcDatabaseColumnValueIntegrationTest -Dscalardb.jdbc.url=jdbc:mysql://localhost:3306/ -Dscalardb.jdbc.username=root -Dscalardb.jdbc.password=mysql 
+        run: ./gradlew integrationTestJdbc -Dscalardb.jdbc.url=jdbc:mysql://localhost:3306/ -Dscalardb.jdbc.username=root -Dscalardb.jdbc.password=mysql ${{ matrix.mode.group_commit_enabled && env.INT_TEST_GRADLE_OPTIONS_FOR_GROUP_COMMIT || '' }}
 
       - name: Upload Gradle test reports
         if: always()
@@ -499,18 +479,14 @@
     name: MySQL 8.0 integration test (${{ matrix.mode.label }})
     runs-on: ubuntu-latest
 
-<<<<<<< HEAD
-
-=======
-    strategy:
-      fail-fast: false
-      matrix:
-        mode:
-          - label: default
-            group_commit_enabled: false
-          - label: with_group_commit
-            group_commit_enabled: true
->>>>>>> da9f323f
+    strategy:
+      fail-fast: false
+      matrix:
+        mode:
+          - label: default
+            group_commit_enabled: false
+          - label: with_group_commit
+            group_commit_enabled: true
 
     steps:
       - name: Run MySQL 8.0
@@ -550,7 +526,7 @@
         uses: gradle/actions/setup-gradle@v5
 
       - name: Execute Gradle 'integrationTestJdbc' task
-        run: ./gradlew core:integrationTestJdbc  --tests JdbcDatabaseColumnValueIntegrationTest -Dscalardb.jdbc.url=jdbc:mysql://localhost:3306/ -Dscalardb.jdbc.username=root -Dscalardb.jdbc.password=mysql 
+        run: ./gradlew integrationTestJdbc -Dscalardb.jdbc.url=jdbc:mysql://localhost:3306/ -Dscalardb.jdbc.username=root -Dscalardb.jdbc.password=mysql ${{ matrix.mode.group_commit_enabled && env.INT_TEST_GRADLE_OPTIONS_FOR_GROUP_COMMIT || '' }}
 
       - name: Upload Gradle test reports
         if: always()
@@ -563,18 +539,14 @@
     name: MySQL 8.4 integration test (${{ matrix.mode.label }})
     runs-on: ubuntu-latest
 
-<<<<<<< HEAD
-
-=======
-    strategy:
-      fail-fast: false
-      matrix:
-        mode:
-          - label: default
-            group_commit_enabled: false
-          - label: with_group_commit
-            group_commit_enabled: true
->>>>>>> da9f323f
+    strategy:
+      fail-fast: false
+      matrix:
+        mode:
+          - label: default
+            group_commit_enabled: false
+          - label: with_group_commit
+            group_commit_enabled: true
 
     steps:
       - name: Run MySQL 8.4
@@ -614,7 +586,7 @@
         uses: gradle/actions/setup-gradle@v5
 
       - name: Execute Gradle 'integrationTestJdbc' task
-        run: ./gradlew core:integrationTestJdbc  --tests JdbcDatabaseColumnValueIntegrationTest -Dscalardb.jdbc.url=jdbc:mysql://localhost:3306/ -Dscalardb.jdbc.username=root -Dscalardb.jdbc.password=mysql 
+        run: ./gradlew integrationTestJdbc -Dscalardb.jdbc.url=jdbc:mysql://localhost:3306/ -Dscalardb.jdbc.username=root -Dscalardb.jdbc.password=mysql ${{ matrix.mode.group_commit_enabled && env.INT_TEST_GRADLE_OPTIONS_FOR_GROUP_COMMIT || '' }}
 
       - name: Upload Gradle test reports
         if: always()
@@ -636,54 +608,50 @@
         ports:
           - 5432:5432
 
-<<<<<<< HEAD
-
-=======
-    strategy:
-      fail-fast: false
-      matrix:
-        mode:
-          - label: default
-            group_commit_enabled: false
-          - label: with_group_commit
-            group_commit_enabled: true
->>>>>>> da9f323f
-
-    steps:
-      - uses: actions/checkout@v5
-
-      - name: Set up JDK ${{ env.JAVA_VERSION }} (${{ env.JAVA_VENDOR }})
-        uses: actions/setup-java@v5
-        with:
-          java-version: ${{ env.JAVA_VERSION }}
-          distribution: ${{ env.JAVA_VENDOR }}
-
-      - name: Set up JDK ${{ env.INT_TEST_JAVA_RUNTIME_VERSION }} (${{ env.INT_TEST_JAVA_RUNTIME_VENDOR }}) to run integration test
-        uses: actions/setup-java@v5
-        if: ${{ env.SET_UP_INT_TEST_RUNTIME_NON_ORACLE_JDK == 'true'}}
-        with:
-          java-version: ${{ env.INT_TEST_JAVA_RUNTIME_VERSION }}
-          distribution: ${{ env.INT_TEST_JAVA_RUNTIME_VENDOR }}
-
-      - name: Login to Oracle container registry
-        uses: docker/login-action@v3
-        if: ${{ env.INT_TEST_JAVA_RUNTIME_VENDOR == 'oracle' }}
-        with:
-          registry: container-registry.oracle.com
-          username: ${{ secrets.OCR_USERNAME }}
-          password: ${{ secrets.OCR_TOKEN }}
-
-      - name: Set up JDK ${{ env.INT_TEST_JAVA_RUNTIME_VERSION }} (oracle) to run the integration test
-        if: ${{ env.INT_TEST_JAVA_RUNTIME_VENDOR == 'oracle' }}
-        run: |
-          container_id=$(docker create "container-registry.oracle.com/java/jdk:${{ env.INT_TEST_JAVA_RUNTIME_VERSION }}")
-          docker cp -L "$container_id:/usr/java/default" /usr/lib/jvm/oracle-jdk && docker rm "$container_id"
-
-      - name: Setup Gradle
-        uses: gradle/actions/setup-gradle@v5
-
-      - name: Execute Gradle 'integrationTestJdbc' task
-        run: ./gradlew core:integrationTestJdbc  --tests JdbcDatabaseColumnValueIntegrationTest 
+    strategy:
+      fail-fast: false
+      matrix:
+        mode:
+          - label: default
+            group_commit_enabled: false
+          - label: with_group_commit
+            group_commit_enabled: true
+
+    steps:
+      - uses: actions/checkout@v5
+
+      - name: Set up JDK ${{ env.JAVA_VERSION }} (${{ env.JAVA_VENDOR }})
+        uses: actions/setup-java@v5
+        with:
+          java-version: ${{ env.JAVA_VERSION }}
+          distribution: ${{ env.JAVA_VENDOR }}
+
+      - name: Set up JDK ${{ env.INT_TEST_JAVA_RUNTIME_VERSION }} (${{ env.INT_TEST_JAVA_RUNTIME_VENDOR }}) to run integration test
+        uses: actions/setup-java@v5
+        if: ${{ env.SET_UP_INT_TEST_RUNTIME_NON_ORACLE_JDK == 'true'}}
+        with:
+          java-version: ${{ env.INT_TEST_JAVA_RUNTIME_VERSION }}
+          distribution: ${{ env.INT_TEST_JAVA_RUNTIME_VENDOR }}
+
+      - name: Login to Oracle container registry
+        uses: docker/login-action@v3
+        if: ${{ env.INT_TEST_JAVA_RUNTIME_VENDOR == 'oracle' }}
+        with:
+          registry: container-registry.oracle.com
+          username: ${{ secrets.OCR_USERNAME }}
+          password: ${{ secrets.OCR_TOKEN }}
+
+      - name: Set up JDK ${{ env.INT_TEST_JAVA_RUNTIME_VERSION }} (oracle) to run the integration test
+        if: ${{ env.INT_TEST_JAVA_RUNTIME_VENDOR == 'oracle' }}
+        run: |
+          container_id=$(docker create "container-registry.oracle.com/java/jdk:${{ env.INT_TEST_JAVA_RUNTIME_VERSION }}")
+          docker cp -L "$container_id:/usr/java/default" /usr/lib/jvm/oracle-jdk && docker rm "$container_id"
+
+      - name: Setup Gradle
+        uses: gradle/actions/setup-gradle@v5
+
+      - name: Execute Gradle 'integrationTestJdbc' task
+        run: ./gradlew integrationTestJdbc ${{ matrix.mode.group_commit_enabled && env.INT_TEST_GRADLE_OPTIONS_FOR_GROUP_COMMIT || '' }}
 
       - name: Upload Gradle test reports
         if: always()
@@ -705,54 +673,50 @@
         ports:
           - 5432:5432
 
-<<<<<<< HEAD
-
-=======
-    strategy:
-      fail-fast: false
-      matrix:
-        mode:
-          - label: default
-            group_commit_enabled: false
-          - label: with_group_commit
-            group_commit_enabled: true
->>>>>>> da9f323f
-
-    steps:
-      - uses: actions/checkout@v5
-
-      - name: Set up JDK ${{ env.JAVA_VERSION }} (${{ env.JAVA_VENDOR }})
-        uses: actions/setup-java@v5
-        with:
-          java-version: ${{ env.JAVA_VERSION }}
-          distribution: ${{ env.JAVA_VENDOR }}
-
-      - name: Set up JDK ${{ env.INT_TEST_JAVA_RUNTIME_VERSION }} (${{ env.INT_TEST_JAVA_RUNTIME_VENDOR }}) to run integration test
-        uses: actions/setup-java@v5
-        if: ${{ env.SET_UP_INT_TEST_RUNTIME_NON_ORACLE_JDK == 'true'}}
-        with:
-          java-version: ${{ env.INT_TEST_JAVA_RUNTIME_VERSION }}
-          distribution: ${{ env.INT_TEST_JAVA_RUNTIME_VENDOR }}
-
-      - name: Login to Oracle container registry
-        uses: docker/login-action@v3
-        if: ${{ env.INT_TEST_JAVA_RUNTIME_VENDOR == 'oracle' }}
-        with:
-          registry: container-registry.oracle.com
-          username: ${{ secrets.OCR_USERNAME }}
-          password: ${{ secrets.OCR_TOKEN }}
-
-      - name: Set up JDK ${{ env.INT_TEST_JAVA_RUNTIME_VERSION }} (oracle) to run the integration test
-        if: ${{ env.INT_TEST_JAVA_RUNTIME_VENDOR == 'oracle' }}
-        run: |
-          container_id=$(docker create "container-registry.oracle.com/java/jdk:${{ env.INT_TEST_JAVA_RUNTIME_VERSION }}")
-          docker cp -L "$container_id:/usr/java/default" /usr/lib/jvm/oracle-jdk && docker rm "$container_id"
-
-      - name: Setup Gradle
-        uses: gradle/actions/setup-gradle@v5
-
-      - name: Execute Gradle 'integrationTestJdbc' task
-        run: ./gradlew core:integrationTestJdbc  --tests JdbcDatabaseColumnValueIntegrationTest 
+    strategy:
+      fail-fast: false
+      matrix:
+        mode:
+          - label: default
+            group_commit_enabled: false
+          - label: with_group_commit
+            group_commit_enabled: true
+
+    steps:
+      - uses: actions/checkout@v5
+
+      - name: Set up JDK ${{ env.JAVA_VERSION }} (${{ env.JAVA_VENDOR }})
+        uses: actions/setup-java@v5
+        with:
+          java-version: ${{ env.JAVA_VERSION }}
+          distribution: ${{ env.JAVA_VENDOR }}
+
+      - name: Set up JDK ${{ env.INT_TEST_JAVA_RUNTIME_VERSION }} (${{ env.INT_TEST_JAVA_RUNTIME_VENDOR }}) to run integration test
+        uses: actions/setup-java@v5
+        if: ${{ env.SET_UP_INT_TEST_RUNTIME_NON_ORACLE_JDK == 'true'}}
+        with:
+          java-version: ${{ env.INT_TEST_JAVA_RUNTIME_VERSION }}
+          distribution: ${{ env.INT_TEST_JAVA_RUNTIME_VENDOR }}
+
+      - name: Login to Oracle container registry
+        uses: docker/login-action@v3
+        if: ${{ env.INT_TEST_JAVA_RUNTIME_VENDOR == 'oracle' }}
+        with:
+          registry: container-registry.oracle.com
+          username: ${{ secrets.OCR_USERNAME }}
+          password: ${{ secrets.OCR_TOKEN }}
+
+      - name: Set up JDK ${{ env.INT_TEST_JAVA_RUNTIME_VERSION }} (oracle) to run the integration test
+        if: ${{ env.INT_TEST_JAVA_RUNTIME_VENDOR == 'oracle' }}
+        run: |
+          container_id=$(docker create "container-registry.oracle.com/java/jdk:${{ env.INT_TEST_JAVA_RUNTIME_VERSION }}")
+          docker cp -L "$container_id:/usr/java/default" /usr/lib/jvm/oracle-jdk && docker rm "$container_id"
+
+      - name: Setup Gradle
+        uses: gradle/actions/setup-gradle@v5
+
+      - name: Execute Gradle 'integrationTestJdbc' task
+        run: ./gradlew integrationTestJdbc ${{ matrix.mode.group_commit_enabled && env.INT_TEST_GRADLE_OPTIONS_FOR_GROUP_COMMIT || '' }}
 
       - name: Upload Gradle test reports
         if: always()
@@ -774,54 +738,50 @@
         ports:
           - 5432:5432
 
-<<<<<<< HEAD
-
-=======
-    strategy:
-      fail-fast: false
-      matrix:
-        mode:
-          - label: default
-            group_commit_enabled: false
-          - label: with_group_commit
-            group_commit_enabled: true
->>>>>>> da9f323f
-
-    steps:
-      - uses: actions/checkout@v5
-
-      - name: Set up JDK ${{ env.JAVA_VERSION }} (${{ env.JAVA_VENDOR }})
-        uses: actions/setup-java@v5
-        with:
-          java-version: ${{ env.JAVA_VERSION }}
-          distribution: ${{ env.JAVA_VENDOR }}
-
-      - name: Set up JDK ${{ env.INT_TEST_JAVA_RUNTIME_VERSION }} (${{ env.INT_TEST_JAVA_RUNTIME_VENDOR }}) to run integration test
-        uses: actions/setup-java@v5
-        if: ${{ env.SET_UP_INT_TEST_RUNTIME_NON_ORACLE_JDK == 'true'}}
-        with:
-          java-version: ${{ env.INT_TEST_JAVA_RUNTIME_VERSION }}
-          distribution: ${{ env.INT_TEST_JAVA_RUNTIME_VENDOR }}
-
-      - name: Login to Oracle container registry
-        uses: docker/login-action@v3
-        if: ${{ env.INT_TEST_JAVA_RUNTIME_VENDOR == 'oracle' }}
-        with:
-          registry: container-registry.oracle.com
-          username: ${{ secrets.OCR_USERNAME }}
-          password: ${{ secrets.OCR_TOKEN }}
-
-      - name: Set up JDK ${{ env.INT_TEST_JAVA_RUNTIME_VERSION }} (oracle) to run the integration test
-        if: ${{ env.INT_TEST_JAVA_RUNTIME_VENDOR == 'oracle' }}
-        run: |
-          container_id=$(docker create "container-registry.oracle.com/java/jdk:${{ env.INT_TEST_JAVA_RUNTIME_VERSION }}")
-          docker cp -L "$container_id:/usr/java/default" /usr/lib/jvm/oracle-jdk && docker rm "$container_id"
-
-      - name: Setup Gradle
-        uses: gradle/actions/setup-gradle@v5
-
-      - name: Execute Gradle 'integrationTestJdbc' task
-        run: ./gradlew core:integrationTestJdbc  --tests JdbcDatabaseColumnValueIntegrationTest 
+    strategy:
+      fail-fast: false
+      matrix:
+        mode:
+          - label: default
+            group_commit_enabled: false
+          - label: with_group_commit
+            group_commit_enabled: true
+
+    steps:
+      - uses: actions/checkout@v5
+
+      - name: Set up JDK ${{ env.JAVA_VERSION }} (${{ env.JAVA_VENDOR }})
+        uses: actions/setup-java@v5
+        with:
+          java-version: ${{ env.JAVA_VERSION }}
+          distribution: ${{ env.JAVA_VENDOR }}
+
+      - name: Set up JDK ${{ env.INT_TEST_JAVA_RUNTIME_VERSION }} (${{ env.INT_TEST_JAVA_RUNTIME_VENDOR }}) to run integration test
+        uses: actions/setup-java@v5
+        if: ${{ env.SET_UP_INT_TEST_RUNTIME_NON_ORACLE_JDK == 'true'}}
+        with:
+          java-version: ${{ env.INT_TEST_JAVA_RUNTIME_VERSION }}
+          distribution: ${{ env.INT_TEST_JAVA_RUNTIME_VENDOR }}
+
+      - name: Login to Oracle container registry
+        uses: docker/login-action@v3
+        if: ${{ env.INT_TEST_JAVA_RUNTIME_VENDOR == 'oracle' }}
+        with:
+          registry: container-registry.oracle.com
+          username: ${{ secrets.OCR_USERNAME }}
+          password: ${{ secrets.OCR_TOKEN }}
+
+      - name: Set up JDK ${{ env.INT_TEST_JAVA_RUNTIME_VERSION }} (oracle) to run the integration test
+        if: ${{ env.INT_TEST_JAVA_RUNTIME_VENDOR == 'oracle' }}
+        run: |
+          container_id=$(docker create "container-registry.oracle.com/java/jdk:${{ env.INT_TEST_JAVA_RUNTIME_VERSION }}")
+          docker cp -L "$container_id:/usr/java/default" /usr/lib/jvm/oracle-jdk && docker rm "$container_id"
+
+      - name: Setup Gradle
+        uses: gradle/actions/setup-gradle@v5
+
+      - name: Execute Gradle 'integrationTestJdbc' task
+        run: ./gradlew integrationTestJdbc ${{ matrix.mode.group_commit_enabled && env.INT_TEST_GRADLE_OPTIONS_FOR_GROUP_COMMIT || '' }}
 
       - name: Upload Gradle test reports
         if: always()
@@ -843,54 +803,50 @@
         ports:
           - 5432:5432
 
-<<<<<<< HEAD
-
-=======
-    strategy:
-      fail-fast: false
-      matrix:
-        mode:
-          - label: default
-            group_commit_enabled: false
-          - label: with_group_commit
-            group_commit_enabled: true
->>>>>>> da9f323f
-
-    steps:
-      - uses: actions/checkout@v5
-
-      - name: Set up JDK ${{ env.JAVA_VERSION }} (${{ env.JAVA_VENDOR }})
-        uses: actions/setup-java@v5
-        with:
-          java-version: ${{ env.JAVA_VERSION }}
-          distribution: ${{ env.JAVA_VENDOR }}
-
-      - name: Set up JDK ${{ env.INT_TEST_JAVA_RUNTIME_VERSION }} (${{ env.INT_TEST_JAVA_RUNTIME_VENDOR }}) to run integration test
-        uses: actions/setup-java@v5
-        if: ${{ env.SET_UP_INT_TEST_RUNTIME_NON_ORACLE_JDK == 'true'}}
-        with:
-          java-version: ${{ env.INT_TEST_JAVA_RUNTIME_VERSION }}
-          distribution: ${{ env.INT_TEST_JAVA_RUNTIME_VENDOR }}
-
-      - name: Login to Oracle container registry
-        uses: docker/login-action@v3
-        if: ${{ env.INT_TEST_JAVA_RUNTIME_VENDOR == 'oracle' }}
-        with:
-          registry: container-registry.oracle.com
-          username: ${{ secrets.OCR_USERNAME }}
-          password: ${{ secrets.OCR_TOKEN }}
-
-      - name: Set up JDK ${{ env.INT_TEST_JAVA_RUNTIME_VERSION }} (oracle) to run the integration test
-        if: ${{ env.INT_TEST_JAVA_RUNTIME_VENDOR == 'oracle' }}
-        run: |
-          container_id=$(docker create "container-registry.oracle.com/java/jdk:${{ env.INT_TEST_JAVA_RUNTIME_VERSION }}")
-          docker cp -L "$container_id:/usr/java/default" /usr/lib/jvm/oracle-jdk && docker rm "$container_id"
-
-      - name: Setup Gradle
-        uses: gradle/actions/setup-gradle@v5
-
-      - name: Execute Gradle 'integrationTestJdbc' task
-        run: ./gradlew core:integrationTestJdbc  --tests JdbcDatabaseColumnValueIntegrationTest 
+    strategy:
+      fail-fast: false
+      matrix:
+        mode:
+          - label: default
+            group_commit_enabled: false
+          - label: with_group_commit
+            group_commit_enabled: true
+
+    steps:
+      - uses: actions/checkout@v5
+
+      - name: Set up JDK ${{ env.JAVA_VERSION }} (${{ env.JAVA_VENDOR }})
+        uses: actions/setup-java@v5
+        with:
+          java-version: ${{ env.JAVA_VERSION }}
+          distribution: ${{ env.JAVA_VENDOR }}
+
+      - name: Set up JDK ${{ env.INT_TEST_JAVA_RUNTIME_VERSION }} (${{ env.INT_TEST_JAVA_RUNTIME_VENDOR }}) to run integration test
+        uses: actions/setup-java@v5
+        if: ${{ env.SET_UP_INT_TEST_RUNTIME_NON_ORACLE_JDK == 'true'}}
+        with:
+          java-version: ${{ env.INT_TEST_JAVA_RUNTIME_VERSION }}
+          distribution: ${{ env.INT_TEST_JAVA_RUNTIME_VENDOR }}
+
+      - name: Login to Oracle container registry
+        uses: docker/login-action@v3
+        if: ${{ env.INT_TEST_JAVA_RUNTIME_VENDOR == 'oracle' }}
+        with:
+          registry: container-registry.oracle.com
+          username: ${{ secrets.OCR_USERNAME }}
+          password: ${{ secrets.OCR_TOKEN }}
+
+      - name: Set up JDK ${{ env.INT_TEST_JAVA_RUNTIME_VERSION }} (oracle) to run the integration test
+        if: ${{ env.INT_TEST_JAVA_RUNTIME_VENDOR == 'oracle' }}
+        run: |
+          container_id=$(docker create "container-registry.oracle.com/java/jdk:${{ env.INT_TEST_JAVA_RUNTIME_VERSION }}")
+          docker cp -L "$container_id:/usr/java/default" /usr/lib/jvm/oracle-jdk && docker rm "$container_id"
+
+      - name: Setup Gradle
+        uses: gradle/actions/setup-gradle@v5
+
+      - name: Execute Gradle 'integrationTestJdbc' task
+        run: ./gradlew integrationTestJdbc ${{ matrix.mode.group_commit_enabled && env.INT_TEST_GRADLE_OPTIONS_FOR_GROUP_COMMIT || '' }}
 
       - name: Upload Gradle test reports
         if: always()
@@ -912,54 +868,50 @@
         ports:
           - 5432:5432
 
-<<<<<<< HEAD
-
-=======
-    strategy:
-      fail-fast: false
-      matrix:
-        mode:
-          - label: default
-            group_commit_enabled: false
-          - label: with_group_commit
-            group_commit_enabled: true
->>>>>>> da9f323f
-
-    steps:
-      - uses: actions/checkout@v5
-
-      - name: Set up JDK ${{ env.JAVA_VERSION }} (${{ env.JAVA_VENDOR }})
-        uses: actions/setup-java@v5
-        with:
-          java-version: ${{ env.JAVA_VERSION }}
-          distribution: ${{ env.JAVA_VENDOR }}
-
-      - name: Set up JDK ${{ env.INT_TEST_JAVA_RUNTIME_VERSION }} (${{ env.INT_TEST_JAVA_RUNTIME_VENDOR }}) to run integration test
-        uses: actions/setup-java@v5
-        if: ${{ env.SET_UP_INT_TEST_RUNTIME_NON_ORACLE_JDK == 'true'}}
-        with:
-          java-version: ${{ env.INT_TEST_JAVA_RUNTIME_VERSION }}
-          distribution: ${{ env.INT_TEST_JAVA_RUNTIME_VENDOR }}
-
-      - name: Login to Oracle container registry
-        uses: docker/login-action@v3
-        if: ${{ env.INT_TEST_JAVA_RUNTIME_VENDOR == 'oracle' }}
-        with:
-          registry: container-registry.oracle.com
-          username: ${{ secrets.OCR_USERNAME }}
-          password: ${{ secrets.OCR_TOKEN }}
-
-      - name: Set up JDK ${{ env.INT_TEST_JAVA_RUNTIME_VERSION }} (oracle) to run the integration test
-        if: ${{ env.INT_TEST_JAVA_RUNTIME_VENDOR == 'oracle' }}
-        run: |
-          container_id=$(docker create "container-registry.oracle.com/java/jdk:${{ env.INT_TEST_JAVA_RUNTIME_VERSION }}")
-          docker cp -L "$container_id:/usr/java/default" /usr/lib/jvm/oracle-jdk && docker rm "$container_id"
-
-      - name: Setup Gradle
-        uses: gradle/actions/setup-gradle@v5
-
-      - name: Execute Gradle 'integrationTestJdbc' task
-        run: ./gradlew core:integrationTestJdbc  --tests JdbcDatabaseColumnValueIntegrationTest 
+    strategy:
+      fail-fast: false
+      matrix:
+        mode:
+          - label: default
+            group_commit_enabled: false
+          - label: with_group_commit
+            group_commit_enabled: true
+
+    steps:
+      - uses: actions/checkout@v5
+
+      - name: Set up JDK ${{ env.JAVA_VERSION }} (${{ env.JAVA_VENDOR }})
+        uses: actions/setup-java@v5
+        with:
+          java-version: ${{ env.JAVA_VERSION }}
+          distribution: ${{ env.JAVA_VENDOR }}
+
+      - name: Set up JDK ${{ env.INT_TEST_JAVA_RUNTIME_VERSION }} (${{ env.INT_TEST_JAVA_RUNTIME_VENDOR }}) to run integration test
+        uses: actions/setup-java@v5
+        if: ${{ env.SET_UP_INT_TEST_RUNTIME_NON_ORACLE_JDK == 'true'}}
+        with:
+          java-version: ${{ env.INT_TEST_JAVA_RUNTIME_VERSION }}
+          distribution: ${{ env.INT_TEST_JAVA_RUNTIME_VENDOR }}
+
+      - name: Login to Oracle container registry
+        uses: docker/login-action@v3
+        if: ${{ env.INT_TEST_JAVA_RUNTIME_VENDOR == 'oracle' }}
+        with:
+          registry: container-registry.oracle.com
+          username: ${{ secrets.OCR_USERNAME }}
+          password: ${{ secrets.OCR_TOKEN }}
+
+      - name: Set up JDK ${{ env.INT_TEST_JAVA_RUNTIME_VERSION }} (oracle) to run the integration test
+        if: ${{ env.INT_TEST_JAVA_RUNTIME_VENDOR == 'oracle' }}
+        run: |
+          container_id=$(docker create "container-registry.oracle.com/java/jdk:${{ env.INT_TEST_JAVA_RUNTIME_VERSION }}")
+          docker cp -L "$container_id:/usr/java/default" /usr/lib/jvm/oracle-jdk && docker rm "$container_id"
+
+      - name: Setup Gradle
+        uses: gradle/actions/setup-gradle@v5
+
+      - name: Execute Gradle 'integrationTestJdbc' task
+        run: ./gradlew integrationTestJdbc ${{ matrix.mode.group_commit_enabled && env.INT_TEST_GRADLE_OPTIONS_FOR_GROUP_COMMIT || '' }}
 
       - name: Upload Gradle test reports
         if: always()
@@ -981,54 +933,50 @@
         ports:
           - 1521:1521
 
-<<<<<<< HEAD
-
-=======
-    strategy:
-      fail-fast: false
-      matrix:
-        mode:
-          - label: default
-            group_commit_enabled: false
-          - label: with_group_commit
-            group_commit_enabled: true
->>>>>>> da9f323f
-
-    steps:
-      - uses: actions/checkout@v5
-
-      - name: Set up JDK ${{ env.JAVA_VERSION }} (${{ env.JAVA_VENDOR }})
-        uses: actions/setup-java@v5
-        with:
-          java-version: ${{ env.JAVA_VERSION }}
-          distribution: ${{ env.JAVA_VENDOR }}
-
-      - name: Set up JDK ${{ env.INT_TEST_JAVA_RUNTIME_VERSION }} (${{ env.INT_TEST_JAVA_RUNTIME_VENDOR }}) to run integration test
-        uses: actions/setup-java@v5
-        if: ${{ env.SET_UP_INT_TEST_RUNTIME_NON_ORACLE_JDK == 'true'}}
-        with:
-          java-version: ${{ env.INT_TEST_JAVA_RUNTIME_VERSION }}
-          distribution: ${{ env.INT_TEST_JAVA_RUNTIME_VENDOR }}
-
-      - name: Login to Oracle container registry
-        uses: docker/login-action@v3
-        if: ${{ env.INT_TEST_JAVA_RUNTIME_VENDOR == 'oracle' }}
-        with:
-          registry: container-registry.oracle.com
-          username: ${{ secrets.OCR_USERNAME }}
-          password: ${{ secrets.OCR_TOKEN }}
-
-      - name: Set up JDK ${{ env.INT_TEST_JAVA_RUNTIME_VERSION }} (oracle) to run the integration test
-        if: ${{ env.INT_TEST_JAVA_RUNTIME_VENDOR == 'oracle' }}
-        run: |
-          container_id=$(docker create "container-registry.oracle.com/java/jdk:${{ env.INT_TEST_JAVA_RUNTIME_VERSION }}")
-          docker cp -L "$container_id:/usr/java/default" /usr/lib/jvm/oracle-jdk && docker rm "$container_id"
-
-      - name: Setup Gradle
-        uses: gradle/actions/setup-gradle@v5
-
-      - name: Execute Gradle 'integrationTestJdbc' task
-        run: ./gradlew core:integrationTestJdbc  --tests JdbcDatabaseColumnValueIntegrationTest -Dscalardb.jdbc.url=jdbc:oracle:thin:@//localhost:1521/ORCLPDB1 -Dscalardb.jdbc.username=SYSTEM -Dscalardb.jdbc.password=Oracle 
+    strategy:
+      fail-fast: false
+      matrix:
+        mode:
+          - label: default
+            group_commit_enabled: false
+          - label: with_group_commit
+            group_commit_enabled: true
+
+    steps:
+      - uses: actions/checkout@v5
+
+      - name: Set up JDK ${{ env.JAVA_VERSION }} (${{ env.JAVA_VENDOR }})
+        uses: actions/setup-java@v5
+        with:
+          java-version: ${{ env.JAVA_VERSION }}
+          distribution: ${{ env.JAVA_VENDOR }}
+
+      - name: Set up JDK ${{ env.INT_TEST_JAVA_RUNTIME_VERSION }} (${{ env.INT_TEST_JAVA_RUNTIME_VENDOR }}) to run integration test
+        uses: actions/setup-java@v5
+        if: ${{ env.SET_UP_INT_TEST_RUNTIME_NON_ORACLE_JDK == 'true'}}
+        with:
+          java-version: ${{ env.INT_TEST_JAVA_RUNTIME_VERSION }}
+          distribution: ${{ env.INT_TEST_JAVA_RUNTIME_VENDOR }}
+
+      - name: Login to Oracle container registry
+        uses: docker/login-action@v3
+        if: ${{ env.INT_TEST_JAVA_RUNTIME_VENDOR == 'oracle' }}
+        with:
+          registry: container-registry.oracle.com
+          username: ${{ secrets.OCR_USERNAME }}
+          password: ${{ secrets.OCR_TOKEN }}
+
+      - name: Set up JDK ${{ env.INT_TEST_JAVA_RUNTIME_VERSION }} (oracle) to run the integration test
+        if: ${{ env.INT_TEST_JAVA_RUNTIME_VENDOR == 'oracle' }}
+        run: |
+          container_id=$(docker create "container-registry.oracle.com/java/jdk:${{ env.INT_TEST_JAVA_RUNTIME_VERSION }}")
+          docker cp -L "$container_id:/usr/java/default" /usr/lib/jvm/oracle-jdk && docker rm "$container_id"
+
+      - name: Setup Gradle
+        uses: gradle/actions/setup-gradle@v5
+
+      - name: Execute Gradle 'integrationTestJdbc' task
+        run: ./gradlew integrationTestJdbc -Dscalardb.jdbc.url=jdbc:oracle:thin:@//localhost:1521/ORCLPDB1 -Dscalardb.jdbc.username=SYSTEM -Dscalardb.jdbc.password=Oracle ${{ matrix.mode.group_commit_enabled && env.INT_TEST_GRADLE_OPTIONS_FOR_GROUP_COMMIT || '' }}
 
       - name: Upload Gradle test reports
         if: always()
@@ -1057,54 +1005,50 @@
           --health-timeout 5s
           --health-retries 120
 
-<<<<<<< HEAD
-
-=======
-    strategy:
-      fail-fast: false
-      matrix:
-        mode:
-          - label: default
-            group_commit_enabled: false
-          - label: with_group_commit
-            group_commit_enabled: true
->>>>>>> da9f323f
-
-    steps:
-      - uses: actions/checkout@v5
-
-      - name: Set up JDK ${{ env.JAVA_VERSION }} (${{ env.JAVA_VENDOR }})
-        uses: actions/setup-java@v5
-        with:
-          java-version: ${{ env.JAVA_VERSION }}
-          distribution: ${{ env.JAVA_VENDOR }}
-
-      - name: Set up JDK ${{ env.INT_TEST_JAVA_RUNTIME_VERSION }} (${{ env.INT_TEST_JAVA_RUNTIME_VENDOR }}) to run integration test
-        uses: actions/setup-java@v5
-        if: ${{ env.SET_UP_INT_TEST_RUNTIME_NON_ORACLE_JDK == 'true'}}
-        with:
-          java-version: ${{ env.INT_TEST_JAVA_RUNTIME_VERSION }}
-          distribution: ${{ env.INT_TEST_JAVA_RUNTIME_VENDOR }}
-
-      - name: Login to Oracle container registry
-        uses: docker/login-action@v3
-        if: ${{ env.INT_TEST_JAVA_RUNTIME_VENDOR == 'oracle' }}
-        with:
-          registry: container-registry.oracle.com
-          username: ${{ secrets.OCR_USERNAME }}
-          password: ${{ secrets.OCR_TOKEN }}
-
-      - name: Set up JDK ${{ env.INT_TEST_JAVA_RUNTIME_VERSION }} (oracle) to run the integration test
-        if: ${{ env.INT_TEST_JAVA_RUNTIME_VENDOR == 'oracle' }}
-        run: |
-          container_id=$(docker create "container-registry.oracle.com/java/jdk:${{ env.INT_TEST_JAVA_RUNTIME_VERSION }}")
-          docker cp -L "$container_id:/usr/java/default" /usr/lib/jvm/oracle-jdk && docker rm "$container_id"
-
-      - name: Setup Gradle
-        uses: gradle/actions/setup-gradle@v5
-
-      - name: Execute Gradle 'integrationTestJdbc' task
-        run: ./gradlew core:integrationTestJdbc  --tests JdbcDatabaseColumnValueIntegrationTest -Dscalardb.jdbc.url=jdbc:oracle:thin:@//localhost:1521/XEPDB1 -Dscalardb.jdbc.username=SYSTEM -Dscalardb.jdbc.password=Oracle 
+    strategy:
+      fail-fast: false
+      matrix:
+        mode:
+          - label: default
+            group_commit_enabled: false
+          - label: with_group_commit
+            group_commit_enabled: true
+
+    steps:
+      - uses: actions/checkout@v5
+
+      - name: Set up JDK ${{ env.JAVA_VERSION }} (${{ env.JAVA_VENDOR }})
+        uses: actions/setup-java@v5
+        with:
+          java-version: ${{ env.JAVA_VERSION }}
+          distribution: ${{ env.JAVA_VENDOR }}
+
+      - name: Set up JDK ${{ env.INT_TEST_JAVA_RUNTIME_VERSION }} (${{ env.INT_TEST_JAVA_RUNTIME_VENDOR }}) to run integration test
+        uses: actions/setup-java@v5
+        if: ${{ env.SET_UP_INT_TEST_RUNTIME_NON_ORACLE_JDK == 'true'}}
+        with:
+          java-version: ${{ env.INT_TEST_JAVA_RUNTIME_VERSION }}
+          distribution: ${{ env.INT_TEST_JAVA_RUNTIME_VENDOR }}
+
+      - name: Login to Oracle container registry
+        uses: docker/login-action@v3
+        if: ${{ env.INT_TEST_JAVA_RUNTIME_VENDOR == 'oracle' }}
+        with:
+          registry: container-registry.oracle.com
+          username: ${{ secrets.OCR_USERNAME }}
+          password: ${{ secrets.OCR_TOKEN }}
+
+      - name: Set up JDK ${{ env.INT_TEST_JAVA_RUNTIME_VERSION }} (oracle) to run the integration test
+        if: ${{ env.INT_TEST_JAVA_RUNTIME_VENDOR == 'oracle' }}
+        run: |
+          container_id=$(docker create "container-registry.oracle.com/java/jdk:${{ env.INT_TEST_JAVA_RUNTIME_VERSION }}")
+          docker cp -L "$container_id:/usr/java/default" /usr/lib/jvm/oracle-jdk && docker rm "$container_id"
+
+      - name: Setup Gradle
+        uses: gradle/actions/setup-gradle@v5
+
+      - name: Execute Gradle 'integrationTestJdbc' task
+        run: ./gradlew integrationTestJdbc -Dscalardb.jdbc.url=jdbc:oracle:thin:@//localhost:1521/XEPDB1 -Dscalardb.jdbc.username=SYSTEM -Dscalardb.jdbc.password=Oracle ${{ matrix.mode.group_commit_enabled && env.INT_TEST_GRADLE_OPTIONS_FOR_GROUP_COMMIT || '' }}
 
       - name: Upload Gradle test reports
         if: always()
@@ -1117,18 +1061,14 @@
     name: Oracle 23 integration test (${{ matrix.mode.label }})
     runs-on: ubuntu-latest
 
-<<<<<<< HEAD
-
-=======
-    strategy:
-      fail-fast: false
-      matrix:
-        mode:
-          - label: default
-            group_commit_enabled: false
-          - label: with_group_commit
-            group_commit_enabled: true
->>>>>>> da9f323f
+    strategy:
+      fail-fast: false
+      matrix:
+        mode:
+          - label: default
+            group_commit_enabled: false
+          - label: with_group_commit
+            group_commit_enabled: true
 
     steps:
       - name: Free up ~14GB of disk space by removing the Android SDK
@@ -1193,7 +1133,7 @@
         uses: gradle/actions/setup-gradle@v5
 
       - name: Execute Gradle 'integrationTestJdbc' task
-        run: ./gradlew core:integrationTestJdbc  --tests JdbcDatabaseColumnValueIntegrationTest -Dscalardb.jdbc.url=jdbc:oracle:thin:@//localhost:1521/FREEPDB1 -Dscalardb.jdbc.username=SYSTEM -Dscalardb.jdbc.password=Oracle 
+        run: ./gradlew integrationTestJdbc -Dscalardb.jdbc.url=jdbc:oracle:thin:@//localhost:1521/FREEPDB1 -Dscalardb.jdbc.username=SYSTEM -Dscalardb.jdbc.password=Oracle ${{ matrix.mode.group_commit_enabled && env.INT_TEST_GRADLE_OPTIONS_FOR_GROUP_COMMIT || '' }}
 
       - name: Stop Oracle 23 container
         if: always()
@@ -1215,18 +1155,14 @@
       SET_UP_INT_TEST_RUNTIME_JDK_WHEN_NOT_ORACLE_8_OR_11: "${{ (github.event_name == 'workflow_dispatch' && !(inputs.INT_TEST_JAVA_RUNTIME_VERSION == '8' && inputs.INT_TEST_JAVA_RUNTIME_VENDOR == 'temurin') && !(inputs.INT_TEST_JAVA_RUNTIME_VENDOR == 'oracle' && (inputs.INT_TEST_JAVA_RUNTIME_VERSION == '8' || inputs.INT_TEST_JAVA_RUNTIME_VERSION == '11'))) && 'true' || 'false' }}"
       SET_UP_INT_TEST_RUNTIME_ORACLE_JDK_8_OR_11: "${{ ((inputs.INT_TEST_JAVA_RUNTIME_VERSION == '8' || inputs.INT_TEST_JAVA_RUNTIME_VERSION == '11') && inputs.INT_TEST_JAVA_RUNTIME_VENDOR == 'oracle') &&  'true' || 'false' }}"
 
-<<<<<<< HEAD
-
-=======
-    strategy:
-      fail-fast: false
-      matrix:
-        mode:
-          - label: default
-            group_commit_enabled: false
-          - label: with_group_commit
-            group_commit_enabled: true
->>>>>>> da9f323f
+    strategy:
+      fail-fast: false
+      matrix:
+        mode:
+          - label: default
+            group_commit_enabled: false
+          - label: with_group_commit
+            group_commit_enabled: true
 
     steps:
       - uses: actions/checkout@v5
@@ -1283,7 +1219,7 @@
         uses: gradle/actions/setup-gradle@v5
 
       - name: Execute Gradle 'integrationTestJdbc' task
-        run: ./gradlew.bat integrationTestJdbc "-Dscalardb.jdbc.url=jdbc:sqlserver://localhost:1433;databaseName=test_db;encrypt=true;trustServerCertificate=true" "-Dfile.encoding=UTF-8" "-Dscalardb.jdbc.username=sa" "-Dscalardb.jdbc.password=SqlServer17" 
+        run: ./gradlew.bat integrationTestJdbc "-Dscalardb.jdbc.url=jdbc:sqlserver://localhost:1433;databaseName=test_db;encrypt=true;trustServerCertificate=true" "-Dfile.encoding=UTF-8" "-Dscalardb.jdbc.username=sa" "-Dscalardb.jdbc.password=SqlServer17" ${{ matrix.mode.group_commit_enabled && env.INT_TEST_GRADLE_OPTIONS_FOR_GROUP_COMMIT || '' }}
 
       - name: Upload Gradle test reports
         if: always()
@@ -1307,18 +1243,14 @@
           - 1433:1433
         options: --name sqlserver19
 
-<<<<<<< HEAD
-
-=======
-    strategy:
-      fail-fast: false
-      matrix:
-        mode:
-          - label: default
-            group_commit_enabled: false
-          - label: with_group_commit
-            group_commit_enabled: true
->>>>>>> da9f323f
+    strategy:
+      fail-fast: false
+      matrix:
+        mode:
+          - label: default
+            group_commit_enabled: false
+          - label: with_group_commit
+            group_commit_enabled: true
 
     steps:
       - uses: actions/checkout@v5
@@ -1358,7 +1290,7 @@
         uses: gradle/actions/setup-gradle@v5
 
       - name: Execute Gradle 'integrationTestJdbc' task
-        run: ./gradlew core:integrationTestJdbc  --tests JdbcDatabaseColumnValueIntegrationTest "-Dscalardb.jdbc.url=jdbc:sqlserver://localhost:1433;databaseName=test_db;encrypt=true;trustServerCertificate=true" -Dscalardb.jdbc.username=sa -Dscalardb.jdbc.password=SqlServer19 
+        run: ./gradlew integrationTestJdbc "-Dscalardb.jdbc.url=jdbc:sqlserver://localhost:1433;databaseName=test_db;encrypt=true;trustServerCertificate=true" -Dscalardb.jdbc.username=sa -Dscalardb.jdbc.password=SqlServer19 ${{ matrix.mode.group_commit_enabled && env.INT_TEST_GRADLE_OPTIONS_FOR_GROUP_COMMIT || '' }}
 
       - name: Upload Gradle test reports
         if: always()
@@ -1382,18 +1314,14 @@
           - 1433:1433
         options: --name sqlserver22
 
-<<<<<<< HEAD
-
-=======
-    strategy:
-      fail-fast: false
-      matrix:
-        mode:
-          - label: default
-            group_commit_enabled: false
-          - label: with_group_commit
-            group_commit_enabled: true
->>>>>>> da9f323f
+    strategy:
+      fail-fast: false
+      matrix:
+        mode:
+          - label: default
+            group_commit_enabled: false
+          - label: with_group_commit
+            group_commit_enabled: true
 
     steps:
       - uses: actions/checkout@v5
@@ -1433,7 +1361,7 @@
         uses: gradle/actions/setup-gradle@v5
 
       - name: Execute Gradle 'integrationTestJdbc' task
-        run: ./gradlew core:integrationTestJdbc  --tests JdbcDatabaseColumnValueIntegrationTest "-Dscalardb.jdbc.url=jdbc:sqlserver://localhost:1433;databaseName=test_db;encrypt=true;trustServerCertificate=true" -Dscalardb.jdbc.username=sa -Dscalardb.jdbc.password=SqlServer22 
+        run: ./gradlew integrationTestJdbc "-Dscalardb.jdbc.url=jdbc:sqlserver://localhost:1433;databaseName=test_db;encrypt=true;trustServerCertificate=true" -Dscalardb.jdbc.username=sa -Dscalardb.jdbc.password=SqlServer22 ${{ matrix.mode.group_commit_enabled && env.INT_TEST_GRADLE_OPTIONS_FOR_GROUP_COMMIT || '' }}
 
       - name: Upload Gradle test reports
         if: always()
@@ -1446,18 +1374,14 @@
     name: SQLite 3 integration test (${{ matrix.mode.label }})
     runs-on: ubuntu-latest
 
-<<<<<<< HEAD
-
-=======
-    strategy:
-      fail-fast: false
-      matrix:
-        mode:
-          - label: default
-            group_commit_enabled: false
-          - label: with_group_commit
-            group_commit_enabled: true
->>>>>>> da9f323f
+    strategy:
+      fail-fast: false
+      matrix:
+        mode:
+          - label: default
+            group_commit_enabled: false
+          - label: with_group_commit
+            group_commit_enabled: true
 
     steps:
       - uses: actions/checkout@v5
@@ -1496,7 +1420,7 @@
         uses: gradle/actions/setup-gradle@v5
 
       - name: Execute Gradle 'integrationTestJdbc' task
-        run: ./gradlew core:integrationTestJdbc  --tests JdbcDatabaseColumnValueIntegrationTest -Dscalardb.jdbc.url=jdbc:sqlite:integration.sqlite3?busy_timeout=50000 
+        run: ./gradlew integrationTestJdbc -Dscalardb.jdbc.url=jdbc:sqlite:integration.sqlite3?busy_timeout=50000 ${{ matrix.mode.group_commit_enabled && env.INT_TEST_GRADLE_OPTIONS_FOR_GROUP_COMMIT || '' }}
 
       - name: Upload Gradle test reports
         if: always()
@@ -1509,18 +1433,14 @@
     name: MariaDB 10 integration test (${{ matrix.mode.label }})
     runs-on: ubuntu-latest
 
-<<<<<<< HEAD
-
-=======
-    strategy:
-      fail-fast: false
-      matrix:
-        mode:
-          - label: default
-            group_commit_enabled: false
-          - label: with_group_commit
-            group_commit_enabled: true
->>>>>>> da9f323f
+    strategy:
+      fail-fast: false
+      matrix:
+        mode:
+          - label: default
+            group_commit_enabled: false
+          - label: with_group_commit
+            group_commit_enabled: true
 
     steps:
       - name: Run MariaDB 10.11
@@ -1560,7 +1480,7 @@
         uses: gradle/actions/setup-gradle@v5
 
       - name: Execute Gradle 'integrationTestJdbc' task
-        run: ./gradlew core:integrationTestJdbc  --tests JdbcDatabaseColumnValueIntegrationTest -Dscalardb.jdbc.url=jdbc:mariadb://localhost:3306 -Dscalardb.jdbc.username=root -Dscalardb.jdbc.password=mysql 
+        run: ./gradlew integrationTestJdbc -Dscalardb.jdbc.url=jdbc:mariadb://localhost:3306 -Dscalardb.jdbc.username=root -Dscalardb.jdbc.password=mysql ${{ matrix.mode.group_commit_enabled && env.INT_TEST_GRADLE_OPTIONS_FOR_GROUP_COMMIT || '' }}
 
       - name: Upload Gradle test reports
         if: always()
@@ -1573,18 +1493,14 @@
     name: MariaDB 11.4 integration test (${{ matrix.mode.label }})
     runs-on: ubuntu-latest
 
-<<<<<<< HEAD
-
-=======
-    strategy:
-      fail-fast: false
-      matrix:
-        mode:
-          - label: default
-            group_commit_enabled: false
-          - label: with_group_commit
-            group_commit_enabled: true
->>>>>>> da9f323f
+    strategy:
+      fail-fast: false
+      matrix:
+        mode:
+          - label: default
+            group_commit_enabled: false
+          - label: with_group_commit
+            group_commit_enabled: true
 
     steps:
       - name: Run MariaDB 11.4
@@ -1624,7 +1540,7 @@
         uses: gradle/actions/setup-gradle@v5
 
       - name: Execute Gradle 'integrationTestJdbc' task
-        run: ./gradlew core:integrationTestJdbc  --tests JdbcDatabaseColumnValueIntegrationTest -Dscalardb.jdbc.url=jdbc:mariadb://localhost:3306 -Dscalardb.jdbc.username=root -Dscalardb.jdbc.password=mysql 
+        run: ./gradlew integrationTestJdbc -Dscalardb.jdbc.url=jdbc:mariadb://localhost:3306 -Dscalardb.jdbc.username=root -Dscalardb.jdbc.password=mysql ${{ matrix.mode.group_commit_enabled && env.INT_TEST_GRADLE_OPTIONS_FOR_GROUP_COMMIT || '' }}
 
       - name: Upload Gradle test reports
         if: always()
@@ -1637,18 +1553,14 @@
     name: YugabyteDB 2 integration test (${{ matrix.mode.label }})
     runs-on: ubuntu-latest
 
-<<<<<<< HEAD
-
-=======
-    strategy:
-      fail-fast: false
-      matrix:
-        mode:
-          - label: default
-            group_commit_enabled: false
-          - label: with_group_commit
-            group_commit_enabled: true
->>>>>>> da9f323f
+    strategy:
+      fail-fast: false
+      matrix:
+        mode:
+          - label: default
+            group_commit_enabled: false
+          - label: with_group_commit
+            group_commit_enabled: true
 
     steps:
       - name: Run YugabyteDB 2
@@ -1688,7 +1600,7 @@
         uses: gradle/actions/setup-gradle@v5
 
       - name: Execute Gradle 'integrationTestJdbc' task
-        run: ./gradlew core:integrationTestJdbc  --tests JdbcDatabaseColumnValueIntegrationTest -Dscalardb.jdbc.url=jdbc:yugabytedb://localhost:5433/?load-balance=any -Dscalardb.jdbc.username=yugabyte -Dscalardb.jdbc.password=yugabyte -Dscalar.db.jdbc.connection_pool.max_total=12 -Dscalar.db.jdbc.table_metadata.connection_pool.max_total=4 -Dscalar.db.jdbc.admin.connection_pool.max_total=4 
+        run: ./gradlew integrationTestJdbc -Dscalardb.jdbc.url=jdbc:yugabytedb://localhost:5433/?load-balance=any -Dscalardb.jdbc.username=yugabyte -Dscalardb.jdbc.password=yugabyte -Dscalar.db.jdbc.connection_pool.max_total=12 -Dscalar.db.jdbc.table_metadata.connection_pool.max_total=4 -Dscalar.db.jdbc.admin.connection_pool.max_total=4 ${{ matrix.mode.group_commit_enabled && env.INT_TEST_GRADLE_OPTIONS_FOR_GROUP_COMMIT || '' }}
 
       - name: Upload Gradle test reports
         if: always()
@@ -1713,18 +1625,14 @@
           - 50000:50000
         options: --privileged --name db2
 
-<<<<<<< HEAD
-
-=======
-    strategy:
-      fail-fast: false
-      matrix:
-        mode:
-          - label: default
-            group_commit_enabled: false
-          - label: with_group_commit
-            group_commit_enabled: true
->>>>>>> da9f323f
+    strategy:
+      fail-fast: false
+      matrix:
+        mode:
+          - label: default
+            group_commit_enabled: false
+          - label: with_group_commit
+            group_commit_enabled: true
 
     steps:
       - uses: actions/checkout@v5
@@ -1770,7 +1678,7 @@
           echo "Container is ready"
 
       - name: Execute Gradle 'integrationTestJdbc' task
-        run: ./gradlew core:integrationTestJdbc  --tests JdbcDatabaseColumnValueIntegrationTest -Dscalardb.jdbc.url="jdbc:db2://localhost:50000/test_db" -Dscalardb.jdbc.username=db2inst1 -Dscalardb.jdbc.password=db2inst1 
+        run: ./gradlew integrationTestJdbc -Dscalardb.jdbc.url="jdbc:db2://localhost:50000/test_db" -Dscalardb.jdbc.username=db2inst1 -Dscalardb.jdbc.password=db2inst1 ${{ matrix.mode.group_commit_enabled && env.INT_TEST_GRADLE_OPTIONS_FOR_GROUP_COMMIT || '' }}
 
       - name: Upload Gradle test reports
         if: always()
@@ -1795,18 +1703,14 @@
           - 50000:50000
         options: --privileged --name db2
 
-<<<<<<< HEAD
-
-=======
-    strategy:
-      fail-fast: false
-      matrix:
-        mode:
-          - label: default
-            group_commit_enabled: false
-          - label: with_group_commit
-            group_commit_enabled: true
->>>>>>> da9f323f
+    strategy:
+      fail-fast: false
+      matrix:
+        mode:
+          - label: default
+            group_commit_enabled: false
+          - label: with_group_commit
+            group_commit_enabled: true
 
     steps:
       - uses: actions/checkout@v5
@@ -1852,7 +1756,7 @@
           echo "Container is ready"
 
       - name: Execute Gradle 'integrationTestJdbc' task
-        run: ./gradlew core:integrationTestJdbc  --tests JdbcDatabaseColumnValueIntegrationTest -Dscalardb.jdbc.url="jdbc:db2://localhost:50000/test_db" -Dscalardb.jdbc.username=db2inst1 -Dscalardb.jdbc.password=db2inst1 
+        run: ./gradlew integrationTestJdbc -Dscalardb.jdbc.url="jdbc:db2://localhost:50000/test_db" -Dscalardb.jdbc.username=db2inst1 -Dscalardb.jdbc.password=db2inst1 ${{ matrix.mode.group_commit_enabled && env.INT_TEST_GRADLE_OPTIONS_FOR_GROUP_COMMIT || '' }}
 
       - name: Upload Gradle test reports
         if: always()
@@ -1860,8 +1764,6 @@
         with:
           name: db2_12.1_integration_test_reports_${{ matrix.mode.label }}
           path: core/build/reports/tests/integrationTestJdbc
-<<<<<<< HEAD
-=======
 
   integration-test-for-alloydb-15:
     name: AlloyDB 15 integration test (${{ matrix.mode.label }})
@@ -2066,5 +1968,4 @@
         if: always()
         with:
           name: multi_storage_integration_test_reports_${{ matrix.mode.label }}
-          path: core/build/reports/tests/integrationTestMultiStorage
->>>>>>> da9f323f
+          path: core/build/reports/tests/integrationTestMultiStorage