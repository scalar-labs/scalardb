--- conflicted
+++ resolved
@@ -1765,7 +1765,138 @@
           name: db2_12.1_integration_test_reports_${{ matrix.mode.label }}
           path: core/build/reports/tests/integrationTestJdbc
 
-<<<<<<< HEAD
+  integration-test-for-alloydb-15:
+    name: AlloyDB 15 integration test (${{ matrix.mode.label }})
+    runs-on: ubuntu-latest
+
+    services:
+      alloydb:
+        image: google/alloydbomni:15
+        env:
+          POSTGRES_USER: postgres
+          POSTGRES_PASSWORD: postgres
+          POSTGRES_INITDB_ARGS: "--icu-locale=en-US-u-va-posix"
+        ports:
+          - 5432:5432
+
+    strategy:
+      fail-fast: false
+      matrix:
+        mode:
+          - label: default
+            group_commit_enabled: false
+          - label: with_group_commit
+            group_commit_enabled: true
+
+    steps:
+      - uses: actions/checkout@v5
+
+      - name: Set up JDK ${{ env.JAVA_VERSION }} (${{ env.JAVA_VENDOR }})
+        uses: actions/setup-java@v5
+        with:
+          java-version: ${{ env.JAVA_VERSION }}
+          distribution: ${{ env.JAVA_VENDOR }}
+
+      - name: Set up JDK ${{ env.INT_TEST_JAVA_RUNTIME_VERSION }} (${{ env.INT_TEST_JAVA_RUNTIME_VENDOR }}) to run integration test
+        uses: actions/setup-java@v5
+        if: ${{ env.SET_UP_INT_TEST_RUNTIME_NON_ORACLE_JDK == 'true'}}
+        with:
+          java-version: ${{ env.INT_TEST_JAVA_RUNTIME_VERSION }}
+          distribution: ${{ env.INT_TEST_JAVA_RUNTIME_VENDOR }}
+
+      - name: Login to Oracle container registry
+        uses: docker/login-action@v3
+        if: ${{ env.INT_TEST_JAVA_RUNTIME_VENDOR == 'oracle' }}
+        with:
+          registry: container-registry.oracle.com
+          username: ${{ secrets.OCR_USERNAME }}
+          password: ${{ secrets.OCR_TOKEN }}
+
+      - name: Set up JDK ${{ env.INT_TEST_JAVA_RUNTIME_VERSION }} (oracle) to run the integration test
+        if: ${{ env.INT_TEST_JAVA_RUNTIME_VENDOR == 'oracle' }}
+        run: |
+          container_id=$(docker create "container-registry.oracle.com/java/jdk:${{ env.INT_TEST_JAVA_RUNTIME_VERSION }}")
+          docker cp -L "$container_id:/usr/java/default" /usr/lib/jvm/oracle-jdk && docker rm "$container_id"
+
+      - name: Setup Gradle
+        uses: gradle/actions/setup-gradle@v5
+
+      - name: Execute Gradle 'integrationTestJdbc' task
+        run: ./gradlew integrationTestJdbc -Dscalardb.jdbc.url=jdbc:postgresql://localhost:5432/ -Dscalardb.jdbc.username=postgres -Dscalardb.jdbc.password=postgres ${{ matrix.mode.group_commit_enabled && env.INT_TEST_GRADLE_OPTIONS_FOR_GROUP_COMMIT || '' }}
+
+      - name: Upload Gradle test reports
+        if: always()
+        uses: actions/upload-artifact@v4
+        with:
+          name: alloydb_15_integration_test_reports_${{ matrix.mode.label }}
+          path: core/build/reports/tests/integrationTestJdbc
+
+  integration-test-for-alloydb-16:
+    name: AlloyDB 16 integration test (${{ matrix.mode.label }})
+    runs-on: ubuntu-latest
+
+    services:
+      alloydb:
+        image: google/alloydbomni:16
+        env:
+          POSTGRES_USER: postgres
+          POSTGRES_PASSWORD: postgres
+          POSTGRES_INITDB_ARGS: "--icu-locale=en-US-u-va-posix"
+        ports:
+          - 5432:5432
+
+    strategy:
+      fail-fast: false
+      matrix:
+        mode:
+          - label: default
+            group_commit_enabled: false
+          - label: with_group_commit
+            group_commit_enabled: true
+
+    steps:
+      - uses: actions/checkout@v5
+
+      - name: Set up JDK ${{ env.JAVA_VERSION }} (${{ env.JAVA_VENDOR }})
+        uses: actions/setup-java@v5
+        with:
+          java-version: ${{ env.JAVA_VERSION }}
+          distribution: ${{ env.JAVA_VENDOR }}
+
+      - name: Set up JDK ${{ env.INT_TEST_JAVA_RUNTIME_VERSION }} (${{ env.INT_TEST_JAVA_RUNTIME_VENDOR }}) to run integration test
+        uses: actions/setup-java@v5
+        if: ${{ env.SET_UP_INT_TEST_RUNTIME_NON_ORACLE_JDK == 'true'}}
+        with:
+          java-version: ${{ env.INT_TEST_JAVA_RUNTIME_VERSION }}
+          distribution: ${{ env.INT_TEST_JAVA_RUNTIME_VENDOR }}
+
+      - name: Login to Oracle container registry
+        uses: docker/login-action@v3
+        if: ${{ env.INT_TEST_JAVA_RUNTIME_VENDOR == 'oracle' }}
+        with:
+          registry: container-registry.oracle.com
+          username: ${{ secrets.OCR_USERNAME }}
+          password: ${{ secrets.OCR_TOKEN }}
+
+      - name: Set up JDK ${{ env.INT_TEST_JAVA_RUNTIME_VERSION }} (oracle) to run the integration test
+        if: ${{ env.INT_TEST_JAVA_RUNTIME_VENDOR == 'oracle' }}
+        run: |
+          container_id=$(docker create "container-registry.oracle.com/java/jdk:${{ env.INT_TEST_JAVA_RUNTIME_VERSION }}")
+          docker cp -L "$container_id:/usr/java/default" /usr/lib/jvm/oracle-jdk && docker rm "$container_id"
+
+      - name: Setup Gradle
+        uses: gradle/actions/setup-gradle@v5
+
+      - name: Execute Gradle 'integrationTestJdbc' task
+        run: ./gradlew integrationTestJdbc -Dscalardb.jdbc.url=jdbc:postgresql://localhost:5432/ -Dscalardb.jdbc.username=postgres -Dscalardb.jdbc.password=postgres ${{ matrix.mode.group_commit_enabled && env.INT_TEST_GRADLE_OPTIONS_FOR_GROUP_COMMIT || '' }}
+
+      - name: Upload Gradle test reports
+        if: always()
+        uses: actions/upload-artifact@v4
+        with:
+          name: alloydb_16_integration_test_reports_${{ matrix.mode.label }}
+          path: core/build/reports/tests/integrationTestJdbc
+
   integration-test-for-tidb-6-5:
     name: TiDB 6.5 integration test (${{ matrix.mode.label }})
     runs-on: ubuntu-latest
@@ -1828,7 +1959,7 @@
           docker cp -L "$container_id:/usr/java/default" /usr/lib/jvm/oracle-jdk && docker rm "$container_id"
 
       - name: Setup Gradle
-        uses: gradle/actions/setup-gradle@v4
+        uses: gradle/actions/setup-gradle@v5
 
       - name: Execute Gradle 'integrationTestJdbc' task
         run: ./gradlew integrationTestJdbc -Dscalardb.jdbc.url=jdbc:mysql://localhost:4000 -Dscalardb.jdbc.username=root -Dscalardb.jdbc.password= -Dscalardb.jdbc.isolation_level=REPEATABLE_READ ${{ matrix.mode.group_commit_enabled && env.INT_TEST_GRADLE_OPTIONS_FOR_GROUP_COMMIT || '' }}
@@ -1845,33 +1976,14 @@
     runs-on: ubuntu-latest
 
     strategy:
-=======
-  integration-test-for-alloydb-15:
-    name: AlloyDB 15 integration test (${{ matrix.mode.label }})
-    runs-on: ubuntu-latest
-
-    services:
-      alloydb:
-        image: google/alloydbomni:15
-        env:
-          POSTGRES_USER: postgres
-          POSTGRES_PASSWORD: postgres
-          POSTGRES_INITDB_ARGS: "--icu-locale=en-US-u-va-posix"
-        ports:
-          - 5432:5432
-
-    strategy:
-      fail-fast: false
->>>>>>> d15013f9
-      matrix:
-        mode:
-          - label: default
-            group_commit_enabled: false
-          - label: with_group_commit
-            group_commit_enabled: true
-
-    steps:
-<<<<<<< HEAD
+      matrix:
+        mode:
+          - label: default
+            group_commit_enabled: false
+          - label: with_group_commit
+            group_commit_enabled: true
+
+    steps:
       - name: Install TiUP
         run: |
           curl --proto '=https' --tlsv1.2 -sSf https://tiup-mirrors.pingcap.com/install.sh | sh
@@ -1891,55 +2003,45 @@
             sleep 5
           done
 
-=======
->>>>>>> d15013f9
-      - uses: actions/checkout@v5
-
-      - name: Set up JDK ${{ env.JAVA_VERSION }} (${{ env.JAVA_VENDOR }})
-        uses: actions/setup-java@v5
-        with:
-          java-version: ${{ env.JAVA_VERSION }}
-          distribution: ${{ env.JAVA_VENDOR }}
-
-      - name: Set up JDK ${{ env.INT_TEST_JAVA_RUNTIME_VERSION }} (${{ env.INT_TEST_JAVA_RUNTIME_VENDOR }}) to run integration test
-        uses: actions/setup-java@v5
-        if: ${{ env.SET_UP_INT_TEST_RUNTIME_NON_ORACLE_JDK == 'true'}}
-        with:
-          java-version: ${{ env.INT_TEST_JAVA_RUNTIME_VERSION }}
-          distribution: ${{ env.INT_TEST_JAVA_RUNTIME_VENDOR }}
-
-      - name: Login to Oracle container registry
-        uses: docker/login-action@v3
-        if: ${{ env.INT_TEST_JAVA_RUNTIME_VENDOR == 'oracle' }}
-        with:
-          registry: container-registry.oracle.com
-          username: ${{ secrets.OCR_USERNAME }}
-          password: ${{ secrets.OCR_TOKEN }}
-
-      - name: Set up JDK ${{ env.INT_TEST_JAVA_RUNTIME_VERSION }} (oracle) to run the integration test
-        if: ${{ env.INT_TEST_JAVA_RUNTIME_VENDOR == 'oracle' }}
-        run: |
-          container_id=$(docker create "container-registry.oracle.com/java/jdk:${{ env.INT_TEST_JAVA_RUNTIME_VERSION }}")
-          docker cp -L "$container_id:/usr/java/default" /usr/lib/jvm/oracle-jdk && docker rm "$container_id"
-
-      - name: Setup Gradle
-<<<<<<< HEAD
-        uses: gradle/actions/setup-gradle@v4
+      - uses: actions/checkout@v5
+
+      - name: Set up JDK ${{ env.JAVA_VERSION }} (${{ env.JAVA_VENDOR }})
+        uses: actions/setup-java@v5
+        with:
+          java-version: ${{ env.JAVA_VERSION }}
+          distribution: ${{ env.JAVA_VENDOR }}
+
+      - name: Set up JDK ${{ env.INT_TEST_JAVA_RUNTIME_VERSION }} (${{ env.INT_TEST_JAVA_RUNTIME_VENDOR }}) to run integration test
+        uses: actions/setup-java@v5
+        if: ${{ env.SET_UP_INT_TEST_RUNTIME_NON_ORACLE_JDK == 'true'}}
+        with:
+          java-version: ${{ env.INT_TEST_JAVA_RUNTIME_VERSION }}
+          distribution: ${{ env.INT_TEST_JAVA_RUNTIME_VENDOR }}
+
+      - name: Login to Oracle container registry
+        uses: docker/login-action@v3
+        if: ${{ env.INT_TEST_JAVA_RUNTIME_VENDOR == 'oracle' }}
+        with:
+          registry: container-registry.oracle.com
+          username: ${{ secrets.OCR_USERNAME }}
+          password: ${{ secrets.OCR_TOKEN }}
+
+      - name: Set up JDK ${{ env.INT_TEST_JAVA_RUNTIME_VERSION }} (oracle) to run the integration test
+        if: ${{ env.INT_TEST_JAVA_RUNTIME_VENDOR == 'oracle' }}
+        run: |
+          container_id=$(docker create "container-registry.oracle.com/java/jdk:${{ env.INT_TEST_JAVA_RUNTIME_VERSION }}")
+          docker cp -L "$container_id:/usr/java/default" /usr/lib/jvm/oracle-jdk && docker rm "$container_id"
+
+      - name: Setup Gradle
+        uses: gradle/actions/setup-gradle@v5
 
       - name: Execute Gradle 'integrationTestJdbc' task
         run: ./gradlew integrationTestJdbc -Dscalardb.jdbc.url=jdbc:mysql://localhost:4000 -Dscalardb.jdbc.username=root -Dscalardb.jdbc.password= -Dscalardb.jdbc.isolation_level=REPEATABLE_READ ${{ matrix.mode.group_commit_enabled && env.INT_TEST_GRADLE_OPTIONS_FOR_GROUP_COMMIT || '' }}
-=======
-        uses: gradle/actions/setup-gradle@v5
-
-      - name: Execute Gradle 'integrationTestJdbc' task
-        run: ./gradlew integrationTestJdbc -Dscalardb.jdbc.url=jdbc:postgresql://localhost:5432/ -Dscalardb.jdbc.username=postgres -Dscalardb.jdbc.password=postgres ${{ matrix.mode.group_commit_enabled && env.INT_TEST_GRADLE_OPTIONS_FOR_GROUP_COMMIT || '' }}
->>>>>>> d15013f9
-
-      - name: Upload Gradle test reports
-        if: always()
-        uses: actions/upload-artifact@v4
-        with:
-<<<<<<< HEAD
+
+      - name: Upload Gradle test reports
+        if: always()
+        uses: actions/upload-artifact@v4
+        with:
           name: tidb_7_5_integration_test_reports_${{ matrix.mode.label }}
           path: core/build/reports/tests/integrationTestJdbc
 
@@ -1948,36 +2050,14 @@
     runs-on: ubuntu-latest
 
     strategy:
-=======
-          name: alloydb_15_integration_test_reports_${{ matrix.mode.label }}
-          path: core/build/reports/tests/integrationTestJdbc
-
-  integration-test-for-alloydb-16:
-    name: AlloyDB 16 integration test (${{ matrix.mode.label }})
-    runs-on: ubuntu-latest
-
-    services:
-      alloydb:
-        image: google/alloydbomni:16
-        env:
-          POSTGRES_USER: postgres
-          POSTGRES_PASSWORD: postgres
-          POSTGRES_INITDB_ARGS: "--icu-locale=en-US-u-va-posix"
-        ports:
-          - 5432:5432
-
-    strategy:
-      fail-fast: false
->>>>>>> d15013f9
-      matrix:
-        mode:
-          - label: default
-            group_commit_enabled: false
-          - label: with_group_commit
-            group_commit_enabled: true
-
-    steps:
-<<<<<<< HEAD
+      matrix:
+        mode:
+          - label: default
+            group_commit_enabled: false
+          - label: with_group_commit
+            group_commit_enabled: true
+
+    steps:
       - name: Install TiUP
         run: |
           curl --proto '=https' --tlsv1.2 -sSf https://tiup-mirrors.pingcap.com/install.sh | sh
@@ -1997,59 +2077,46 @@
             sleep 5
           done
 
-=======
->>>>>>> d15013f9
-      - uses: actions/checkout@v5
-
-      - name: Set up JDK ${{ env.JAVA_VERSION }} (${{ env.JAVA_VENDOR }})
-        uses: actions/setup-java@v5
-        with:
-          java-version: ${{ env.JAVA_VERSION }}
-          distribution: ${{ env.JAVA_VENDOR }}
-
-      - name: Set up JDK ${{ env.INT_TEST_JAVA_RUNTIME_VERSION }} (${{ env.INT_TEST_JAVA_RUNTIME_VENDOR }}) to run integration test
-        uses: actions/setup-java@v5
-        if: ${{ env.SET_UP_INT_TEST_RUNTIME_NON_ORACLE_JDK == 'true'}}
-        with:
-          java-version: ${{ env.INT_TEST_JAVA_RUNTIME_VERSION }}
-          distribution: ${{ env.INT_TEST_JAVA_RUNTIME_VENDOR }}
-
-      - name: Login to Oracle container registry
-        uses: docker/login-action@v3
-        if: ${{ env.INT_TEST_JAVA_RUNTIME_VENDOR == 'oracle' }}
-        with:
-          registry: container-registry.oracle.com
-          username: ${{ secrets.OCR_USERNAME }}
-          password: ${{ secrets.OCR_TOKEN }}
-
-      - name: Set up JDK ${{ env.INT_TEST_JAVA_RUNTIME_VERSION }} (oracle) to run the integration test
-        if: ${{ env.INT_TEST_JAVA_RUNTIME_VENDOR == 'oracle' }}
-        run: |
-          container_id=$(docker create "container-registry.oracle.com/java/jdk:${{ env.INT_TEST_JAVA_RUNTIME_VERSION }}")
-          docker cp -L "$container_id:/usr/java/default" /usr/lib/jvm/oracle-jdk && docker rm "$container_id"
-
-      - name: Setup Gradle
-<<<<<<< HEAD
-        uses: gradle/actions/setup-gradle@v4
+      - uses: actions/checkout@v5
+
+      - name: Set up JDK ${{ env.JAVA_VERSION }} (${{ env.JAVA_VENDOR }})
+        uses: actions/setup-java@v5
+        with:
+          java-version: ${{ env.JAVA_VERSION }}
+          distribution: ${{ env.JAVA_VENDOR }}
+
+      - name: Set up JDK ${{ env.INT_TEST_JAVA_RUNTIME_VERSION }} (${{ env.INT_TEST_JAVA_RUNTIME_VENDOR }}) to run integration test
+        uses: actions/setup-java@v5
+        if: ${{ env.SET_UP_INT_TEST_RUNTIME_NON_ORACLE_JDK == 'true'}}
+        with:
+          java-version: ${{ env.INT_TEST_JAVA_RUNTIME_VERSION }}
+          distribution: ${{ env.INT_TEST_JAVA_RUNTIME_VENDOR }}
+
+      - name: Login to Oracle container registry
+        uses: docker/login-action@v3
+        if: ${{ env.INT_TEST_JAVA_RUNTIME_VENDOR == 'oracle' }}
+        with:
+          registry: container-registry.oracle.com
+          username: ${{ secrets.OCR_USERNAME }}
+          password: ${{ secrets.OCR_TOKEN }}
+
+      - name: Set up JDK ${{ env.INT_TEST_JAVA_RUNTIME_VERSION }} (oracle) to run the integration test
+        if: ${{ env.INT_TEST_JAVA_RUNTIME_VENDOR == 'oracle' }}
+        run: |
+          container_id=$(docker create "container-registry.oracle.com/java/jdk:${{ env.INT_TEST_JAVA_RUNTIME_VERSION }}")
+          docker cp -L "$container_id:/usr/java/default" /usr/lib/jvm/oracle-jdk && docker rm "$container_id"
+
+      - name: Setup Gradle
+        uses: gradle/actions/setup-gradle@v5
 
       - name: Execute Gradle 'integrationTestJdbc' task
         run: ./gradlew integrationTestJdbc -Dscalardb.jdbc.url=jdbc:mysql://localhost:4000 -Dscalardb.jdbc.username=root -Dscalardb.jdbc.password= -Dscalardb.jdbc.isolation_level=REPEATABLE_READ ${{ matrix.mode.group_commit_enabled && env.INT_TEST_GRADLE_OPTIONS_FOR_GROUP_COMMIT || '' }}
-=======
-        uses: gradle/actions/setup-gradle@v5
-
-      - name: Execute Gradle 'integrationTestJdbc' task
-        run: ./gradlew integrationTestJdbc -Dscalardb.jdbc.url=jdbc:postgresql://localhost:5432/ -Dscalardb.jdbc.username=postgres -Dscalardb.jdbc.password=postgres ${{ matrix.mode.group_commit_enabled && env.INT_TEST_GRADLE_OPTIONS_FOR_GROUP_COMMIT || '' }}
->>>>>>> d15013f9
-
-      - name: Upload Gradle test reports
-        if: always()
-        uses: actions/upload-artifact@v4
-        with:
-<<<<<<< HEAD
+
+      - name: Upload Gradle test reports
+        if: always()
+        uses: actions/upload-artifact@v4
+        with:
           name: tidb_8_5_integration_test_reports_${{ matrix.mode.label }}
-=======
-          name: alloydb_16_integration_test_reports_${{ matrix.mode.label }}
->>>>>>> d15013f9
           path: core/build/reports/tests/integrationTestJdbc
 
   integration-test-for-multi-storage:
