--- conflicted
+++ resolved
@@ -100,12 +100,6 @@
   integration-test-for-cosmos:
     runs-on: ubuntu-latest
 
-
-<<<<<<< HEAD
-
-
-=======
->>>>>>> 97cec3b1
     steps:
       - uses: actions/checkout@v3
 
@@ -174,7 +168,7 @@
           path: /tmp/gradle_integration_test_reports
 
   integration-test-for-jdbc-mysql:
-    runs-on: ubuntu-latest
+    runs-on: self-hosted
 
     services:
       mysql:
