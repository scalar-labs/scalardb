package com.scalar.db.schemaloader.core;

import com.google.common.annotations.VisibleForTesting;
import com.scalar.db.api.DistributedStorageAdmin;
import com.scalar.db.config.DatabaseConfig;
import com.scalar.db.exception.storage.ExecutionException;
import com.scalar.db.schemaloader.schema.Table;
import com.scalar.db.service.StorageFactory;
import com.scalar.db.transaction.consensuscommit.ConsensusCommitAdmin;
import com.scalar.db.transaction.consensuscommit.ConsensusCommitConfig;
import com.scalar.db.transaction.consensuscommit.Coordinator;
import java.util.HashSet;
import java.util.List;
import java.util.Map;
import java.util.Set;
import org.slf4j.Logger;
import org.slf4j.LoggerFactory;

public class SchemaOperator {

  private static final Logger LOGGER = LoggerFactory.getLogger(SchemaOperator.class);

  private final DistributedStorageAdmin admin;
  private final ConsensusCommitAdmin consensusCommitAdmin;
  private final boolean isStorageSpecificCommand;

  public SchemaOperator(DatabaseConfig dbConfig, boolean isStorageSpecificCommand) {
    this.isStorageSpecificCommand = isStorageSpecificCommand;
    StorageFactory storageFactory = new StorageFactory(dbConfig);
    admin = storageFactory.getAdmin();
    consensusCommitAdmin =
        new ConsensusCommitAdmin(admin, new ConsensusCommitConfig(dbConfig.getProperties()));
  }

  @VisibleForTesting
  public SchemaOperator(
      DistributedStorageAdmin admin,
      ConsensusCommitAdmin consensusCommitAdmin,
      boolean isStorageSpecificCommand) {
    this.isStorageSpecificCommand = isStorageSpecificCommand;
    this.admin = admin;
    this.consensusCommitAdmin = consensusCommitAdmin;
  }

  public void createTables(List<Table> tableList, Map<String, String> metaOptions)
<<<<<<< HEAD
      throws ExecutionException, SchemaOperatorException {
    boolean hasTransactionTable = false;
    for (Table table : tableList) {
      String tableNamespace = table.getNamespace();

      if (admin.namespaceExists(tableNamespace)) {
        LOGGER.warn("Namespace " + tableNamespace + " already existed.");
      } else {
        try {
          admin.createNamespace(table.getNamespace(), true, table.getOptions());
        } catch (ExecutionException e) {
          throw new SchemaOperatorException(
              "Creating the namespace " + table.getNamespace() + " failed.", e);
        }
      }

      if (admin.getNamespaceTableNames(table.getNamespace()).contains(table.getTable())) {
=======
      throws ExecutionException {
    boolean hasTransactionTable = false;
    for (Table table : tableList) {
      String tableNamespace = table.getNamespace();
      if (!admin.namespaceExists(tableNamespace)) {
        try {
          admin.createNamespace(table.getNamespace(), true, table.getOptions());
        } catch (ExecutionException e) {
          throw new SchemaOperatorException(
              "Creating the namespace " + table.getNamespace() + " failed.", e);
        }
      }

      if (admin.tableExists(tableNamespace, table.getTable())) {
>>>>>>> 0e8a22c5
        LOGGER.warn(
            "Table "
                + table.getTable()
                + " in the namespace "
                + table.getNamespace()
                + " already existed.");
      } else {
        try {
          if (table.isTransactionTable()) {
            hasTransactionTable = true;
            consensusCommitAdmin.createTransactionalTable(
                table.getNamespace(),
                table.getTable(),
                table.getTableMetadata(),
                table.getOptions());
          } else {
            admin.createTable(
                table.getNamespace(),
                table.getTable(),
                table.getTableMetadata(),
                table.getOptions());
          }
          LOGGER.info(
              "Creating the table "
                  + table.getTable()
                  + " in the namespace "
                  + table.getNamespace()
                  + " succeeded.");
        } catch (ExecutionException e) {
          throw new SchemaOperatorException(
              "Creating the table "
                  + table.getTable()
                  + " in the namespace "
                  + table.getNamespace()
                  + " failed.",
              e);
        }
      }
    }

    if (hasTransactionTable && isStorageSpecificCommand) {
      createCoordinatorTable(metaOptions);
    }
  }

<<<<<<< HEAD
  public void createCoordinatorTable(Map<String, String> options)
      throws ExecutionException, SchemaOperatorException {
    if (admin.namespaceExists(Coordinator.NAMESPACE)) {
      if (admin.getNamespaceTableNames(Coordinator.NAMESPACE).contains(Coordinator.TABLE)) {
=======
  public void createCoordinatorTable(Map<String, String> options) throws ExecutionException {
    if (admin.namespaceExists(Coordinator.NAMESPACE)) {
      if (consensusCommitAdmin.coordinatorTableExists()) {
>>>>>>> 0e8a22c5
        LOGGER.warn("Table coordinator already existed.");
        return;
      }
    }
    try {
      consensusCommitAdmin.createCoordinatorTable(options);
      LOGGER.info("Creating the coordinator table succeeded.");
    } catch (ExecutionException e) {
      throw new SchemaOperatorException("Creating the coordinator table failed.", e);
    }
  }

<<<<<<< HEAD
  public void deleteTables(List<Table> tableList)
      throws ExecutionException, SchemaOperatorException {
=======
  public void deleteTables(List<Table> tableList) throws ExecutionException {
>>>>>>> 0e8a22c5
    Set<String> namespaces = new HashSet<>();
    boolean hasTransactionTable = false;
    for (Table table : tableList) {
      if (table.isTransactionTable()) {
        hasTransactionTable = true;
      }
<<<<<<< HEAD
      if (!admin.namespaceExists(table.getNamespace())) {
        LOGGER.warn(
            "Namespace "
                + table.getNamespace()
                + " doesn't exist for deleting table "
                + table.getTable());
      } else {
        if (!admin.getNamespaceTableNames(table.getNamespace()).contains(table.getTable())) {
=======
      if (admin.namespaceExists(table.getNamespace())) {
        if (!admin.tableExists(table.getNamespace(), table.getTable())) {
>>>>>>> 0e8a22c5
          LOGGER.warn(
              "Table "
                  + table.getTable()
                  + " in the namespace "
                  + table.getNamespace()
                  + " doesn't exist.");
        } else {
          try {
            admin.dropTable(table.getNamespace(), table.getTable());
            LOGGER.info(
                "Deleting the table "
                    + table.getTable()
                    + " in the namespace "
                    + table.getNamespace()
                    + " succeeded.");
            namespaces.add(table.getNamespace());
          } catch (ExecutionException e) {
            throw new SchemaOperatorException(
                "Deleting the table " + table.getTable() + " failed.", e);
          }
        }
      }
    }

    if (hasTransactionTable && isStorageSpecificCommand) {
      dropCoordinatorTable();
    }

    for (String namespace : namespaces) {
      if (!admin.namespaceExists(namespace)) {
<<<<<<< HEAD
        LOGGER.warn("Namespace " + namespace + "doesn't exist for deleting.");
=======
        LOGGER.warn("Namespace " + namespace + " doesn't exist for deleting.");
>>>>>>> 0e8a22c5
      } else {
        try {
          admin.dropNamespace(namespace);
        } catch (ExecutionException e) {
          throw new SchemaOperatorException("Deleting the namespace " + namespace + " failed.", e);
        }
      }
    }
  }

<<<<<<< HEAD
  public void dropCoordinatorTable() throws ExecutionException, SchemaOperatorException {
    if (!admin.namespaceExists(Coordinator.NAMESPACE)) {
      LOGGER.warn("Table coordinator doesn't exist.");
    } else {
      if (!admin.getNamespaceTableNames(Coordinator.NAMESPACE).contains(Coordinator.TABLE)) {
=======
  public void dropCoordinatorTable() throws ExecutionException {
    if (!admin.namespaceExists(Coordinator.NAMESPACE)) {
      LOGGER.warn("Table coordinator doesn't exist.");
    } else {
      if (!consensusCommitAdmin.coordinatorTableExists()) {
>>>>>>> 0e8a22c5
        LOGGER.warn("Table coordinator doesn't exist.");
        return;
      }
      try {
        consensusCommitAdmin.dropCoordinatorTable();
        LOGGER.info("Deleting the coordinator table succeeded.");
      } catch (ExecutionException e) {
        throw new SchemaOperatorException("Deleting the coordinator table failed.", e);
      }
    }
  }

  public void close() {
    admin.close();
  }
}<|MERGE_RESOLUTION|>--- conflicted
+++ resolved
@@ -43,25 +43,6 @@
   }
 
   public void createTables(List<Table> tableList, Map<String, String> metaOptions)
-<<<<<<< HEAD
-      throws ExecutionException, SchemaOperatorException {
-    boolean hasTransactionTable = false;
-    for (Table table : tableList) {
-      String tableNamespace = table.getNamespace();
-
-      if (admin.namespaceExists(tableNamespace)) {
-        LOGGER.warn("Namespace " + tableNamespace + " already existed.");
-      } else {
-        try {
-          admin.createNamespace(table.getNamespace(), true, table.getOptions());
-        } catch (ExecutionException e) {
-          throw new SchemaOperatorException(
-              "Creating the namespace " + table.getNamespace() + " failed.", e);
-        }
-      }
-
-      if (admin.getNamespaceTableNames(table.getNamespace()).contains(table.getTable())) {
-=======
       throws ExecutionException {
     boolean hasTransactionTable = false;
     for (Table table : tableList) {
@@ -76,7 +57,6 @@
       }
 
       if (admin.tableExists(tableNamespace, table.getTable())) {
->>>>>>> 0e8a22c5
         LOGGER.warn(
             "Table "
                 + table.getTable()
@@ -122,16 +102,9 @@
     }
   }
 
-<<<<<<< HEAD
-  public void createCoordinatorTable(Map<String, String> options)
-      throws ExecutionException, SchemaOperatorException {
-    if (admin.namespaceExists(Coordinator.NAMESPACE)) {
-      if (admin.getNamespaceTableNames(Coordinator.NAMESPACE).contains(Coordinator.TABLE)) {
-=======
   public void createCoordinatorTable(Map<String, String> options) throws ExecutionException {
     if (admin.namespaceExists(Coordinator.NAMESPACE)) {
       if (consensusCommitAdmin.coordinatorTableExists()) {
->>>>>>> 0e8a22c5
         LOGGER.warn("Table coordinator already existed.");
         return;
       }
@@ -144,31 +117,15 @@
     }
   }
 
-<<<<<<< HEAD
-  public void deleteTables(List<Table> tableList)
-      throws ExecutionException, SchemaOperatorException {
-=======
   public void deleteTables(List<Table> tableList) throws ExecutionException {
->>>>>>> 0e8a22c5
     Set<String> namespaces = new HashSet<>();
     boolean hasTransactionTable = false;
     for (Table table : tableList) {
       if (table.isTransactionTable()) {
         hasTransactionTable = true;
       }
-<<<<<<< HEAD
-      if (!admin.namespaceExists(table.getNamespace())) {
-        LOGGER.warn(
-            "Namespace "
-                + table.getNamespace()
-                + " doesn't exist for deleting table "
-                + table.getTable());
-      } else {
-        if (!admin.getNamespaceTableNames(table.getNamespace()).contains(table.getTable())) {
-=======
       if (admin.namespaceExists(table.getNamespace())) {
         if (!admin.tableExists(table.getNamespace(), table.getTable())) {
->>>>>>> 0e8a22c5
           LOGGER.warn(
               "Table "
                   + table.getTable()
@@ -199,11 +156,7 @@
 
     for (String namespace : namespaces) {
       if (!admin.namespaceExists(namespace)) {
-<<<<<<< HEAD
-        LOGGER.warn("Namespace " + namespace + "doesn't exist for deleting.");
-=======
         LOGGER.warn("Namespace " + namespace + " doesn't exist for deleting.");
->>>>>>> 0e8a22c5
       } else {
         try {
           admin.dropNamespace(namespace);
@@ -214,19 +167,11 @@
     }
   }
 
-<<<<<<< HEAD
-  public void dropCoordinatorTable() throws ExecutionException, SchemaOperatorException {
-    if (!admin.namespaceExists(Coordinator.NAMESPACE)) {
-      LOGGER.warn("Table coordinator doesn't exist.");
-    } else {
-      if (!admin.getNamespaceTableNames(Coordinator.NAMESPACE).contains(Coordinator.TABLE)) {
-=======
   public void dropCoordinatorTable() throws ExecutionException {
     if (!admin.namespaceExists(Coordinator.NAMESPACE)) {
       LOGGER.warn("Table coordinator doesn't exist.");
     } else {
       if (!consensusCommitAdmin.coordinatorTableExists()) {
->>>>>>> 0e8a22c5
         LOGGER.warn("Table coordinator doesn't exist.");
         return;
       }
