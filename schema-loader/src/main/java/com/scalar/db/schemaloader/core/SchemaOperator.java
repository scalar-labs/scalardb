--- conflicted
+++ resolved
@@ -42,24 +42,11 @@
     this.consensusCommitAdmin = consensusCommitAdmin;
   }
 
-<<<<<<< HEAD
-  public boolean createTables(List<Table> tableList, Map<String, String> metaOptions) {
-    boolean hasTransactionTable = false;
-    boolean allSuccess = true;
-    for (Table table : tableList) {
-      try {
-        admin.createNamespace(table.getNamespace(), true, table.getOptions());
-      } catch (ExecutionException e) {
-        allSuccess = false;
-        LOGGER.warn("Creating the namespace " + table.getNamespace() + " failed.", e);
-      }
-=======
   public void createTables(List<Table> tableList, Map<String, String> metaOptions)
       throws ExecutionException, SchemaOperatorException {
     boolean hasTransactionTable = false;
     for (Table table : tableList) {
       String tableNamespace = table.getNamespace();
->>>>>>> 1154752a
 
       if (admin.namespaceExists(tableNamespace)) {
         LOGGER.warn("Namespace " + tableNamespace + " already existed.");
@@ -70,20 +57,9 @@
           throw new SchemaOperatorException(
               "Creating the namespace " + table.getNamespace() + " failed.", e);
         }
-<<<<<<< HEAD
-        LOGGER.info(
-            "Creating the table "
-                + table.getTable()
-                + " in the namespace "
-                + table.getNamespace()
-                + " succeeded.");
-      } catch (ExecutionException e) {
-        allSuccess = false;
-=======
       }
 
       if (admin.getNamespaceTableNames(table.getNamespace()).contains(table.getTable())) {
->>>>>>> 1154752a
         LOGGER.warn(
             "Table "
                 + table.getTable()
@@ -125,14 +101,10 @@
     }
 
     if (hasTransactionTable && isStorageSpecificCommand) {
-      allSuccess &= createCoordinatorTable(metaOptions);
-    }
-    return allSuccess;
-  }
-
-<<<<<<< HEAD
-  public boolean createCoordinatorTable(Map<String, String> options) {
-=======
+      createCoordinatorTable(metaOptions);
+    }
+  }
+
   public void createCoordinatorTable(Map<String, String> options)
       throws ExecutionException, SchemaOperatorException {
     if (admin.namespaceExists(Coordinator.NAMESPACE)) {
@@ -141,28 +113,16 @@
         return;
       }
     }
->>>>>>> 1154752a
     try {
       consensusCommitAdmin.createCoordinatorTable(options);
       LOGGER.info("Creating the coordinator table succeeded.");
-      return true;
     } catch (ExecutionException e) {
-<<<<<<< HEAD
-      LOGGER.warn("Creating the coordinator table failed.", e);
-      return false;
-    }
-  }
-
-  public boolean deleteTables(List<Table> tableList) {
-    boolean allSuccess = true;
-=======
       throw new SchemaOperatorException("Creating the coordinator table failed.", e);
     }
   }
 
   public void deleteTables(List<Table> tableList)
       throws ExecutionException, SchemaOperatorException {
->>>>>>> 1154752a
     Set<String> namespaces = new HashSet<>();
     boolean hasTransactionTable = false;
     for (Table table : tableList) {
@@ -173,13 +133,6 @@
         LOGGER.warn(
             "Namespace "
                 + table.getNamespace()
-<<<<<<< HEAD
-                + " succeeded.");
-        namespaces.add(table.getNamespace());
-      } catch (ExecutionException e) {
-        LOGGER.warn("Deleting the table " + table.getTable() + " failed.", e);
-        allSuccess = false;
-=======
                 + " doesn't exist for deleting table "
                 + table.getTable());
       } else {
@@ -205,12 +158,11 @@
                 "Deleting the table " + table.getTable() + " failed.", e);
           }
         }
->>>>>>> 1154752a
       }
     }
 
     if (hasTransactionTable && isStorageSpecificCommand) {
-      allSuccess &= dropCoordinatorTable();
+      dropCoordinatorTable();
     }
 
     for (String namespace : namespaces) {
@@ -222,27 +174,10 @@
         } catch (ExecutionException e) {
           throw new SchemaOperatorException("Deleting the namespace " + namespace + " failed.", e);
         }
-<<<<<<< HEAD
-      } catch (ExecutionException e) {
-        LOGGER.warn("Getting the tables from namespace " + namespace + " failed.", e);
-        allSuccess = false;
-=======
->>>>>>> 1154752a
-      }
-    }
-    return allSuccess;
-  }
-
-<<<<<<< HEAD
-  public boolean dropCoordinatorTable() {
-    try {
-      consensusCommitAdmin.dropCoordinatorTable();
-      LOGGER.info("Deleting the coordinator table succeeded.");
-      return true;
-    } catch (ExecutionException e) {
-      LOGGER.warn("Deleting the coordinator table failed.", e);
-      return false;
-=======
+      }
+    }
+  }
+
   public void dropCoordinatorTable() throws ExecutionException, SchemaOperatorException {
     if (!admin.namespaceExists(Coordinator.NAMESPACE)) {
       LOGGER.warn("Table coordinator doesn't exist.");
@@ -257,7 +192,6 @@
       } catch (ExecutionException e) {
         throw new SchemaOperatorException("Deleting the coordinator table failed.", e);
       }
->>>>>>> 1154752a
     }
   }
 
