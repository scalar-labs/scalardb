package com.scalar.db.schemaloader.command;

import static org.mockito.ArgumentMatchers.eq;
import static org.mockito.Mockito.verify;

import com.scalar.db.exception.storage.ExecutionException;
<<<<<<< HEAD
import com.scalar.db.schemaloader.core.SchemaOperatorException;
=======
>>>>>>> 0e8a22c5
import java.util.Collections;
import org.assertj.core.api.Assertions;
import org.junit.Test;
import org.mockito.Mockito;
import picocli.CommandLine;
import picocli.CommandLine.ExitCode;

public class JdbcCommandTest extends CommandTestBase {

  private static final String jdbcUrl = "jdbc_url";
  private static final String user = "user";
  private static final String password = "cosmos_key";
  private static final String schemaFile = "path_to_file";

  @Override
  public void setUp() throws Exception {
    super.setUp();
    commandLine = new CommandLine(new JdbcCommand());
    setCommandLineOutput();
  }

  @Test
  public void
      call_WithProperCommandLineArgumentsForCreatingTables_ShouldCallCreateTableWithProperParams()
<<<<<<< HEAD
          throws ExecutionException, SchemaOperatorException {
=======
          throws ExecutionException {
>>>>>>> 0e8a22c5
    // Arrange

    // Act
    commandLine.execute("-j", jdbcUrl, "-u", user, "-p", password, "-f", schemaFile);

    // Assert
    verify(operator).createTables(Mockito.any(), eq(Collections.emptyMap()));
  }

  @Test
  public void call_WithProperCommandLineArgumentsForDeletingTables_ShouldCallDeleteTables()
<<<<<<< HEAD
      throws ExecutionException, SchemaOperatorException {
=======
      throws ExecutionException {
>>>>>>> 0e8a22c5
    // Arrange

    // Act
    commandLine.execute("-j", jdbcUrl, "-u", user, "-p", password, "-f", schemaFile, "-D");

    // Assert
    verify(operator).deleteTables(Mockito.any());
  }

  @Test
  public void call_MissingSchemaFile_ShouldExitWithErrorCode() {
    // Arrange

    // Act
    int exitCode = commandLine.execute("-j", jdbcUrl, "-u", user, "-p", password);

    // Assert
    Assertions.assertThat(exitCode).isEqualTo(ExitCode.USAGE);
    Assertions.assertThat(stringWriter.toString())
        .contains("Missing required option '--schema-file=<schemaFile>'");
  }
}<|MERGE_RESOLUTION|>--- conflicted
+++ resolved
@@ -4,10 +4,6 @@
 import static org.mockito.Mockito.verify;
 
 import com.scalar.db.exception.storage.ExecutionException;
-<<<<<<< HEAD
-import com.scalar.db.schemaloader.core.SchemaOperatorException;
-=======
->>>>>>> 0e8a22c5
 import java.util.Collections;
 import org.assertj.core.api.Assertions;
 import org.junit.Test;
@@ -32,11 +28,7 @@
   @Test
   public void
       call_WithProperCommandLineArgumentsForCreatingTables_ShouldCallCreateTableWithProperParams()
-<<<<<<< HEAD
-          throws ExecutionException, SchemaOperatorException {
-=======
           throws ExecutionException {
->>>>>>> 0e8a22c5
     // Arrange
 
     // Act
@@ -48,11 +40,7 @@
 
   @Test
   public void call_WithProperCommandLineArgumentsForDeletingTables_ShouldCallDeleteTables()
-<<<<<<< HEAD
-      throws ExecutionException, SchemaOperatorException {
-=======
       throws ExecutionException {
->>>>>>> 0e8a22c5
     // Arrange
 
     // Act
