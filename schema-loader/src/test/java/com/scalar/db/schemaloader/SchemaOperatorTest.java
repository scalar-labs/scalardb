--- conflicted
+++ resolved
@@ -440,31 +440,6 @@
   }
 
   @Test
-<<<<<<< HEAD
-  public void upgrade_ShouldCallTransactionAdminProperly() throws Exception {
-    // Arrange
-
-    // Act
-    operator.upgrade(options);
-
-    // Assert
-    verify(transactionAdmin).upgrade(options);
-    verifyNoInteractions(storageAdmin);
-=======
-  public void constructor_ShouldNotCreateAdmins() {
-    // Arrange
-    StorageFactory storageFactory = mock(StorageFactory.class);
-    TransactionFactory transactionFactory = mock(TransactionFactory.class);
-
-    // Act
-    operator = new SchemaOperator(storageFactory, transactionFactory);
-
-    // Assert
-    verify(storageFactory, never()).getStorageAdmin();
-    verify(transactionFactory, never()).getTransactionAdmin();
-  }
-
-  @Test
   public void createTables_ForNonTransactionTable_ShouldCreateBothAdmins()
       throws SchemaLoaderException {
     // Arrange
@@ -511,6 +486,17 @@
     // Assert
     verify(storageFactory, never()).getStorageAdmin();
     verify(transactionFactory).getTransactionAdmin();
->>>>>>> 5ea0bb5f
+  }
+
+  @Test
+  public void upgrade_ShouldCallTransactionAdminProperly() throws Exception {
+    // Arrange
+
+    // Act
+    operator.upgrade(options);
+
+    // Assert
+    verify(transactionAdmin).upgrade(options);
+    verifyNoInteractions(storageAdmin);
   }
 }