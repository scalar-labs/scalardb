--- conflicted
+++ resolved
@@ -5,10 +5,6 @@
 
 import com.google.common.collect.ImmutableMap;
 import com.scalar.db.exception.storage.ExecutionException;
-<<<<<<< HEAD
-import com.scalar.db.schemaloader.core.SchemaOperatorException;
-=======
->>>>>>> 0e8a22c5
 import com.scalar.db.storage.cassandra.CassandraAdmin;
 import java.util.Map;
 import org.assertj.core.api.Assertions;
@@ -38,11 +34,7 @@
   @Test
   public void
       call_WithProperCommandLineArgumentsForCreatingTables_ShouldCallCreateTableWithProperParams()
-<<<<<<< HEAD
-          throws ExecutionException, SchemaOperatorException {
-=======
           throws ExecutionException {
->>>>>>> 0e8a22c5
     // Arrange
     Map<String, String> metaOptions =
         ImmutableMap.<String, String>builder()
@@ -138,11 +130,7 @@
 
   @Test
   public void call_WithProperCommandLineArgumentsForDeletingTables_ShouldCallDeleteTables()
-<<<<<<< HEAD
-      throws ExecutionException, SchemaOperatorException {
-=======
       throws ExecutionException {
->>>>>>> 0e8a22c5
     // Arrange
 
     // Act
