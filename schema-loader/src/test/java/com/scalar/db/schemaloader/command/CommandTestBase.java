package com.scalar.db.schemaloader.command;

import com.scalar.db.schemaloader.core.SchemaOperator;
import com.scalar.db.schemaloader.core.SchemaOperatorFactory;
import com.scalar.db.schemaloader.schema.SchemaParser;
import java.io.PrintWriter;
import java.io.StringWriter;
import java.nio.file.Path;
import java.util.Collections;
import java.util.Properties;
import org.junit.After;
import org.junit.Before;
import org.mockito.Mock;
import org.mockito.MockedStatic;
import org.mockito.Mockito;
import org.mockito.MockitoAnnotations;
import picocli.CommandLine;

public abstract class CommandTestBase {
  @Mock protected SchemaOperator operator;
<<<<<<< HEAD
  CommandLine commandLine;
  StringWriter stringWriter;

  MockedStatic<SchemaParser> schemaParserMockedStatic;
  MockedStatic<SchemaOperatorFactory> schemaOperatorFactoryMockedStatic;
=======
  protected CommandLine commandLine;
  protected StringWriter stringWriter;
>>>>>>> d6011d67

  private MockedStatic<SchemaParser> schemaParserMockedStatic;
  private MockedStatic<SchemaOperatorFactory> schemaOperatorFactoryMockedStatic;

  @Before
  public void setUp() throws Exception {
    MockitoAnnotations.openMocks(this);
    schemaParserMockedStatic = Mockito.mockStatic(SchemaParser.class);
    schemaParserMockedStatic
        .when(() -> SchemaParser.parse(Mockito.anyString(), Mockito.anyMap()))
        .thenReturn(Collections.emptyList());

    schemaOperatorFactoryMockedStatic = Mockito.mockStatic(SchemaOperatorFactory.class);
    schemaOperatorFactoryMockedStatic
        .when(() -> SchemaOperatorFactory.getSchemaOperator(Mockito.any(Path.class)))
        .thenReturn(operator);
    schemaOperatorFactoryMockedStatic
        .when(() -> SchemaOperatorFactory.getSchemaOperator(Mockito.any(Properties.class)))
        .thenReturn(operator);
  }

  @After
  public void tearDown() {
    schemaParserMockedStatic.close();
    schemaOperatorFactoryMockedStatic.close();
  }

  protected void setCommandLineOutput() {
    stringWriter = new StringWriter();
    PrintWriter printWriter = new PrintWriter(stringWriter);
    commandLine.setOut(printWriter);
    commandLine.setErr(printWriter);
  }
}<|MERGE_RESOLUTION|>--- conflicted
+++ resolved
@@ -18,16 +18,8 @@
 
 public abstract class CommandTestBase {
   @Mock protected SchemaOperator operator;
-<<<<<<< HEAD
-  CommandLine commandLine;
-  StringWriter stringWriter;
-
-  MockedStatic<SchemaParser> schemaParserMockedStatic;
-  MockedStatic<SchemaOperatorFactory> schemaOperatorFactoryMockedStatic;
-=======
   protected CommandLine commandLine;
   protected StringWriter stringWriter;
->>>>>>> d6011d67
 
   private MockedStatic<SchemaParser> schemaParserMockedStatic;
   private MockedStatic<SchemaOperatorFactory> schemaOperatorFactoryMockedStatic;
