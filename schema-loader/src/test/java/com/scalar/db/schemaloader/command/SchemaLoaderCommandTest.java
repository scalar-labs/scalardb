--- conflicted
+++ resolved
@@ -351,18 +351,6 @@
   }
 
   @Test
-<<<<<<< HEAD
-  public void call_WithProperArgumentsForUpgrading_ShouldCallUpgradeProperly() {
-    // Arrange
-    String configFile = "path_to_config_file";
-    Map<String, String> options = ImmutableMap.of(DynamoAdmin.NO_BACKUP, noBackup.toString());
-
-    // Act
-    commandLine.execute("--config", configFile, "--upgrade", "--no-backup");
-
-    // Assert
-    schemaLoaderMockedStatic.verify(() -> SchemaLoader.upgrade(Paths.get(configFile), options));
-=======
   public void call_ImportOptionGivenWithProperArguments_ShouldCallRepairTableProperly() {
     // Arrange
     String schemaFile = "path_to_file";
@@ -402,6 +390,18 @@
     // Assert
     Assertions.assertThat(exitCode).isEqualTo(1);
     schemaLoaderMockedStatic.verifyNoInteractions();
->>>>>>> 4ed375ad
+  }
+
+  @Test
+  public void call_WithProperArgumentsForUpgrading_ShouldCallUpgradeProperly() {
+    // Arrange
+    String configFile = "path_to_config_file";
+    Map<String, String> options = ImmutableMap.of(DynamoAdmin.NO_BACKUP, noBackup.toString());
+
+    // Act
+    commandLine.execute("--config", configFile, "--upgrade", "--no-backup");
+
+    // Assert
+    schemaLoaderMockedStatic.verify(() -> SchemaLoader.upgrade(Paths.get(configFile), options));
   }
 }