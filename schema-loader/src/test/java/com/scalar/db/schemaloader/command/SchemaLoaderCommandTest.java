package com.scalar.db.schemaloader.command;

import static org.mockito.ArgumentMatchers.eq;
import static org.mockito.Mockito.never;
import static org.mockito.Mockito.verify;

import com.google.common.collect.ImmutableMap;
<<<<<<< HEAD
import com.scalar.db.config.DatabaseConfig;
import com.scalar.db.exception.storage.ExecutionException;
import com.scalar.db.schemaloader.core.SchemaOperatorException;
=======
import com.scalar.db.exception.storage.ExecutionException;
>>>>>>> 0e8a22c5
import com.scalar.db.storage.cassandra.CassandraAdmin;
import com.scalar.db.storage.dynamo.DynamoAdmin;
import java.util.Map;
import org.assertj.core.api.Assertions;
import org.junit.Test;
import org.mockito.Mockito;
import picocli.CommandLine;
import picocli.CommandLine.ExitCode;

public class SchemaLoaderCommandTest extends CommandTestBase {

  private static final String replicationStrategy = "SimpleStrategy";
  private static final String compactionStrategy = "LCS";
  private static final String replicationFactor = "1";
  private static final String ru = "10";
  private static final Boolean noScaling = true;
  private static final Boolean noBackup = true;
  private static final String schemaFile = "path_to_file";
  private static final String configFile = "path_to_config_file";

  @Override
  public void setUp() throws Exception {
    super.setUp();
    commandLine = new CommandLine(new SchemaLoaderCommand());
    setCommandLineOutput();
  }

  @Test
  public void
      call_WithProperCommandLineArgumentsForCreatingTables_ShouldCallCreateTableWithProperParams()
<<<<<<< HEAD
          throws ExecutionException, SchemaOperatorException {
=======
          throws ExecutionException {
>>>>>>> 0e8a22c5
    // Arrange

    Map<String, String> metaOptions =
        ImmutableMap.<String, String>builder()
            .put(CassandraAdmin.REPLICATION_STRATEGY, replicationStrategy)
            .put(CassandraAdmin.COMPACTION_STRATEGY, compactionStrategy)
            .put(CassandraAdmin.REPLICATION_FACTOR, replicationFactor)
            .put(DynamoAdmin.REQUEST_UNIT, ru)
            .put(DynamoAdmin.NO_SCALING, noScaling.toString())
            .put(DynamoAdmin.NO_BACKUP, noBackup.toString())
            .build();

    // Act
    commandLine.execute(
        "--config",
        configFile,
        "--replication-strategy",
        replicationStrategy,
        "--compaction-strategy",
        compactionStrategy,
        "--replication-factor",
        replicationFactor,
        "--ru",
        ru,
        "--no-scaling",
        "--no-backup",
        "-f",
        schemaFile,
        "--coordinator");

    // Assert
    verify(operator).createTables(Mockito.any(), eq(metaOptions));
    verify(operator).createCoordinatorTable(Mockito.any());
  }

  @Test
  public void call_WithInvalidReplicationStrategy_ShouldExitWithErrorCode() {
    // Arrange
    String replicationStrategy = "InvalidStrategy";

    // Act
    int exitCode =
        commandLine.execute(
            "--config",
            configFile,
            "--replication-strategy",
            replicationStrategy,
            "--compaction- strategy",
            compactionStrategy,
            "--replication-factor",
            replicationFactor,
            "-f",
            schemaFile);

    // Assert
    Assertions.assertThat(exitCode).isEqualTo(ExitCode.USAGE);
    Assertions.assertThat(stringWriter.toString())
        .contains("Invalid value for option '--replication-strategy'");
  }

  @Test
  public void call_WithInvalidCompactionStrategy_ShouldExitWithErrorCode() {
    // Arrange
    String compactionStrategy = "INVALID";

    // Act
    int exitCode =
        commandLine.execute(
            "--config",
            configFile,
            "--replication-strategy",
            replicationStrategy,
            "--compaction-strategy",
            compactionStrategy,
            "--replication-factor",
            replicationFactor,
            "-f",
            schemaFile);

    // Assert
    Assertions.assertThat(exitCode).isEqualTo(ExitCode.USAGE);
    Assertions.assertThat(stringWriter.toString())
        .contains("Invalid value for option '--compaction-strategy'");
  }

  @Test
  public void call_WithProperCommandLineArgumentsForDeletingTables_ShouldCallDeleteTables()
<<<<<<< HEAD
      throws ExecutionException, SchemaOperatorException {
=======
      throws ExecutionException {
>>>>>>> 0e8a22c5
    // Arrange
    String schemaFile = "path_to_file";
    String configFile = "path_to_config_file";

    // Act
    commandLine.execute("-f", schemaFile, "-D", "--config", configFile);

    // Assert
    verify(operator).deleteTables(Mockito.any());
  }

  @Test
  public void call_WithCoordinatorAndDeleteTable_ShouldCallDropCoordinatorTable()
<<<<<<< HEAD
      throws ExecutionException, SchemaOperatorException {
=======
      throws ExecutionException {
>>>>>>> 0e8a22c5
    // Arrange

    // Act
    commandLine.execute("--coordinator", "-D", "-c", configFile);

    // Assert
    verify(operator).dropCoordinatorTable();
  }

  @Test
  public void call_WithDeleteTableButNotHaveCoordinatorArgument_ShouldNotCallDropCoordinatorTable()
<<<<<<< HEAD
      throws ExecutionException, SchemaOperatorException {
=======
      throws ExecutionException {
>>>>>>> 0e8a22c5
    // Arrange

    // Act
    commandLine.execute("-c", configFile, "-D");

    // Assert
    verify(operator, never()).dropCoordinatorTable();
  }
}<|MERGE_RESOLUTION|>--- conflicted
+++ resolved
@@ -5,13 +5,7 @@
 import static org.mockito.Mockito.verify;
 
 import com.google.common.collect.ImmutableMap;
-<<<<<<< HEAD
-import com.scalar.db.config.DatabaseConfig;
 import com.scalar.db.exception.storage.ExecutionException;
-import com.scalar.db.schemaloader.core.SchemaOperatorException;
-=======
-import com.scalar.db.exception.storage.ExecutionException;
->>>>>>> 0e8a22c5
 import com.scalar.db.storage.cassandra.CassandraAdmin;
 import com.scalar.db.storage.dynamo.DynamoAdmin;
 import java.util.Map;
@@ -42,11 +36,7 @@
   @Test
   public void
       call_WithProperCommandLineArgumentsForCreatingTables_ShouldCallCreateTableWithProperParams()
-<<<<<<< HEAD
-          throws ExecutionException, SchemaOperatorException {
-=======
           throws ExecutionException {
->>>>>>> 0e8a22c5
     // Arrange
 
     Map<String, String> metaOptions =
@@ -134,11 +124,7 @@
 
   @Test
   public void call_WithProperCommandLineArgumentsForDeletingTables_ShouldCallDeleteTables()
-<<<<<<< HEAD
-      throws ExecutionException, SchemaOperatorException {
-=======
       throws ExecutionException {
->>>>>>> 0e8a22c5
     // Arrange
     String schemaFile = "path_to_file";
     String configFile = "path_to_config_file";
@@ -152,11 +138,7 @@
 
   @Test
   public void call_WithCoordinatorAndDeleteTable_ShouldCallDropCoordinatorTable()
-<<<<<<< HEAD
-      throws ExecutionException, SchemaOperatorException {
-=======
       throws ExecutionException {
->>>>>>> 0e8a22c5
     // Arrange
 
     // Act
@@ -168,11 +150,7 @@
 
   @Test
   public void call_WithDeleteTableButNotHaveCoordinatorArgument_ShouldNotCallDropCoordinatorTable()
-<<<<<<< HEAD
-      throws ExecutionException, SchemaOperatorException {
-=======
       throws ExecutionException {
->>>>>>> 0e8a22c5
     // Arrange
 
     // Act
