--- conflicted
+++ resolved
@@ -713,27 +713,6 @@
   }
 
   @Test
-<<<<<<< HEAD
-  public void upgrade_WithConfigProperties_ShouldCallOperatorProperly() throws Exception {
-    // Arrange
-
-    // Act
-    SchemaLoader.upgrade(configProperties, options);
-
-    // Assert
-    verify(operator).upgrade(options);
-  }
-
-  @Test
-  public void upgrade_WithConfigFilePath_ShouldCallOperatorProperly() throws Exception {
-    // Arrange
-
-    // Act
-    SchemaLoader.upgrade(configFilePath, options);
-
-    // Assert
-    verify(operator).upgrade(options);
-=======
   public void
       importTable_WithConfigPropertiesAndSerializedSchema_ShouldCallParserAndOperatorProperly()
           throws Exception {
@@ -786,6 +765,27 @@
     // Assert
     verify(importSchemaParser).parse();
     verify(operator).importTables(anyList());
->>>>>>> 4ed375ad
+  }
+
+  @Test
+  public void upgrade_WithConfigProperties_ShouldCallOperatorProperly() throws Exception {
+    // Arrange
+
+    // Act
+    SchemaLoader.upgrade(configProperties, options);
+
+    // Assert
+    verify(operator).upgrade(options);
+  }
+
+  @Test
+  public void upgrade_WithConfigFilePath_ShouldCallOperatorProperly() throws Exception {
+    // Arrange
+
+    // Act
+    SchemaLoader.upgrade(configFilePath, options);
+
+    // Assert
+    verify(operator).upgrade(options);
   }
 }