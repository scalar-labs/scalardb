package com.scalar.db.transaction.singlecrudoperation;

import static org.assertj.core.api.Assertions.assertThat;
import static org.assertj.core.api.Assertions.assertThatCode;
import static org.mockito.ArgumentMatchers.any;
import static org.mockito.Mockito.verify;
import static org.mockito.Mockito.when;

import com.google.common.collect.ImmutableMap;
import com.google.common.collect.ImmutableSet;
import com.scalar.db.api.DistributedStorageAdmin;
import com.scalar.db.api.TableMetadata;
import com.scalar.db.exception.storage.ExecutionException;
import com.scalar.db.io.DataType;
import java.util.Collections;
import java.util.Map;
import java.util.Set;
import org.junit.jupiter.api.BeforeEach;
import org.junit.jupiter.api.Test;
import org.mockito.Mock;
import org.mockito.MockitoAnnotations;

public class SingleCrudOperationTransactionAdminTest {

  @Mock private DistributedStorageAdmin distributedStorageAdmin;
  private SingleCrudOperationTransactionAdmin admin;

  @BeforeEach
  public void setUp() throws Exception {
    MockitoAnnotations.openMocks(this).close();
    admin = new SingleCrudOperationTransactionAdmin(distributedStorageAdmin);
  }

  @Test
  public void createNamespace_ShouldCallDistributedStorageAdminProperly()
      throws ExecutionException {
    // Arrange

    // Act
    admin.createNamespace("ns", Collections.emptyMap());

    // Assert
    verify(distributedStorageAdmin).createNamespace("ns", Collections.emptyMap());
  }

  @Test
  public void createTable_ShouldCallDistributedStorageAdminProperly() throws ExecutionException {
    // Arrange
    TableMetadata metadata =
        TableMetadata.newBuilder().addColumn("c1", DataType.INT).addPartitionKey("c1").build();

    // Act
    admin.createTable("ns", "tbl", metadata, Collections.emptyMap());

    // Assert
    verify(distributedStorageAdmin).createTable("ns", "tbl", metadata, Collections.emptyMap());
  }

  @Test
  public void dropTable_ShouldCallDistributedStorageAdminProperly() throws ExecutionException {
    // Arrange

    // Act
    admin.dropTable("ns", "tbl");

    // Assert
    verify(distributedStorageAdmin).dropTable("ns", "tbl");
  }

  @Test
  public void dropNamespace_ShouldCallDistributedStorageAdminProperly() throws ExecutionException {
    // Arrange

    // Act
    admin.dropNamespace("ns");

    // Assert
    verify(distributedStorageAdmin).dropNamespace("ns");
  }

  @Test
  public void truncateTable_ShouldCallDistributedStorageAdminProperly() throws ExecutionException {
    // Arrange

    // Act
    admin.truncateTable("ns", "tbl");

    // Assert
    verify(distributedStorageAdmin).truncateTable("ns", "tbl");
  }

  @Test
  public void createIndex_ShouldCallDistributedStorageAdminProperly() throws ExecutionException {
    // Arrange

    // Act
    admin.createIndex("ns", "tbl", "col", Collections.emptyMap());

    // Assert
    verify(distributedStorageAdmin).createIndex("ns", "tbl", "col", Collections.emptyMap());
  }

  @Test
  public void dropIndex_ShouldCallDistributedStorageAdminProperly() throws ExecutionException {
    // Arrange

    // Act
    admin.dropIndex("ns", "tbl", "col");

    // Assert
    verify(distributedStorageAdmin).dropIndex("ns", "tbl", "col");
  }

  @Test
  public void getTableMetadata_ShouldCallDistributedStorageAdminProperly()
      throws ExecutionException {
    // Arrange
    TableMetadata metadata =
        TableMetadata.newBuilder().addColumn("c1", DataType.INT).addPartitionKey("c1").build();
    when(distributedStorageAdmin.getTableMetadata(any(), any())).thenReturn(metadata);

    // Act
    TableMetadata actual = admin.getTableMetadata("ns", "tbl");

    // Assert
    verify(distributedStorageAdmin).getTableMetadata("ns", "tbl");
    assertThat(actual).isEqualTo(metadata);
  }

  @Test
  public void getNamespaceTableNames_ShouldCallDistributedStorageAdminProperly()
      throws ExecutionException {
    // Arrange
    Set<String> tableNames = ImmutableSet.of("tbl1", "tbl2", "tbl3");
    when(distributedStorageAdmin.getNamespaceTableNames(any())).thenReturn(tableNames);

    // Act
    Set<String> actual = admin.getNamespaceTableNames("ns");

    // Assert
    verify(distributedStorageAdmin).getNamespaceTableNames("ns");
    assertThat(actual).isEqualTo(tableNames);
  }

  @Test
  public void namespaceExists_ShouldCallDistributedStorageAdminProperly()
      throws ExecutionException {
    // Arrange
    when(distributedStorageAdmin.namespaceExists(any())).thenReturn(true);

    // Act
    boolean actual = admin.namespaceExists("ns");

    // Assert
    verify(distributedStorageAdmin).namespaceExists("ns");
    assertThat(actual).isTrue();
  }

  @Test
  public void createCoordinatorTables_ShouldDoNothing() {
    // Arrange

    // Act Assert
    assertThatCode(() -> admin.createCoordinatorTables(Collections.emptyMap()))
        .doesNotThrowAnyException();
  }

  @Test
  public void dropCoordinatorTables_ShouldDoNothing() {
    // Arrange

    // Act Assert
    assertThatCode(() -> admin.dropCoordinatorTables()).doesNotThrowAnyException();
  }

  @Test
  public void truncateCoordinatorTables_ShouldDoNothing() {
    // Arrange

    // Act Assert
    assertThatCode(() -> admin.truncateCoordinatorTables()).doesNotThrowAnyException();
  }

  @Test
  public void coordinatorTablesExist_ShouldReturnTrue() {
    // Arrange

    // Act
    boolean actual = admin.coordinatorTablesExist();

    // Assert
    assertThat(actual).isTrue();
  }

  @Test
  public void repairTable_ShouldCallDistributedStorageAdminProperly() throws ExecutionException {
    // Arrange
    String namespace = "ns";
    String table = "tbl";
    TableMetadata metadata =
        TableMetadata.newBuilder().addColumn("c1", DataType.INT).addPartitionKey("c1").build();
    Map<String, String> options = ImmutableMap.of("foo", "bar");

    // Act
    admin.repairTable(namespace, table, metadata, options);

    // Assert
    verify(distributedStorageAdmin).repairTable(namespace, table, metadata, options);
  }

  @Test
  public void repairCoordinatorTables_ShouldDoNothing() {
    // Arrange

    // Act
    assertThatCode(() -> admin.repairCoordinatorTables(Collections.emptyMap()))
        .doesNotThrowAnyException();
  }

  @Test
  public void addNewColumnToTable_ShouldCallDistributedStorageAdminProperly()
      throws ExecutionException {
    // Arrange
    String namespace = "ns";
    String table = "tbl";
    String column = "c1";
    DataType dataType = DataType.TEXT;

    // Act
    admin.addNewColumnToTable(namespace, table, column, dataType);

    // Assert
    verify(distributedStorageAdmin).addNewColumnToTable(namespace, table, column, dataType);
  }

  @Test
  public void dropColumnFromTable_ShouldCallDistributedStorageAdminProperly()
      throws ExecutionException {
    // Arrange
    String namespace = "ns";
    String table = "tbl";
    String column = "c1";

    // Act
    admin.dropColumnFromTable(namespace, table, column);

    // Assert
    verify(distributedStorageAdmin).dropColumnFromTable(namespace, table, column);
  }

  @Test
  public void renameColumn_ShouldCallDistributedStorageAdminProperly() throws ExecutionException {
    // Arrange
    String namespace = "ns";
    String table = "tbl";
    String columnName1 = "c1";
    String columnName2 = "c2";

    // Act
    admin.renameColumn(namespace, table, columnName1, columnName2);

    // Assert
    verify(distributedStorageAdmin).renameColumn(namespace, table, columnName1, columnName2);
  }

  @Test
<<<<<<< HEAD
  public void alterColumnType_ShouldCallDistributedStorageAdminProperly()
      throws ExecutionException {
    // Arrange
    String namespace = "ns";
    String table = "tbl";
    String columnName = "col";
    DataType columnType = DataType.BIGINT;

    // Act
    admin.alterColumnType(namespace, table, columnName, columnType);

    // Assert
    verify(distributedStorageAdmin).alterColumnType(namespace, table, columnName, columnType);
=======
  public void renameTable_ShouldCallDistributedStorageAdminProperly() throws ExecutionException {
    // Arrange
    String namespace = "ns";
    String oldTableName = "old_tbl";
    String newTableName = "new_tbl";

    // Act
    admin.renameTable(namespace, oldTableName, newTableName);

    // Assert
    verify(distributedStorageAdmin).renameTable(namespace, oldTableName, newTableName);
>>>>>>> bb3de17a
  }

  @Test
  public void importTable_ShouldCallDistributedStorageAdminProperly() throws ExecutionException {
    // Arrange
    String namespace = "ns";
    String table = "tbl";
    Map<String, String> options = ImmutableMap.of("a", "b");
    Map<String, DataType> overrideColumnsType = ImmutableMap.of("c", DataType.TIMESTAMPTZ);

    // Act
    admin.importTable(namespace, table, options, overrideColumnsType);

    // Assert
    verify(distributedStorageAdmin).importTable(namespace, table, options, overrideColumnsType);
  }

  @Test
  public void getNamespaceNames_ShouldCallDistributedStorageAdminProperly()
      throws ExecutionException {
    // Arrange
    Set<String> namespaceNames = ImmutableSet.of("n1", "n2");
    when(distributedStorageAdmin.getNamespaceNames()).thenReturn(namespaceNames);

    // Act
    Set<String> actualNamespaces = admin.getNamespaceNames();

    // Assert
    verify(distributedStorageAdmin).getNamespaceNames();
    assertThat(actualNamespaces).containsOnly("n1", "n2");
  }

  @Test
  public void repairNamespace_ShouldCallDistributedStorageAdminProperly()
      throws ExecutionException {
    // Arrange
    String namespace = "ns";
    Map<String, String> options = ImmutableMap.of("foo", "bar");

    // Act
    admin.repairNamespace(namespace, options);

    // Assert
    verify(distributedStorageAdmin).repairNamespace(namespace, options);
  }

  @Test
  public void upgrade_ShouldCallDistributedStorageAdminProperly() throws ExecutionException {
    // Arrange
    Map<String, String> options = ImmutableMap.of("foo", "bar");

    // Act
    admin.upgrade(options);

    // Assert
    verify(distributedStorageAdmin).upgrade(options);
  }
}<|MERGE_RESOLUTION|>--- conflicted
+++ resolved
@@ -264,7 +264,6 @@
   }
 
   @Test
-<<<<<<< HEAD
   public void alterColumnType_ShouldCallDistributedStorageAdminProperly()
       throws ExecutionException {
     // Arrange
@@ -278,7 +277,9 @@
 
     // Assert
     verify(distributedStorageAdmin).alterColumnType(namespace, table, columnName, columnType);
-=======
+  }
+
+  @Test
   public void renameTable_ShouldCallDistributedStorageAdminProperly() throws ExecutionException {
     // Arrange
     String namespace = "ns";
@@ -290,7 +291,6 @@
 
     // Assert
     verify(distributedStorageAdmin).renameTable(namespace, oldTableName, newTableName);
->>>>>>> bb3de17a
   }
 
   @Test
