package com.scalar.db.transaction.singlecrudoperation;

import static org.assertj.core.api.Assertions.assertThat;
import static org.assertj.core.api.Assertions.assertThatCode;
import static org.mockito.ArgumentMatchers.any;
import static org.mockito.Mockito.verify;
import static org.mockito.Mockito.when;

import com.google.common.collect.ImmutableMap;
import com.google.common.collect.ImmutableSet;
import com.scalar.db.api.DistributedStorageAdmin;
import com.scalar.db.api.TableMetadata;
import com.scalar.db.exception.storage.ExecutionException;
import com.scalar.db.io.DataType;
import java.util.Collections;
import java.util.Map;
import java.util.Set;
import org.junit.jupiter.api.BeforeEach;
import org.junit.jupiter.api.Test;
import org.mockito.Mock;
import org.mockito.MockitoAnnotations;

public class SingleCrudOperationTransactionAdminTest {

  @Mock private DistributedStorageAdmin distributedStorageAdmin;
  private SingleCrudOperationTransactionAdmin admin;

  @BeforeEach
  public void setUp() throws Exception {
    MockitoAnnotations.openMocks(this).close();
    admin = new SingleCrudOperationTransactionAdmin(distributedStorageAdmin);
  }

  @Test
  public void createNamespace_ShouldCallDistributedStorageAdminProperly()
      throws ExecutionException {
    // Arrange

    // Act
    admin.createNamespace("ns", Collections.emptyMap());

    // Assert
    verify(distributedStorageAdmin).createNamespace("ns", Collections.emptyMap());
  }

  @Test
  public void createTable_ShouldCallDistributedStorageAdminProperly() throws ExecutionException {
    // Arrange
    TableMetadata metadata =
        TableMetadata.newBuilder().addColumn("c1", DataType.INT).addPartitionKey("c1").build();

    // Act
    admin.createTable("ns", "tbl", metadata, Collections.emptyMap());

    // Assert
    verify(distributedStorageAdmin).createTable("ns", "tbl", metadata, Collections.emptyMap());
  }

  @Test
  public void dropTable_ShouldCallDistributedStorageAdminProperly() throws ExecutionException {
    // Arrange

    // Act
    admin.dropTable("ns", "tbl");

    // Assert
    verify(distributedStorageAdmin).dropTable("ns", "tbl");
  }

  @Test
  public void dropNamespace_ShouldCallDistributedStorageAdminProperly() throws ExecutionException {
    // Arrange

    // Act
    admin.dropNamespace("ns");

    // Assert
    verify(distributedStorageAdmin).dropNamespace("ns");
  }

  @Test
  public void truncateTable_ShouldCallDistributedStorageAdminProperly() throws ExecutionException {
    // Arrange

    // Act
    admin.truncateTable("ns", "tbl");

    // Assert
    verify(distributedStorageAdmin).truncateTable("ns", "tbl");
  }

  @Test
  public void createIndex_ShouldCallDistributedStorageAdminProperly() throws ExecutionException {
    // Arrange

    // Act
    admin.createIndex("ns", "tbl", "col", Collections.emptyMap());

    // Assert
    verify(distributedStorageAdmin).createIndex("ns", "tbl", "col", Collections.emptyMap());
  }

  @Test
  public void dropIndex_ShouldCallDistributedStorageAdminProperly() throws ExecutionException {
    // Arrange

    // Act
    admin.dropIndex("ns", "tbl", "col");

    // Assert
    verify(distributedStorageAdmin).dropIndex("ns", "tbl", "col");
  }

  @Test
  public void getTableMetadata_ShouldCallDistributedStorageAdminProperly()
      throws ExecutionException {
    // Arrange
    TableMetadata metadata =
        TableMetadata.newBuilder().addColumn("c1", DataType.INT).addPartitionKey("c1").build();
    when(distributedStorageAdmin.getTableMetadata(any(), any())).thenReturn(metadata);

    // Act
    TableMetadata actual = admin.getTableMetadata("ns", "tbl");

    // Assert
    verify(distributedStorageAdmin).getTableMetadata("ns", "tbl");
    assertThat(actual).isEqualTo(metadata);
  }

  @Test
  public void getNamespaceTableNames_ShouldCallDistributedStorageAdminProperly()
      throws ExecutionException {
    // Arrange
    Set<String> tableNames = ImmutableSet.of("tbl1", "tbl2", "tbl3");
    when(distributedStorageAdmin.getNamespaceTableNames(any())).thenReturn(tableNames);

    // Act
    Set<String> actual = admin.getNamespaceTableNames("ns");

    // Assert
    verify(distributedStorageAdmin).getNamespaceTableNames("ns");
    assertThat(actual).isEqualTo(tableNames);
  }

  @Test
  public void namespaceExists_ShouldCallDistributedStorageAdminProperly()
      throws ExecutionException {
    // Arrange
    when(distributedStorageAdmin.namespaceExists(any())).thenReturn(true);

    // Act
    boolean actual = admin.namespaceExists("ns");

    // Assert
    verify(distributedStorageAdmin).namespaceExists("ns");
    assertThat(actual).isTrue();
  }

  @Test
  public void createCoordinatorTables_ShouldDoNothing() {
    // Arrange

    // Act Assert
    assertThatCode(() -> admin.createCoordinatorTables(Collections.emptyMap()))
        .doesNotThrowAnyException();
  }

  @Test
  public void dropCoordinatorTables_ShouldDoNothing() {
    // Arrange

    // Act Assert
    assertThatCode(() -> admin.dropCoordinatorTables()).doesNotThrowAnyException();
  }

  @Test
  public void truncateCoordinatorTables_ShouldDoNothing() {
    // Arrange

    // Act Assert
    assertThatCode(() -> admin.truncateCoordinatorTables()).doesNotThrowAnyException();
  }

  @Test
  public void coordinatorTablesExist_ShouldReturnTrue() {
    // Arrange

    // Act
    boolean actual = admin.coordinatorTablesExist();

    // Assert
    assertThat(actual).isTrue();
  }

  @Test
  public void repairTable_ShouldCallDistributedStorageAdminProperly() throws ExecutionException {
    // Arrange
    String namespace = "ns";
    String table = "tbl";
    TableMetadata metadata =
        TableMetadata.newBuilder().addColumn("c1", DataType.INT).addPartitionKey("c1").build();
    Map<String, String> options = ImmutableMap.of("foo", "bar");

    // Act
    admin.repairTable(namespace, table, metadata, options);

    // Assert
    verify(distributedStorageAdmin).repairTable(namespace, table, metadata, options);
  }

  @Test
  public void repairCoordinatorTables_ShouldDoNothing() {
    // Arrange

    // Act
    assertThatCode(() -> admin.repairCoordinatorTables(Collections.emptyMap()))
        .doesNotThrowAnyException();
  }

  @Test
  public void addNewColumnToTable_ShouldCallDistributedStorageAdminProperly()
      throws ExecutionException {
    // Arrange
    String namespace = "ns";
    String table = "tbl";
    String column = "c1";
    DataType dataType = DataType.TEXT;

    // Act
    admin.addNewColumnToTable(namespace, table, column, dataType);

    // Assert
    verify(distributedStorageAdmin).addNewColumnToTable(namespace, table, column, dataType);
  }

  @Test
<<<<<<< HEAD
  public void renameColumn_ShouldCallDistributedStorageAdminProperly() throws ExecutionException {
    // Arrange
    String namespace = "ns";
    String table = "tbl";
    String columnName1 = "c1";
    String columnName2 = "c2";

    // Act
    admin.renameColumn(namespace, table, columnName1, columnName2);

    // Assert
    verify(distributedStorageAdmin).renameColumn(namespace, table, columnName1, columnName2);
=======
  public void dropColumnFromTable_ShouldCallDistributedStorageAdminProperly()
      throws ExecutionException {
    // Arrange
    String namespace = "ns";
    String table = "tbl";
    String column = "c1";

    // Act
    admin.dropColumnFromTable(namespace, table, column);

    // Assert
    verify(distributedStorageAdmin).dropColumnFromTable(namespace, table, column);
>>>>>>> 14cb0a70
  }

  @Test
  public void importTable_ShouldCallDistributedStorageAdminProperly() throws ExecutionException {
    // Arrange
    String namespace = "ns";
    String table = "tbl";
    Map<String, String> options = ImmutableMap.of("a", "b");
    Map<String, DataType> overrideColumnsType = ImmutableMap.of("c", DataType.TIMESTAMPTZ);

    // Act
    admin.importTable(namespace, table, options, overrideColumnsType);

    // Assert
    verify(distributedStorageAdmin).importTable(namespace, table, options, overrideColumnsType);
  }

  @Test
  public void getNamespaceNames_ShouldCallDistributedStorageAdminProperly()
      throws ExecutionException {
    // Arrange
    Set<String> namespaceNames = ImmutableSet.of("n1", "n2");
    when(distributedStorageAdmin.getNamespaceNames()).thenReturn(namespaceNames);

    // Act
    Set<String> actualNamespaces = admin.getNamespaceNames();

    // Assert
    verify(distributedStorageAdmin).getNamespaceNames();
    assertThat(actualNamespaces).containsOnly("n1", "n2");
  }

  @Test
  public void repairNamespace_ShouldCallDistributedStorageAdminProperly()
      throws ExecutionException {
    // Arrange
    String namespace = "ns";
    Map<String, String> options = ImmutableMap.of("foo", "bar");

    // Act
    admin.repairNamespace(namespace, options);

    // Assert
    verify(distributedStorageAdmin).repairNamespace(namespace, options);
  }

  @Test
  public void upgrade_ShouldCallDistributedStorageAdminProperly() throws ExecutionException {
    // Arrange
    Map<String, String> options = ImmutableMap.of("foo", "bar");

    // Act
    admin.upgrade(options);

    // Assert
    verify(distributedStorageAdmin).upgrade(options);
  }
}<|MERGE_RESOLUTION|>--- conflicted
+++ resolved
@@ -234,7 +234,21 @@
   }
 
   @Test
-<<<<<<< HEAD
+  public void dropColumnFromTable_ShouldCallDistributedStorageAdminProperly()
+      throws ExecutionException {
+    // Arrange
+    String namespace = "ns";
+    String table = "tbl";
+    String column = "c1";
+
+    // Act
+    admin.dropColumnFromTable(namespace, table, column);
+
+    // Assert
+    verify(distributedStorageAdmin).dropColumnFromTable(namespace, table, column);
+  }
+
+  @Test
   public void renameColumn_ShouldCallDistributedStorageAdminProperly() throws ExecutionException {
     // Arrange
     String namespace = "ns";
@@ -247,20 +261,6 @@
 
     // Assert
     verify(distributedStorageAdmin).renameColumn(namespace, table, columnName1, columnName2);
-=======
-  public void dropColumnFromTable_ShouldCallDistributedStorageAdminProperly()
-      throws ExecutionException {
-    // Arrange
-    String namespace = "ns";
-    String table = "tbl";
-    String column = "c1";
-
-    // Act
-    admin.dropColumnFromTable(namespace, table, column);
-
-    // Assert
-    verify(distributedStorageAdmin).dropColumnFromTable(namespace, table, column);
->>>>>>> 14cb0a70
   }
 
   @Test
