package com.scalar.db.transaction.jdbc;

import static org.assertj.core.api.Assertions.assertThat;
import static org.assertj.core.api.Assertions.assertThatCode;
import static org.mockito.ArgumentMatchers.any;
import static org.mockito.Mockito.verify;
import static org.mockito.Mockito.when;

import com.google.common.collect.ImmutableMap;
import com.google.common.collect.ImmutableSet;
import com.scalar.db.api.TableMetadata;
import com.scalar.db.exception.storage.ExecutionException;
import com.scalar.db.io.DataType;
import com.scalar.db.storage.jdbc.JdbcAdmin;
import java.util.Collections;
import java.util.Map;
import java.util.Set;
import org.junit.jupiter.api.BeforeEach;
import org.junit.jupiter.api.Test;
import org.mockito.Mock;
import org.mockito.MockitoAnnotations;

public class JdbcTransactionAdminTest {

  @Mock private JdbcAdmin jdbcAdmin;
  private JdbcTransactionAdmin admin;

  @BeforeEach
  public void setUp() throws Exception {
    MockitoAnnotations.openMocks(this).close();
    admin = new JdbcTransactionAdmin(jdbcAdmin);
  }

  @Test
  public void createNamespace_ShouldCallJdbcAdminProperly() throws ExecutionException {
    // Arrange

    // Act
    admin.createNamespace("ns", Collections.emptyMap());

    // Assert
    verify(jdbcAdmin).createNamespace("ns", Collections.emptyMap());
  }

  @Test
  public void createTable_ShouldCallJdbcAdminProperly() throws ExecutionException {
    // Arrange
    TableMetadata metadata =
        TableMetadata.newBuilder().addColumn("c1", DataType.INT).addPartitionKey("c1").build();

    // Act
    admin.createTable("ns", "tbl", metadata, Collections.emptyMap());

    // Assert
    verify(jdbcAdmin).createTable("ns", "tbl", metadata, Collections.emptyMap());
  }

  @Test
  public void dropTable_ShouldCallJdbcAdminProperly() throws ExecutionException {
    // Arrange

    // Act
    admin.dropTable("ns", "tbl");

    // Assert
    verify(jdbcAdmin).dropTable("ns", "tbl");
  }

  @Test
  public void dropNamespace_ShouldCallJdbcAdminProperly() throws ExecutionException {
    // Arrange

    // Act
    admin.dropNamespace("ns");

    // Assert
    verify(jdbcAdmin).dropNamespace("ns");
  }

  @Test
  public void truncateTable_ShouldCallJdbcAdminProperly() throws ExecutionException {
    // Arrange

    // Act
    admin.truncateTable("ns", "tbl");

    // Assert
    verify(jdbcAdmin).truncateTable("ns", "tbl");
  }

  @Test
  public void createIndex_ShouldCallJdbcAdminProperly() throws ExecutionException {
    // Arrange

    // Act
    admin.createIndex("ns", "tbl", "col", Collections.emptyMap());

    // Assert
    verify(jdbcAdmin).createIndex("ns", "tbl", "col", Collections.emptyMap());
  }

  @Test
  public void dropIndex_ShouldCallJdbcAdminProperly() throws ExecutionException {
    // Arrange

    // Act
    admin.dropIndex("ns", "tbl", "col");

    // Assert
    verify(jdbcAdmin).dropIndex("ns", "tbl", "col");
  }

  @Test
  public void getTableMetadata_ShouldCallJdbcAdminProperly() throws ExecutionException {
    // Arrange
    TableMetadata metadata =
        TableMetadata.newBuilder().addColumn("c1", DataType.INT).addPartitionKey("c1").build();
    when(jdbcAdmin.getTableMetadata(any(), any())).thenReturn(metadata);

    // Act
    TableMetadata actual = admin.getTableMetadata("ns", "tbl");

    // Assert
    verify(jdbcAdmin).getTableMetadata("ns", "tbl");
    assertThat(actual).isEqualTo(metadata);
  }

  @Test
  public void getNamespaceTableNames_ShouldCallJdbcAdminProperly() throws ExecutionException {
    // Arrange
    Set<String> tableNames = ImmutableSet.of("tbl1", "tbl2", "tbl3");
    when(jdbcAdmin.getNamespaceTableNames(any())).thenReturn(tableNames);

    // Act
    Set<String> actual = admin.getNamespaceTableNames("ns");

    // Assert
    verify(jdbcAdmin).getNamespaceTableNames("ns");
    assertThat(actual).isEqualTo(tableNames);
  }

  @Test
  public void namespaceExists_ShouldCallJdbcAdminProperly() throws ExecutionException {
    // Arrange
    when(jdbcAdmin.namespaceExists(any())).thenReturn(true);

    // Act
    boolean actual = admin.namespaceExists("ns");

    // Assert
    verify(jdbcAdmin).namespaceExists("ns");
    assertThat(actual).isTrue();
  }

  @Test
  public void createCoordinatorTables_ShouldDoNothing() {
    // Arrange

    // Act Assert
    assertThatCode(() -> admin.createCoordinatorTables(Collections.emptyMap()))
        .doesNotThrowAnyException();
  }

  @Test
  public void dropCoordinatorTables_ShouldDoNothing() {
    // Arrange

    // Act Assert
    assertThatCode(() -> admin.dropCoordinatorTables()).doesNotThrowAnyException();
  }

  @Test
  public void truncateCoordinatorTables_ShouldDoNothing() {
    // Arrange

    // Act Assert
    assertThatCode(() -> admin.truncateCoordinatorTables()).doesNotThrowAnyException();
  }

  @Test
  public void coordinatorTablesExist_ShouldReturnTrue() {
    // Arrange

    // Act
    boolean actual = admin.coordinatorTablesExist();

    // Assert
    assertThat(actual).isTrue();
  }

  @Test
  public void repairTable_ShouldCallJdbcAdminProperly() throws ExecutionException {
    // Arrange
    String namespace = "ns";
    String table = "tbl";
    TableMetadata metadata =
        TableMetadata.newBuilder().addColumn("c1", DataType.INT).addPartitionKey("c1").build();
    Map<String, String> options = ImmutableMap.of("foo", "bar");

    // Act
    admin.repairTable(namespace, table, metadata, options);

    // Assert
    verify(jdbcAdmin).repairTable(namespace, table, metadata, options);
  }

  @Test
  public void repairCoordinatorTables_ShouldDoNothing() {
    // Arrange

    // Act
    assertThatCode(() -> admin.repairCoordinatorTables(Collections.emptyMap()))
        .doesNotThrowAnyException();
  }

  @Test
  public void addNewColumnToTable_ShouldCallJdbcAdminProperly() throws ExecutionException {
    // Arrange
    String namespace = "ns";
    String table = "tbl";
    String column = "c1";
    DataType dataType = DataType.TEXT;

    // Act
    admin.addNewColumnToTable(namespace, table, column, dataType);

    // Assert
    verify(jdbcAdmin).addNewColumnToTable(namespace, table, column, dataType);
  }

  @Test
<<<<<<< HEAD
  public void renameColumn_ShouldCallJdbcAdminProperly() throws ExecutionException {
    // Arrange
    String namespace = "ns";
    String table = "tbl";
    String columnName1 = "c1";
    String columnName2 = "c2";

    // Act
    admin.renameColumn(namespace, table, columnName1, columnName2);

    // Assert
    verify(jdbcAdmin).renameColumn(namespace, table, columnName1, columnName2);
=======
  public void dropColumnFromTable_ShouldCallJdbcAdminProperly() throws ExecutionException {
    // Arrange
    String namespace = "ns";
    String table = "tbl";
    String column = "c1";

    // Act
    admin.dropColumnFromTable(namespace, table, column);

    // Assert
    verify(jdbcAdmin).dropColumnFromTable(namespace, table, column);
>>>>>>> 14cb0a70
  }

  @Test
  public void importTable_ShouldCallJdbcAdminProperly() throws ExecutionException {
    // Arrange
    String namespace = "ns";
    String table = "tbl";

    // Act
    admin.importTable(namespace, table, Collections.emptyMap(), Collections.emptyMap());

    // Assert
    verify(jdbcAdmin).importTable(namespace, table, Collections.emptyMap(), Collections.emptyMap());
  }

  @Test
  public void getNamespaceNames_ShouldCallJdbcAdminProperly() throws ExecutionException {
    // Arrange
    Set<String> namespaceNames = ImmutableSet.of("n1", "n2");
    when(jdbcAdmin.getNamespaceNames()).thenReturn(namespaceNames);

    // Act
    Set<String> actualNamespaces = admin.getNamespaceNames();

    // Assert
    verify(jdbcAdmin).getNamespaceNames();
    assertThat(actualNamespaces).containsOnly("n1", "n2");
  }
}<|MERGE_RESOLUTION|>--- conflicted
+++ resolved
@@ -229,7 +229,20 @@
   }
 
   @Test
-<<<<<<< HEAD
+  public void dropColumnFromTable_ShouldCallJdbcAdminProperly() throws ExecutionException {
+    // Arrange
+    String namespace = "ns";
+    String table = "tbl";
+    String column = "c1";
+
+    // Act
+    admin.dropColumnFromTable(namespace, table, column);
+
+    // Assert
+    verify(jdbcAdmin).dropColumnFromTable(namespace, table, column);
+  }
+
+  @Test
   public void renameColumn_ShouldCallJdbcAdminProperly() throws ExecutionException {
     // Arrange
     String namespace = "ns";
@@ -242,19 +255,6 @@
 
     // Assert
     verify(jdbcAdmin).renameColumn(namespace, table, columnName1, columnName2);
-=======
-  public void dropColumnFromTable_ShouldCallJdbcAdminProperly() throws ExecutionException {
-    // Arrange
-    String namespace = "ns";
-    String table = "tbl";
-    String column = "c1";
-
-    // Act
-    admin.dropColumnFromTable(namespace, table, column);
-
-    // Assert
-    verify(jdbcAdmin).dropColumnFromTable(namespace, table, column);
->>>>>>> 14cb0a70
   }
 
   @Test
