--- conflicted
+++ resolved
@@ -33,11 +33,8 @@
 import com.scalar.db.api.TransactionState;
 import com.scalar.db.common.ResultImpl;
 import com.scalar.db.exception.storage.ExecutionException;
-<<<<<<< HEAD
 import com.scalar.db.exception.storage.NoMutationException;
-=======
 import com.scalar.db.io.BigIntColumn;
->>>>>>> c27fac68
 import com.scalar.db.io.Column;
 import com.scalar.db.io.DataType;
 import com.scalar.db.io.IntColumn;
@@ -51,6 +48,7 @@
 import org.mockito.MockitoAnnotations;
 
 public class PrepareMutationComposerTest {
+
   private static final String ANY_NAMESPACE_NAME = "namespace";
   private static final String ANY_TABLE_NAME = "table";
   private static final String ANY_ID_1 = "id1";
@@ -228,7 +226,7 @@
       add_PutAndResultWithNullTxIdGiven_ShouldComposePutWithBeforeVersion0AndPutIfNullCondition()
           throws ExecutionException {
     // Arrange
-    Put put = preparePut();
+    Put put = preparePut().build();
     TransactionResult result = prepareResultWithNullMetadata();
 
     // Act
@@ -305,8 +303,8 @@
             c ->
                 assertThat(c.getExpressions())
                     .containsExactly(
+                        ConditionBuilder.column(ID).isEqualToText(ANY_ID_2),
                         ConditionBuilder.column(VERSION).isEqualToInt(2),
-                        ConditionBuilder.column(ID).isEqualToText(ANY_ID_2),
                         condExpression1,
                         condExpression2));
     assertThat(actual.getTextValue(ID)).isEqualTo(ANY_ID_3);
@@ -363,8 +361,8 @@
             c ->
                 assertThat(c.getExpressions())
                     .containsExactly(
-                        ConditionBuilder.column(VERSION).isEqualToInt(2),
-                        ConditionBuilder.column(ID).isEqualToText(ANY_ID_2)));
+                        ConditionBuilder.column(ID).isEqualToText(ANY_ID_2),
+                        ConditionBuilder.column(VERSION).isEqualToInt(2)));
     assertThat(actual.getTextValue(ID)).isEqualTo(ANY_ID_3);
     assertThat(actual.getIntValue(STATE)).isEqualTo(TransactionState.PREPARED.get());
     assertThat(actual.getIntValue(VERSION)).isEqualTo(3);
@@ -467,7 +465,7 @@
       add_DeleteAndResultWithNullTxIdGiven_ShouldComposePutWithBeforeVersion0AndPutIfNullCondition()
           throws ExecutionException {
     // Arrange
-    Delete delete = prepareDelete();
+    Delete delete = prepareDelete().build();
     TransactionResult result = prepareResultWithNullMetadata();
 
     // Act
@@ -550,8 +548,8 @@
             c ->
                 assertThat(c.getExpressions())
                     .containsExactly(
+                        ConditionBuilder.column(ID).isEqualToText(ANY_ID_2),
                         ConditionBuilder.column(VERSION).isEqualToInt(2),
-                        ConditionBuilder.column(ID).isEqualToText(ANY_ID_2),
                         condExpression1,
                         condExpression2));
     assertThat(actual.getTextValue(ID)).isEqualTo(ANY_ID_3);
@@ -593,8 +591,8 @@
             c ->
                 assertThat(c.getExpressions())
                     .containsExactly(
-                        ConditionBuilder.column(VERSION).isEqualToInt(2),
-                        ConditionBuilder.column(ID).isEqualToText(ANY_ID_2)));
+                        ConditionBuilder.column(ID).isEqualToText(ANY_ID_2),
+                        ConditionBuilder.column(VERSION).isEqualToInt(2)));
     assertThat(actual.getTextValue(ID)).isEqualTo(ANY_ID_3);
     assertThat(actual.getIntValue(STATE)).isEqualTo(TransactionState.DELETED.get());
     assertThat(actual.getIntValue(VERSION)).isEqualTo(3);
