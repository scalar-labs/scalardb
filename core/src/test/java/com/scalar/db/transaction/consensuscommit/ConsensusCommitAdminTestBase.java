package com.scalar.db.transaction.consensuscommit;

import static com.scalar.db.transaction.consensuscommit.ConsensusCommitUtils.buildTransactionTableMetadata;
import static com.scalar.db.transaction.consensuscommit.ConsensusCommitUtils.getBeforeImageColumnName;
import static org.assertj.core.api.Assertions.assertThat;
import static org.assertj.core.api.Assertions.assertThatThrownBy;
import static org.assertj.core.api.Assertions.catchThrowable;
import static org.mockito.ArgumentMatchers.any;
import static org.mockito.ArgumentMatchers.anyString;
import static org.mockito.Mockito.doNothing;
import static org.mockito.Mockito.never;
import static org.mockito.Mockito.verify;
import static org.mockito.Mockito.when;

import com.google.common.collect.ImmutableMap;
import com.google.common.collect.ImmutableSet;
import com.scalar.db.api.DistributedStorageAdmin;
import com.scalar.db.api.TableMetadata;
import com.scalar.db.exception.storage.ExecutionException;
import com.scalar.db.io.DataType;
import java.util.Collections;
import java.util.Map;
import java.util.Map.Entry;
import java.util.Optional;
import java.util.Set;
import org.junit.jupiter.api.BeforeEach;
import org.junit.jupiter.api.Test;
import org.mockito.Mock;
import org.mockito.MockitoAnnotations;

/**
 * Abstraction that defines unit tests for the {@link ConsensusCommitAdmin}. The class purpose is to
 * be able to run the {@link ConsensusCommitAdmin} unit tests with different values for the {@link
 * ConsensusCommitConfig}, notably {@link ConsensusCommitConfig#COORDINATOR_NAMESPACE}.
 */
public abstract class ConsensusCommitAdminTestBase {

  private static final String NAMESPACE = "test_namespace";
  private static final String TABLE = "test_table";

  @Mock private DistributedStorageAdmin distributedStorageAdmin;
  @Mock private ConsensusCommitConfig config;
  private ConsensusCommitAdmin admin;
  private String coordinatorNamespaceName;

  @BeforeEach
  public void setUp() throws Exception {
    MockitoAnnotations.openMocks(this).close();
    when(config.getCoordinatorNamespace()).thenReturn(getCoordinatorNamespaceConfig());
    admin = new ConsensusCommitAdmin(distributedStorageAdmin, config, false);
    coordinatorNamespaceName = getCoordinatorNamespaceConfig().orElse(Coordinator.NAMESPACE);
  }

  protected abstract Optional<String> getCoordinatorNamespaceConfig();

  @Test
  public void createCoordinatorTables_shouldCreateCoordinatorTableProperly()
      throws ExecutionException {
    // Arrange

    // Act
    admin.createCoordinatorTables();

    // Assert
    verify(distributedStorageAdmin)
        .createNamespace(coordinatorNamespaceName, Collections.emptyMap());
    verify(distributedStorageAdmin)
        .createTable(
            coordinatorNamespaceName,
            Coordinator.TABLE,
            Coordinator.TABLE_METADATA,
            Collections.emptyMap());
  }

  @Test
  public void
      createCoordinatorTables_CoordinatorTablesAlreadyExist_shouldThrowIllegalArgumentException()
          throws ExecutionException {
    // Arrange
    when(distributedStorageAdmin.tableExists(coordinatorNamespaceName, Coordinator.TABLE))
        .thenReturn(true);

    // Act Assert
    assertThatThrownBy(() -> admin.createCoordinatorTables())
        .isInstanceOf(IllegalArgumentException.class);
  }

  @Test
  public void createCoordinatorTables_WithOptions_shouldCreateCoordinatorTableProperly()
      throws ExecutionException {
    // Arrange
    Map<String, String> options = ImmutableMap.of("name", "value");

    // Act
    admin.createCoordinatorTables(options);

    // Assert
    verify(distributedStorageAdmin).createNamespace(coordinatorNamespaceName, options);
    verify(distributedStorageAdmin)
        .createTable(
            coordinatorNamespaceName, Coordinator.TABLE, Coordinator.TABLE_METADATA, options);
  }

  @Test
  public void truncateCoordinatorTables_shouldTruncateCoordinatorTableProperly()
      throws ExecutionException {
    // Arrange
    when(distributedStorageAdmin.tableExists(coordinatorNamespaceName, Coordinator.TABLE))
        .thenReturn(true);

    // Act
    admin.truncateCoordinatorTables();

    // Assert
    verify(distributedStorageAdmin).truncateTable(coordinatorNamespaceName, Coordinator.TABLE);
  }

  @Test
  public void
      truncateCoordinatorTables_CoordinatorTablesNotExist_shouldThrowIllegalArgumentException()
          throws ExecutionException {
    // Arrange
    when(distributedStorageAdmin.tableExists(coordinatorNamespaceName, Coordinator.TABLE))
        .thenReturn(false);

    // Act Assert
    assertThatThrownBy(() -> admin.truncateCoordinatorTables())
        .isInstanceOf(IllegalArgumentException.class);
  }

  @Test
  public void dropCoordinatorTables_shouldDropCoordinatorTableProperly() throws ExecutionException {
    // Arrange
    when(distributedStorageAdmin.tableExists(coordinatorNamespaceName, Coordinator.TABLE))
        .thenReturn(true);

    // Act
    admin.dropCoordinatorTables();

    // Assert
    verify(distributedStorageAdmin).dropTable(coordinatorNamespaceName, Coordinator.TABLE);
    verify(distributedStorageAdmin).dropNamespace(coordinatorNamespaceName);
  }

  @Test
  public void dropCoordinatorTables_CoordinatorTablesNotExist_shouldThrowIllegalArgumentException()
      throws ExecutionException {
    // Arrange
    when(distributedStorageAdmin.tableExists(coordinatorNamespaceName, Coordinator.TABLE))
        .thenReturn(false);

    // Act Assert
    assertThatThrownBy(() -> admin.dropCoordinatorTables())
        .isInstanceOf(IllegalArgumentException.class);
  }

  @Test
  public void coordinatorTablesExist_WhenCoordinatorTableNotExist_shouldReturnFalse()
      throws ExecutionException {
    // Arrange
    when(distributedStorageAdmin.tableExists(any(), any())).thenReturn(false);

    // Act
    boolean actual = admin.coordinatorTablesExist();

    // Assert
    verify(distributedStorageAdmin).tableExists(coordinatorNamespaceName, Coordinator.TABLE);
    assertThat(actual).isFalse();
  }

  @Test
  public void coordinatorTablesExist_WhenCoordinatorTableExists_shouldReturnTrue()
      throws ExecutionException {
    // Arrange
    when(distributedStorageAdmin.tableExists(any(), any())).thenReturn(true);

    // Act
    boolean actual = admin.coordinatorTablesExist();

    // Assert
    verify(distributedStorageAdmin).tableExists(coordinatorNamespaceName, Coordinator.TABLE);
    assertThat(actual).isTrue();
  }

  @Test
  public void createTable_tableMetadataGiven_shouldCreateTransactionTableProperly()
      throws ExecutionException {
    // Arrange
    final String ACCOUNT_ID = "account_id";
    final String ACCOUNT_TYPE = "account_type";
    final String BALANCE = "balance";

    TableMetadata tableMetadata =
        TableMetadata.newBuilder()
            .addColumn(ACCOUNT_ID, DataType.INT)
            .addColumn(ACCOUNT_TYPE, DataType.INT)
            .addColumn(BALANCE, DataType.INT)
            .addPartitionKey(ACCOUNT_ID)
            .addClusteringKey(ACCOUNT_TYPE)
            .build();

    TableMetadata expected =
        TableMetadata.newBuilder()
            .addColumn(ACCOUNT_ID, DataType.INT)
            .addColumn(ACCOUNT_TYPE, DataType.INT)
            .addColumn(BALANCE, DataType.INT)
            .addColumn(Attribute.ID, DataType.TEXT)
            .addColumn(Attribute.STATE, DataType.INT)
            .addColumn(Attribute.VERSION, DataType.INT)
            .addColumn(Attribute.PREPARED_AT, DataType.BIGINT)
            .addColumn(Attribute.COMMITTED_AT, DataType.BIGINT)
            .addColumn(Attribute.BEFORE_PREFIX + BALANCE, DataType.INT)
            .addColumn(Attribute.BEFORE_ID, DataType.TEXT)
            .addColumn(Attribute.BEFORE_STATE, DataType.INT)
            .addColumn(Attribute.BEFORE_VERSION, DataType.INT)
            .addColumn(Attribute.BEFORE_PREPARED_AT, DataType.BIGINT)
            .addColumn(Attribute.BEFORE_COMMITTED_AT, DataType.BIGINT)
            .addPartitionKey(ACCOUNT_ID)
            .addClusteringKey(ACCOUNT_TYPE)
            .build();

    // Act
    admin.createTable(NAMESPACE, TABLE, tableMetadata);

    // Assert
    verify(distributedStorageAdmin).createTable(NAMESPACE, TABLE, expected, Collections.emptyMap());
  }

  @Test
  public void
      createTable_tableMetadataThatHasTransactionMetaColumnGiven_shouldThrowIllegalArgumentException() {
    // Arrange

    // Act Assert
    assertThatThrownBy(
            () ->
                admin.createTable(
                    NAMESPACE,
                    TABLE,
                    TableMetadata.newBuilder()
                        .addColumn("col1", DataType.INT)
                        .addColumn("col2", DataType.INT)
                        .addColumn(Attribute.ID, DataType.TEXT) // transaction meta column
                        .addPartitionKey("col1")
                        .build()))
        .isInstanceOf(IllegalArgumentException.class);
  }

  @Test
  public void
      createTable_tableMetadataThatHasNonPrimaryKeyColumnWithBeforePrefixGiven_shouldThrowIllegalArgumentException() {
    // Arrange

    // Act Assert
    assertThatThrownBy(
            () ->
                admin.createTable(
                    NAMESPACE,
                    TABLE,
                    TableMetadata.newBuilder()
                        .addColumn("col1", DataType.INT)
                        .addColumn("col2", DataType.INT)
                        .addColumn(
                            Attribute.BEFORE_PREFIX + "col2",
                            DataType.INT) // non-primary key column with the "before_" prefix
                        .addPartitionKey("col1")
                        .build()))
        .isInstanceOf(IllegalArgumentException.class);
  }

  @Test
  public void createNamespace_ShouldCallJdbcAdminProperly() throws ExecutionException {
    // Arrange

    // Act
    admin.createNamespace("ns", Collections.emptyMap());

    // Assert
    verify(distributedStorageAdmin).createNamespace("ns", Collections.emptyMap());
  }

  @Test
  public void dropTable_ShouldCallJdbcAdminProperly() throws ExecutionException {
    // Arrange

    // Act
    admin.dropTable("ns", "tbl");

    // Assert
    verify(distributedStorageAdmin).dropTable("ns", "tbl");
  }

  @Test
  public void dropNamespace_ShouldCallJdbcAdminProperly() throws ExecutionException {
    // Arrange

    // Act
    admin.dropNamespace("ns");

    // Assert
    verify(distributedStorageAdmin).dropNamespace("ns");
  }

  @Test
  public void truncateTable_ShouldCallJdbcAdminProperly() throws ExecutionException {
    // Arrange

    // Act
    admin.truncateTable("ns", "tbl");

    // Assert
    verify(distributedStorageAdmin).truncateTable("ns", "tbl");
  }

  @Test
  public void createIndex_ShouldCallJdbcAdminProperly() throws ExecutionException {
    // Arrange

    // Act
    admin.createIndex("ns", "tbl", "col", Collections.emptyMap());

    // Assert
    verify(distributedStorageAdmin).createIndex("ns", "tbl", "col", Collections.emptyMap());
  }

  @Test
  public void dropIndex_ShouldCallJdbcAdminProperly() throws ExecutionException {
    // Arrange

    // Act
    admin.dropIndex("ns", "tbl", "col");

    // Assert
    verify(distributedStorageAdmin).dropIndex("ns", "tbl", "col");
  }

  @Test
  public void getTableMetadata_ShouldCallJdbcAdminProperly() throws ExecutionException {
    // Arrange
    final String ACCOUNT_ID = "account_id";
    final String ACCOUNT_TYPE = "account_type";
    final String BALANCE = "balance";

    TableMetadata tableMetadata =
        TableMetadata.newBuilder()
            .addColumn(ACCOUNT_ID, DataType.INT)
            .addColumn(ACCOUNT_TYPE, DataType.INT)
            .addColumn(BALANCE, DataType.INT)
            .addColumn(Attribute.ID, DataType.TEXT)
            .addColumn(Attribute.STATE, DataType.INT)
            .addColumn(Attribute.VERSION, DataType.INT)
            .addColumn(Attribute.PREPARED_AT, DataType.BIGINT)
            .addColumn(Attribute.COMMITTED_AT, DataType.BIGINT)
            .addColumn(Attribute.BEFORE_PREFIX + BALANCE, DataType.INT)
            .addColumn(Attribute.BEFORE_ID, DataType.TEXT)
            .addColumn(Attribute.BEFORE_STATE, DataType.INT)
            .addColumn(Attribute.BEFORE_VERSION, DataType.INT)
            .addColumn(Attribute.BEFORE_PREPARED_AT, DataType.BIGINT)
            .addColumn(Attribute.BEFORE_COMMITTED_AT, DataType.BIGINT)
            .addPartitionKey(ACCOUNT_ID)
            .addClusteringKey(ACCOUNT_TYPE)
            .build();

    TableMetadata expected =
        TableMetadata.newBuilder()
            .addColumn(ACCOUNT_ID, DataType.INT)
            .addColumn(ACCOUNT_TYPE, DataType.INT)
            .addColumn(BALANCE, DataType.INT)
            .addPartitionKey(ACCOUNT_ID)
            .addClusteringKey(ACCOUNT_TYPE)
            .build();

    when(distributedStorageAdmin.getTableMetadata(any(), any())).thenReturn(tableMetadata);

    // Act
    TableMetadata actual = admin.getTableMetadata("ns", "tbl");

    // Assert
    verify(distributedStorageAdmin).getTableMetadata("ns", "tbl");
    assertThat(actual).isEqualTo(expected);
  }

  @Test
  public void getTableMetadata_WithIncludeMetadataEnabled_ShouldCallJdbcAdminProperly()
      throws ExecutionException {
    // Arrange
    final String ACCOUNT_ID = "account_id";
    final String ACCOUNT_TYPE = "account_type";
    final String BALANCE = "balance";

    TableMetadata tableMetadata =
        TableMetadata.newBuilder()
            .addColumn(ACCOUNT_ID, DataType.INT)
            .addColumn(ACCOUNT_TYPE, DataType.INT)
            .addColumn(BALANCE, DataType.INT)
            .addColumn(Attribute.ID, DataType.TEXT)
            .addColumn(Attribute.STATE, DataType.INT)
            .addColumn(Attribute.VERSION, DataType.INT)
            .addColumn(Attribute.PREPARED_AT, DataType.BIGINT)
            .addColumn(Attribute.COMMITTED_AT, DataType.BIGINT)
            .addColumn(Attribute.BEFORE_PREFIX + BALANCE, DataType.INT)
            .addColumn(Attribute.BEFORE_ID, DataType.TEXT)
            .addColumn(Attribute.BEFORE_STATE, DataType.INT)
            .addColumn(Attribute.BEFORE_VERSION, DataType.INT)
            .addColumn(Attribute.BEFORE_PREPARED_AT, DataType.BIGINT)
            .addColumn(Attribute.BEFORE_COMMITTED_AT, DataType.BIGINT)
            .addPartitionKey(ACCOUNT_ID)
            .addClusteringKey(ACCOUNT_TYPE)
            .build();

    when(distributedStorageAdmin.getTableMetadata(any(), any())).thenReturn(tableMetadata);
    ConsensusCommitAdmin adminWithIncludeMetadataEnabled =
        new ConsensusCommitAdmin(distributedStorageAdmin, config, true);

    // Act
    TableMetadata actual = adminWithIncludeMetadataEnabled.getTableMetadata("ns", "tbl");

    // Assert
    verify(distributedStorageAdmin).getTableMetadata("ns", "tbl");
    assertThat(actual).isEqualTo(tableMetadata);
  }

  @Test
  public void getTableMetadata_ForNonTransactionTable_ShouldReturnNull() throws ExecutionException {
    // Arrange
    TableMetadata tableMetadata =
        TableMetadata.newBuilder()
            .addPartitionKey("pk1")
            .addColumn("pk1", DataType.TEXT)
            .addColumn("c1", DataType.BOOLEAN)
            .build();
    when(distributedStorageAdmin.getTableMetadata(any(), any())).thenReturn(tableMetadata);

    // Act
    TableMetadata actual = admin.getTableMetadata(NAMESPACE, TABLE);

    // Assert
    assertThat(actual).isNull();
    verify(distributedStorageAdmin).getTableMetadata(NAMESPACE, TABLE);
  }

  @Test
  public void getTableMetadata_ForNonExistingTable_ShouldReturnNull() throws ExecutionException {
    // Arrange
    when(distributedStorageAdmin.getTableMetadata(any(), any())).thenReturn(null);

    // Act
    TableMetadata actual = admin.getTableMetadata(NAMESPACE, TABLE);

    // Assert
    assertThat(actual).isNull();
    verify(distributedStorageAdmin).getTableMetadata(NAMESPACE, TABLE);
  }

  @Test
  public void
      getNamespaceTableNames_ForNamespaceContainingTransactionAndStorageTables_ShouldCallReturnOnlyTransactionTables()
          throws ExecutionException {
    // Arrange
    TableMetadata storageTableMetadata =
        TableMetadata.newBuilder()
            .addPartitionKey("id")
            .addColumn("id", DataType.TEXT)
            .addColumn("created_at", DataType.BIGINT)
            .build();
    TableMetadata transactionTableMetadata =
        TableMetadata.newBuilder()
            .addPartitionKey("account_id")
            .addColumn("account_id", DataType.INT)
            .addColumn("balance", DataType.INT)
            .addColumn(Attribute.ID, DataType.TEXT)
            .addColumn(Attribute.STATE, DataType.INT)
            .addColumn(Attribute.VERSION, DataType.INT)
            .addColumn(Attribute.PREPARED_AT, DataType.BIGINT)
            .addColumn(Attribute.COMMITTED_AT, DataType.BIGINT)
            .addColumn(Attribute.BEFORE_PREFIX + "balance", DataType.INT)
            .addColumn(Attribute.BEFORE_ID, DataType.TEXT)
            .addColumn(Attribute.BEFORE_STATE, DataType.INT)
            .addColumn(Attribute.BEFORE_VERSION, DataType.INT)
            .addColumn(Attribute.BEFORE_PREPARED_AT, DataType.BIGINT)
            .addColumn(Attribute.BEFORE_COMMITTED_AT, DataType.BIGINT)
            .build();

    when(distributedStorageAdmin.getNamespaceTableNames(any()))
        .thenReturn(ImmutableSet.of("tbl1", "tbl2", "tbl3"));
    when(distributedStorageAdmin.getTableMetadata(NAMESPACE, "tbl1"))
        .thenReturn(transactionTableMetadata);
    when(distributedStorageAdmin.getTableMetadata(NAMESPACE, "tbl2"))
        .thenReturn(storageTableMetadata);
    when(distributedStorageAdmin.getTableMetadata(NAMESPACE, "tbl3"))
        .thenReturn(transactionTableMetadata);

    // Act
    Set<String> actual = admin.getNamespaceTableNames(NAMESPACE);

    // Assert
    assertThat(actual).containsExactlyInAnyOrder("tbl1", "tbl3");
    verify(distributedStorageAdmin).getNamespaceTableNames(NAMESPACE);
    verify(distributedStorageAdmin).getTableMetadata(NAMESPACE, "tbl1");
    verify(distributedStorageAdmin).getTableMetadata(NAMESPACE, "tbl2");
    verify(distributedStorageAdmin).getTableMetadata(NAMESPACE, "tbl3");
  }

  @Test
  public void namespaceExists_ShouldCallJdbcAdminProperly() throws ExecutionException {
    // Arrange
    when(distributedStorageAdmin.namespaceExists(any())).thenReturn(true);

    // Act
    boolean actual = admin.namespaceExists("ns");

    // Assert
    verify(distributedStorageAdmin).namespaceExists("ns");
    assertThat(actual).isTrue();
  }

  @Test
  public void repairTable_withMetadataGiven_shouldRepairWithTransactionColumnsAdded()
      throws ExecutionException {
    // Arrange
    final String ACCOUNT_ID = "account_id";
    final String ACCOUNT_TYPE = "account_type";
    final String BALANCE = "balance";

    TableMetadata tableMetadata =
        TableMetadata.newBuilder()
            .addColumn(ACCOUNT_ID, DataType.INT)
            .addColumn(ACCOUNT_TYPE, DataType.INT)
            .addColumn(BALANCE, DataType.INT)
            .addPartitionKey(ACCOUNT_ID)
            .addClusteringKey(ACCOUNT_TYPE)
            .build();

    TableMetadata expected =
        TableMetadata.newBuilder()
            .addColumn(ACCOUNT_ID, DataType.INT)
            .addColumn(ACCOUNT_TYPE, DataType.INT)
            .addColumn(BALANCE, DataType.INT)
            .addColumn(Attribute.ID, DataType.TEXT)
            .addColumn(Attribute.STATE, DataType.INT)
            .addColumn(Attribute.VERSION, DataType.INT)
            .addColumn(Attribute.PREPARED_AT, DataType.BIGINT)
            .addColumn(Attribute.COMMITTED_AT, DataType.BIGINT)
            .addColumn(Attribute.BEFORE_PREFIX + BALANCE, DataType.INT)
            .addColumn(Attribute.BEFORE_ID, DataType.TEXT)
            .addColumn(Attribute.BEFORE_STATE, DataType.INT)
            .addColumn(Attribute.BEFORE_VERSION, DataType.INT)
            .addColumn(Attribute.BEFORE_PREPARED_AT, DataType.BIGINT)
            .addColumn(Attribute.BEFORE_COMMITTED_AT, DataType.BIGINT)
            .addPartitionKey(ACCOUNT_ID)
            .addClusteringKey(ACCOUNT_TYPE)
            .build();
    Map<String, String> options = ImmutableMap.of("foo", "bar");

    // Act
    admin.repairTable(NAMESPACE, TABLE, tableMetadata, options);

    // Assert
    verify(distributedStorageAdmin).repairTable(NAMESPACE, TABLE, expected, options);
  }

  @Test
  public void repairCoordinatorTables_ShouldCallJdbcAdminProperly() throws ExecutionException {
    // Arrange
    Map<String, String> options = ImmutableMap.of("foo", "bar");

    // Act
    admin.repairCoordinatorTables(options);

    // Assert
    verify(distributedStorageAdmin).repairNamespace(coordinatorNamespaceName, options);
    verify(distributedStorageAdmin)
        .repairTable(
            coordinatorNamespaceName, Coordinator.TABLE, Coordinator.TABLE_METADATA, options);
  }

  @Test
  public void addNewColumnToTable_ShouldCallJdbcAdminProperly() throws ExecutionException {
    // Arrange
    String newColumn = "c2";
    TableMetadata tableMetadata =
        TableMetadata.newBuilder().addColumn("col1", DataType.INT).addPartitionKey("col1").build();
    when(distributedStorageAdmin.getTableMetadata(any(), any()))
        .thenReturn(ConsensusCommitUtils.buildTransactionTableMetadata(tableMetadata));

    // Act
    admin.addNewColumnToTable(NAMESPACE, TABLE, newColumn, DataType.TEXT);

    // Assert
    verify(distributedStorageAdmin).getTableMetadata(NAMESPACE, TABLE);
    verify(distributedStorageAdmin).addNewColumnToTable(NAMESPACE, TABLE, newColumn, DataType.TEXT);
    verify(distributedStorageAdmin)
        .addNewColumnToTable(NAMESPACE, TABLE, Attribute.BEFORE_PREFIX + newColumn, DataType.TEXT);
  }

  @Test
  public void addNewColumnToTable_WithEncrypted_ShouldThrowUnsupportedOperationException() {
    // Arrange

    // Act Assert
    assertThatThrownBy(() -> admin.addNewColumnToTable(NAMESPACE, TABLE, "c2", DataType.TEXT, true))
        .isInstanceOf(UnsupportedOperationException.class);
  }

  @Test
<<<<<<< HEAD
  public void renameColumn_ShouldCallJdbcAdminProperly() throws ExecutionException {
    // Arrange
    String existingColumnName = "col2";
    String newColumnName = "col3";
    TableMetadata tableMetadata =
        TableMetadata.newBuilder()
            .addColumn("col1", DataType.INT)
            .addColumn(existingColumnName, DataType.INT)
=======
  public void dropColumnFromTable_ShouldCallJdbcAdminProperly() throws ExecutionException {
    // Arrange
    String targetColumn = "col2";
    TableMetadata tableMetadata =
        TableMetadata.newBuilder()
            .addColumn("col1", DataType.INT)
            .addColumn(targetColumn, DataType.INT)
>>>>>>> 14cb0a70
            .addPartitionKey("col1")
            .build();
    when(distributedStorageAdmin.getTableMetadata(any(), any()))
        .thenReturn(ConsensusCommitUtils.buildTransactionTableMetadata(tableMetadata));

    // Act
<<<<<<< HEAD
    admin.renameColumn(NAMESPACE, TABLE, existingColumnName, newColumnName);

    // Assert
    verify(distributedStorageAdmin).getTableMetadata(NAMESPACE, TABLE);
    verify(distributedStorageAdmin)
        .renameColumn(NAMESPACE, TABLE, existingColumnName, newColumnName);
    verify(distributedStorageAdmin)
        .renameColumn(
            NAMESPACE,
            TABLE,
            Attribute.BEFORE_PREFIX + existingColumnName,
            Attribute.BEFORE_PREFIX + newColumnName);
=======
    admin.dropColumnFromTable(NAMESPACE, TABLE, targetColumn);

    // Assert
    verify(distributedStorageAdmin).getTableMetadata(NAMESPACE, TABLE);
    verify(distributedStorageAdmin).dropColumnFromTable(NAMESPACE, TABLE, targetColumn);
    verify(distributedStorageAdmin)
        .dropColumnFromTable(NAMESPACE, TABLE, Attribute.BEFORE_PREFIX + targetColumn);
>>>>>>> 14cb0a70
  }

  @Test
  public void importTable_ShouldCallStorageAdminProperly() throws ExecutionException {
    // Arrange
    Map<String, String> options = ImmutableMap.of("foo", "bar");
    Map<String, DataType> overrideColumnsType = ImmutableMap.of("col", DataType.TEXT);
    String primaryKeyColumn = "pk";
    String column = "col";
    TableMetadata metadata =
        TableMetadata.newBuilder()
            .addColumn(primaryKeyColumn, DataType.INT)
            .addColumn(column, DataType.INT)
            .addPartitionKey(primaryKeyColumn)
            .build();
    when(distributedStorageAdmin.getTableMetadata(NAMESPACE, TABLE)).thenReturn(null);
    when(distributedStorageAdmin.getImportTableMetadata(NAMESPACE, TABLE, overrideColumnsType))
        .thenReturn(metadata);
    doNothing()
        .when(distributedStorageAdmin)
        .addRawColumnToTable(anyString(), anyString(), anyString(), any(DataType.class));

    // Act
    admin.importTable(NAMESPACE, TABLE, options, overrideColumnsType);

    // Assert
    verify(distributedStorageAdmin).getTableMetadata(NAMESPACE, TABLE);
    verify(distributedStorageAdmin).getImportTableMetadata(NAMESPACE, TABLE, overrideColumnsType);
    for (Entry<String, DataType> entry :
        ConsensusCommitUtils.getTransactionMetaColumns().entrySet()) {
      verify(distributedStorageAdmin)
          .addRawColumnToTable(NAMESPACE, TABLE, entry.getKey(), entry.getValue());
    }
    verify(distributedStorageAdmin)
        .addRawColumnToTable(
            NAMESPACE, TABLE, getBeforeImageColumnName(column, metadata), DataType.INT);
    verify(distributedStorageAdmin, never())
        .addRawColumnToTable(NAMESPACE, TABLE, primaryKeyColumn, DataType.INT);
    verify(distributedStorageAdmin).repairNamespace(NAMESPACE, options);
    verify(distributedStorageAdmin)
        .repairTable(NAMESPACE, TABLE, buildTransactionTableMetadata(metadata), options);
  }

  @Test
  public void importTable_WithStorageTableAlreadyExists_ShouldThrowIllegalArgumentException()
      throws ExecutionException {
    // Arrange
    String primaryKeyColumn = "pk";
    String column = "col";
    TableMetadata metadata =
        TableMetadata.newBuilder()
            .addColumn(primaryKeyColumn, DataType.INT)
            .addColumn(column, DataType.INT)
            .addPartitionKey(primaryKeyColumn)
            .build();
    when(distributedStorageAdmin.getTableMetadata(NAMESPACE, TABLE)).thenReturn(metadata);

    // Act
    Throwable thrown =
        catchThrowable(() -> admin.importTable(NAMESPACE, TABLE, Collections.emptyMap()));

    // Assert
    assertThat(thrown).isInstanceOf(IllegalArgumentException.class);
  }

  @Test
  public void importTable_WithTransactionTableAlreadyExists_ShouldThrowIllegalArgumentException()
      throws ExecutionException {
    // Arrange
    String primaryKeyColumn = "pk";
    String column = "col";
    TableMetadata metadata =
        TableMetadata.newBuilder()
            .addColumn(primaryKeyColumn, DataType.INT)
            .addColumn(column, DataType.INT)
            .addColumn(Attribute.ID, DataType.TEXT)
            .addColumn(Attribute.STATE, DataType.INT)
            .addColumn(Attribute.VERSION, DataType.INT)
            .addColumn(Attribute.PREPARED_AT, DataType.BIGINT)
            .addColumn(Attribute.COMMITTED_AT, DataType.BIGINT)
            .addColumn(Attribute.BEFORE_PREFIX + column, DataType.INT)
            .addColumn(Attribute.BEFORE_ID, DataType.TEXT)
            .addColumn(Attribute.BEFORE_STATE, DataType.INT)
            .addColumn(Attribute.BEFORE_VERSION, DataType.INT)
            .addColumn(Attribute.BEFORE_PREPARED_AT, DataType.BIGINT)
            .addColumn(Attribute.BEFORE_COMMITTED_AT, DataType.BIGINT)
            .addPartitionKey(primaryKeyColumn)
            .build();
    when(distributedStorageAdmin.getTableMetadata(NAMESPACE, TABLE)).thenReturn(metadata);

    // Act
    Throwable thrown =
        catchThrowable(() -> admin.importTable(NAMESPACE, TABLE, Collections.emptyMap()));

    // Assert
    assertThat(thrown).isInstanceOf(IllegalArgumentException.class);
  }

  @Test
  public void getNamespacesNames_ShouldCallJdbcAdminProperly() throws ExecutionException {
    // Arrange
    Set<String> namespaces = ImmutableSet.of("n1", "n2", coordinatorNamespaceName);
    when(distributedStorageAdmin.getNamespaceNames()).thenReturn(namespaces);

    // Act
    Set<String> actualNamespaces = admin.getNamespaceNames();

    // Assert
    verify(distributedStorageAdmin).getNamespaceNames();
    assertThat(actualNamespaces).containsOnly("n1", "n2");
  }

  @Test
  public void repairNamespace_ShouldCallJdbcAdminProperly() throws ExecutionException {
    // Arrange

    // Act
    admin.repairNamespace("ns", Collections.emptyMap());

    // Assert
    verify(distributedStorageAdmin).repairNamespace("ns", Collections.emptyMap());
  }

  @Test
  public void upgrade_ShouldCallJdbcAdminProperly() throws ExecutionException {
    // Arrange
    Map<String, String> options = ImmutableMap.of("foo", "bar");

    // Act
    admin.upgrade(options);

    // Arrange
    verify(distributedStorageAdmin).upgrade(options);
  }

  @Test
  public void coordinatorNamespaceShouldHandleCorrectly() throws ExecutionException {
    // Arrange
    when(distributedStorageAdmin.getNamespaceNames())
        .thenReturn(ImmutableSet.of(coordinatorNamespaceName, "ns1", "ns2"));

    // Act Assert
    assertThatThrownBy(() -> admin.createNamespace(coordinatorNamespaceName))
        .isInstanceOf(IllegalArgumentException.class);
    assertThatThrownBy(() -> admin.dropNamespace(coordinatorNamespaceName))
        .isInstanceOf(IllegalArgumentException.class);
    assertThatThrownBy(
            () ->
                admin.createTable(
                    coordinatorNamespaceName,
                    "tbl",
                    TableMetadata.newBuilder()
                        .addColumn("id", DataType.INT)
                        .addColumn("col", DataType.INT)
                        .addPartitionKey("id")
                        .build()))
        .isInstanceOf(IllegalArgumentException.class);
    assertThatThrownBy(() -> admin.truncateTable(coordinatorNamespaceName, "tbl"))
        .isInstanceOf(IllegalArgumentException.class);
    assertThatThrownBy(() -> admin.dropTable(coordinatorNamespaceName, "tbl"))
        .isInstanceOf(IllegalArgumentException.class);
    assertThatThrownBy(() -> admin.createIndex(coordinatorNamespaceName, "tbl", "col"))
        .isInstanceOf(IllegalArgumentException.class);
    assertThatThrownBy(() -> admin.dropIndex(coordinatorNamespaceName, "tbl", "col"))
        .isInstanceOf(IllegalArgumentException.class);
    assertThat(admin.getTableMetadata(coordinatorNamespaceName, "tbl")).isNull();
    assertThat(admin.getNamespaceTableNames(coordinatorNamespaceName)).isEmpty();
    assertThat(admin.namespaceExists(coordinatorNamespaceName)).isFalse();
    assertThatThrownBy(
            () -> admin.repairNamespace(coordinatorNamespaceName, Collections.emptyMap()))
        .isInstanceOf(IllegalArgumentException.class);
    assertThatThrownBy(
            () ->
                admin.repairTable(
                    coordinatorNamespaceName,
                    "tbl",
                    TableMetadata.newBuilder()
                        .addColumn("id", DataType.INT)
                        .addColumn("col", DataType.INT)
                        .addPartitionKey("id")
                        .build(),
                    Collections.emptyMap()))
        .isInstanceOf(IllegalArgumentException.class);
    assertThatThrownBy(
            () -> admin.addNewColumnToTable(coordinatorNamespaceName, "tbl", "col", DataType.INT))
        .isInstanceOf(IllegalArgumentException.class);
    assertThat(admin.getNamespaceNames()).containsOnly("ns1", "ns2");
    assertThatThrownBy(
            () -> admin.importTable(coordinatorNamespaceName, "tbl", Collections.emptyMap()))
        .isInstanceOf(IllegalArgumentException.class);
  }
}<|MERGE_RESOLUTION|>--- conflicted
+++ resolved
@@ -603,7 +603,29 @@
   }
 
   @Test
-<<<<<<< HEAD
+  public void dropColumnFromTable_ShouldCallJdbcAdminProperly() throws ExecutionException {
+    // Arrange
+    String targetColumn = "col2";
+    TableMetadata tableMetadata =
+        TableMetadata.newBuilder()
+            .addColumn("col1", DataType.INT)
+            .addColumn(targetColumn, DataType.INT)
+            .addPartitionKey("col1")
+            .build();
+    when(distributedStorageAdmin.getTableMetadata(any(), any()))
+        .thenReturn(ConsensusCommitUtils.buildTransactionTableMetadata(tableMetadata));
+
+    // Act
+    admin.dropColumnFromTable(NAMESPACE, TABLE, targetColumn);
+
+    // Assert
+    verify(distributedStorageAdmin).getTableMetadata(NAMESPACE, TABLE);
+    verify(distributedStorageAdmin).dropColumnFromTable(NAMESPACE, TABLE, targetColumn);
+    verify(distributedStorageAdmin)
+        .dropColumnFromTable(NAMESPACE, TABLE, Attribute.BEFORE_PREFIX + targetColumn);
+  }
+
+  @Test
   public void renameColumn_ShouldCallJdbcAdminProperly() throws ExecutionException {
     // Arrange
     String existingColumnName = "col2";
@@ -612,22 +634,12 @@
         TableMetadata.newBuilder()
             .addColumn("col1", DataType.INT)
             .addColumn(existingColumnName, DataType.INT)
-=======
-  public void dropColumnFromTable_ShouldCallJdbcAdminProperly() throws ExecutionException {
-    // Arrange
-    String targetColumn = "col2";
-    TableMetadata tableMetadata =
-        TableMetadata.newBuilder()
-            .addColumn("col1", DataType.INT)
-            .addColumn(targetColumn, DataType.INT)
->>>>>>> 14cb0a70
             .addPartitionKey("col1")
             .build();
     when(distributedStorageAdmin.getTableMetadata(any(), any()))
         .thenReturn(ConsensusCommitUtils.buildTransactionTableMetadata(tableMetadata));
 
     // Act
-<<<<<<< HEAD
     admin.renameColumn(NAMESPACE, TABLE, existingColumnName, newColumnName);
 
     // Assert
@@ -640,15 +652,6 @@
             TABLE,
             Attribute.BEFORE_PREFIX + existingColumnName,
             Attribute.BEFORE_PREFIX + newColumnName);
-=======
-    admin.dropColumnFromTable(NAMESPACE, TABLE, targetColumn);
-
-    // Assert
-    verify(distributedStorageAdmin).getTableMetadata(NAMESPACE, TABLE);
-    verify(distributedStorageAdmin).dropColumnFromTable(NAMESPACE, TABLE, targetColumn);
-    verify(distributedStorageAdmin)
-        .dropColumnFromTable(NAMESPACE, TABLE, Attribute.BEFORE_PREFIX + targetColumn);
->>>>>>> 14cb0a70
   }
 
   @Test
