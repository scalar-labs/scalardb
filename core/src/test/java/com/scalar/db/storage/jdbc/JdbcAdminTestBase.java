package com.scalar.db.storage.jdbc;

import static com.scalar.db.storage.jdbc.JdbcAdmin.JDBC_COL_COLUMN_NAME;
import static com.scalar.db.storage.jdbc.JdbcAdmin.JDBC_COL_COLUMN_SIZE;
import static com.scalar.db.storage.jdbc.JdbcAdmin.JDBC_COL_DATA_TYPE;
import static com.scalar.db.storage.jdbc.JdbcAdmin.JDBC_COL_DECIMAL_DIGITS;
import static com.scalar.db.storage.jdbc.JdbcAdmin.JDBC_COL_TYPE_NAME;
import static com.scalar.db.util.ScalarDbUtils.getFullTableName;
import static org.assertj.core.api.Assertions.assertThat;
import static org.assertj.core.api.Assertions.assertThatThrownBy;
import static org.assertj.core.api.Assertions.catchThrowable;
import static org.mockito.ArgumentMatchers.any;
import static org.mockito.ArgumentMatchers.anyInt;
import static org.mockito.ArgumentMatchers.anyString;
import static org.mockito.Mockito.description;
import static org.mockito.Mockito.doAnswer;
import static org.mockito.Mockito.doNothing;
import static org.mockito.Mockito.mock;
import static org.mockito.Mockito.mockStatic;
import static org.mockito.Mockito.times;
import static org.mockito.Mockito.verify;
import static org.mockito.Mockito.when;

import com.google.common.collect.ImmutableList;
<<<<<<< HEAD
=======
import com.google.common.collect.ImmutableMap;
import com.google.common.collect.ImmutableSet;
>>>>>>> 4ed375ad
import com.mysql.cj.jdbc.exceptions.CommunicationsException;
import com.scalar.db.api.Scan.Ordering.Order;
import com.scalar.db.api.TableMetadata;
import com.scalar.db.exception.storage.ExecutionException;
import com.scalar.db.io.DataType;
import java.sql.Connection;
import java.sql.DatabaseMetaData;
import java.sql.PreparedStatement;
import java.sql.ResultSet;
import java.sql.SQLException;
import java.sql.Statement;
import java.sql.Types;
import java.util.ArrayList;
import java.util.Arrays;
import java.util.Collections;
import java.util.HashMap;
import java.util.LinkedHashMap;
import java.util.List;
import java.util.Map;
import java.util.Optional;
import java.util.Set;
import org.apache.commons.dbcp2.BasicDataSource;
import org.junit.jupiter.api.BeforeEach;
import org.junit.jupiter.api.Test;
import org.mockito.ArgumentCaptor;
import org.mockito.Mock;
import org.mockito.MockedStatic;
import org.mockito.MockitoAnnotations;
import org.mockito.invocation.InvocationOnMock;
import org.mockito.stubbing.Answer;
import org.postgresql.util.PSQLException;
import org.postgresql.util.PSQLState;
import org.sqlite.SQLiteErrorCode;
import org.sqlite.SQLiteException;

/**
 * Abstraction that defines unit tests for the {@link JdbcAdmin}. The class purpose is to be able to
 * run the {@link JdbcAdmin} unit tests with different values for the {@link JdbcConfig}, notably
 * {@link JdbcConfig#METADATA_SCHEMA}.
 */
public abstract class JdbcAdminTestBase {
  private static final String NAMESPACE = "namespace";
  private static final String TABLE = "table";
  private static final String COLUMN_1 = "c1";
  private static final ImmutableMap<RdbEngine, RdbEngineStrategy> RDB_ENGINES =
      ImmutableMap.of(
          RdbEngine.MYSQL, RdbEngineFactory.create("jdbc:mysql:"),
          RdbEngine.ORACLE, RdbEngineFactory.create("jdbc:oracle:"),
          RdbEngine.POSTGRESQL, RdbEngineFactory.create("jdbc:postgresql:"),
          RdbEngine.SQL_SERVER, RdbEngineFactory.create("jdbc:sqlserver:"),
          RdbEngine.SQLITE, RdbEngineFactory.create("jdbc:sqlite:"));

  @Mock private BasicDataSource dataSource;
  @Mock private Connection connection;
  @Mock private JdbcConfig config;

  private String metadataSchemaName;

  @BeforeEach
  public void setUp() throws Exception {
    MockitoAnnotations.openMocks(this).close();

    // Arrange
    when(config.getMetadataSchema()).thenReturn(getTableMetadataSchemaConfig());

    metadataSchemaName = getTableMetadataSchemaConfig().orElse("scalardb");
  }

  private JdbcAdmin createJdbcAdminFor(RdbEngine rdbEngine) {
    // Arrange
    RdbEngineStrategy st = RdbEngine.createRdbEngineStrategy(rdbEngine);
    try (MockedStatic<RdbEngineFactory> mocked = mockStatic(RdbEngineFactory.class)) {
      mocked.when(() -> RdbEngineFactory.create(any(JdbcConfig.class))).thenReturn(st);
      return new JdbcAdmin(dataSource, config);
    }
  }

  private void mockUndefinedTableError(RdbEngine rdbEngine, SQLException sqlException) {
    switch (rdbEngine) {
      case MYSQL:
        when(sqlException.getErrorCode()).thenReturn(1049);
        break;
      case POSTGRESQL:
        when(sqlException.getSQLState()).thenReturn("42P01");
        break;
      case ORACLE:
        when(sqlException.getErrorCode()).thenReturn(942);
        break;
      case SQL_SERVER:
        when(sqlException.getErrorCode()).thenReturn(208);
        break;
      case SQLITE:
        when(sqlException.getErrorCode()).thenReturn(1);
        when(sqlException.getMessage()).thenReturn("no such table: ");
        break;
    }
  }

  /**
   * This sets the {@link JdbcConfig#METADATA_SCHEMA} value that will be used to run the tests.
   *
   * @return {@link JdbcConfig#METADATA_SCHEMA} value
   */
  abstract Optional<String> getTableMetadataSchemaConfig();

  @Test
  public void getTableMetadata_forMysql_ShouldReturnTableMetadata()
      throws SQLException, ExecutionException {
    getTableMetadata_forX_ShouldReturnTableMetadata(
        RdbEngine.MYSQL,
        "SELECT `column_name`,`data_type`,`key_type`,`clustering_order`,`indexed` FROM `"
            + metadataSchemaName
            + "`.`metadata` WHERE `full_table_name`=? ORDER BY `ordinal_position` ASC");
  }

  @Test
  public void getTableMetadata_forPostgresql_ShouldReturnTableMetadata()
      throws SQLException, ExecutionException {
    getTableMetadata_forX_ShouldReturnTableMetadata(
        RdbEngine.POSTGRESQL,
        "SELECT \"column_name\",\"data_type\",\"key_type\",\"clustering_order\",\"indexed\" FROM \""
            + metadataSchemaName
            + "\".\"metadata\" WHERE \"full_table_name\"=? ORDER BY \"ordinal_position\" ASC");
  }

  @Test
  public void getTableMetadata_forSqlServer_ShouldReturnTableMetadata()
      throws SQLException, ExecutionException {
    getTableMetadata_forX_ShouldReturnTableMetadata(
        RdbEngine.SQL_SERVER,
        "SELECT [column_name],[data_type],[key_type],[clustering_order],[indexed] FROM ["
            + metadataSchemaName
            + "].[metadata] WHERE [full_table_name]=? ORDER BY [ordinal_position] ASC");
  }

  @Test
  public void getTableMetadata_forOracle_ShouldReturnTableMetadata()
      throws SQLException, ExecutionException {
    getTableMetadata_forX_ShouldReturnTableMetadata(
        RdbEngine.ORACLE,
        "SELECT \"column_name\",\"data_type\",\"key_type\",\"clustering_order\",\"indexed\" FROM \""
            + metadataSchemaName
            + "\".\"metadata\" WHERE \"full_table_name\"=? ORDER BY \"ordinal_position\" ASC");
  }

  @Test
  public void getTableMetadata_forSqlite_ShouldReturnTableMetadata()
      throws SQLException, ExecutionException {
    getTableMetadata_forX_ShouldReturnTableMetadata(
        RdbEngine.SQLITE,
        "SELECT \"column_name\",\"data_type\",\"key_type\",\"clustering_order\",\"indexed\" FROM \""
            + metadataSchemaName
            + "$metadata\" WHERE \"full_table_name\"=? ORDER BY \"ordinal_position\" ASC");
  }

  private void getTableMetadata_forX_ShouldReturnTableMetadata(
      RdbEngine rdbEngine, String expectedSelectStatements)
      throws ExecutionException, SQLException {
    // Arrange
    String namespace = "ns";
    String table = "table";

    PreparedStatement checkStatement = prepareStatementForNamespaceCheck();
    PreparedStatement selectStatement = mock(PreparedStatement.class);
    ResultSet resultSet =
        mockResultSet(
            new SelectAllFromMetadataTableResultSetMocker.Row(
                "c3", DataType.BOOLEAN.toString(), "PARTITION", null, false),
            new SelectAllFromMetadataTableResultSetMocker.Row(
                "c1", DataType.TEXT.toString(), "CLUSTERING", Order.DESC.toString(), false),
            new SelectAllFromMetadataTableResultSetMocker.Row(
                "c4", DataType.BLOB.toString(), "CLUSTERING", Order.ASC.toString(), true),
            new SelectAllFromMetadataTableResultSetMocker.Row(
                "c2", DataType.BIGINT.toString(), null, null, false),
            new SelectAllFromMetadataTableResultSetMocker.Row(
                "c5", DataType.INT.toString(), null, null, false),
            new SelectAllFromMetadataTableResultSetMocker.Row(
                "c6", DataType.DOUBLE.toString(), null, null, false),
            new SelectAllFromMetadataTableResultSetMocker.Row(
                "c7", DataType.FLOAT.toString(), null, null, false));
    when(selectStatement.executeQuery()).thenReturn(resultSet);
    when(connection.prepareStatement(any())).thenReturn(checkStatement).thenReturn(selectStatement);
    when(dataSource.getConnection()).thenReturn(connection);

    JdbcAdmin admin = createJdbcAdminFor(rdbEngine);

    // Act
    TableMetadata actualMetadata = admin.getTableMetadata(namespace, table);

    // Assert
    TableMetadata expectedMetadata =
        TableMetadata.newBuilder()
            .addPartitionKey("c3")
            .addClusteringKey("c1", Order.DESC)
            .addClusteringKey("c4", Order.ASC)
            .addColumn("c1", DataType.TEXT)
            .addColumn("c2", DataType.BIGINT)
            .addColumn("c3", DataType.BOOLEAN)
            .addColumn("c4", DataType.BLOB)
            .addColumn("c5", DataType.INT)
            .addColumn("c6", DataType.DOUBLE)
            .addColumn("c7", DataType.FLOAT)
            .addSecondaryIndex("c4")
            .build();
    assertThat(actualMetadata).isEqualTo(expectedMetadata);
    verify(connection).prepareStatement(expectedSelectStatements);
  }

  public ResultSet mockResultSet(SelectAllFromMetadataTableResultSetMocker.Row... rows)
      throws SQLException {
    ResultSet resultSet = mock(ResultSet.class);
    // Everytime the ResultSet.next() method will be called, the ResultSet.getXXX methods call be
    // mocked to return the current row data
    doAnswer(new SelectAllFromMetadataTableResultSetMocker(Arrays.asList(rows)))
        .when(resultSet)
        .next();
    return resultSet;
  }

  public ResultSet mockResultSet(SelectFullTableNameFromMetadataTableResultSetMocker.Row... rows)
      throws SQLException {
    ResultSet resultSet = mock(ResultSet.class);
    // Everytime the ResultSet.next() method will be called, the ResultSet.getXXX methods call be
    // mocked to return the current row data
    doAnswer(new SelectFullTableNameFromMetadataTableResultSetMocker(Arrays.asList(rows)))
        .when(resultSet)
        .next();
    return resultSet;
  }

  public ResultSet mockResultSet(SelectNamespaceNameFromNamespaceTableResultSetMocker.Row... rows)
      throws SQLException {
    ResultSet resultSet = mock(ResultSet.class);
    // Everytime the ResultSet.next() method will be called, the ResultSet.getXXX methods call be
    // mocked to return the current row data
    doAnswer(new SelectNamespaceNameFromNamespaceTableResultSetMocker(Arrays.asList(rows)))
        .when(resultSet)
        .next();
    return resultSet;
  }

  @Test
  public void getTableMetadata_MetadataSchemaNotExistsForX_ShouldReturnNull()
      throws SQLException, ExecutionException {
    for (RdbEngine rdbEngine : RDB_ENGINES.keySet()) {
      getTableMetadata_MetadataSchemaNotExistsForX_ShouldReturnNull(rdbEngine);
    }
  }

  private void getTableMetadata_MetadataSchemaNotExistsForX_ShouldReturnNull(RdbEngine rdbEngine)
      throws SQLException, ExecutionException {
    // Arrange
    JdbcAdmin admin = createJdbcAdminFor(rdbEngine);

    Connection connection = mock(Connection.class);
    PreparedStatement selectStatement = prepareStatementForNamespaceCheck(false);

    when(dataSource.getConnection()).thenReturn(connection);
    when(connection.prepareStatement(any())).thenReturn(selectStatement);

    // Act
    TableMetadata actual = admin.getTableMetadata("my_ns", "my_tbl");

    // Assert
    assertThat(actual).isNull();
  }

  @Test
  public void createNamespace_forMysql_shouldExecuteCreateNamespaceStatement()
      throws ExecutionException, SQLException {
    createNamespace_forX_shouldExecuteCreateNamespaceStatement(
        RdbEngine.MYSQL,
        "CREATE SCHEMA `my_ns` character set utf8 COLLATE utf8_bin",
        "CREATE SCHEMA IF NOT EXISTS `" + metadataSchemaName + "`",
        "CREATE TABLE IF NOT EXISTS `"
            + metadataSchemaName
            + "`.`namespaces`(`namespace_name` VARCHAR(128), PRIMARY KEY (`namespace_name`))",
        "INSERT INTO `" + metadataSchemaName + "`.`namespaces` VALUES ('my_ns')");
  }

  @Test
  public void createNamespace_forPostgresql_shouldExecuteCreateNamespaceStatement()
      throws ExecutionException, SQLException {
    createNamespace_forX_shouldExecuteCreateNamespaceStatement(
        RdbEngine.POSTGRESQL,
        "CREATE SCHEMA \"my_ns\"",
        "CREATE SCHEMA IF NOT EXISTS \"" + metadataSchemaName + "\"",
        "CREATE TABLE IF NOT EXISTS \""
            + metadataSchemaName
            + "\".\"namespaces\"(\"namespace_name\" VARCHAR(128), PRIMARY KEY (\"namespace_name\"))",
        "INSERT INTO \"" + metadataSchemaName + "\".\"namespaces\" VALUES ('my_ns')");
  }

  @Test
  public void createNamespace_forSqlServer_shouldExecuteCreateNamespaceStatement()
      throws ExecutionException, SQLException {
    createNamespace_forX_shouldExecuteCreateNamespaceStatement(
        RdbEngine.SQL_SERVER,
        "CREATE SCHEMA [my_ns]",
        "CREATE SCHEMA [" + metadataSchemaName + "]",
        "CREATE TABLE ["
            + metadataSchemaName
            + "].[namespaces]([namespace_name] VARCHAR(128), PRIMARY KEY ([namespace_name]))",
        "INSERT INTO [" + metadataSchemaName + "].[namespaces] VALUES ('my_ns')");
  }

  @Test
  public void createNamespace_forOracle_shouldExecuteCreateNamespaceStatement()
      throws ExecutionException, SQLException {
    createNamespace_forX_shouldExecuteCreateNamespaceStatement(
        RdbEngine.ORACLE,
        "CREATE USER \"my_ns\" IDENTIFIED BY \"oracle\"",
        "ALTER USER \"my_ns\" quota unlimited on USERS");
  }

  @Test
  public void createNamespace_forSqlite_shouldExecuteCreateNamespaceStatement() {
    // no sql is executed
  }

  private void createNamespace_forX_shouldExecuteCreateNamespaceStatement(
      RdbEngine rdbEngine, String... expectedSqlStatements)
      throws SQLException, ExecutionException {
    // Arrange
    String namespace = "my_ns";
    JdbcAdmin admin = createJdbcAdminFor(rdbEngine);
    List<Statement> mockedStatements = new ArrayList<>();

    for (int i = 0; i < expectedSqlStatements.length; i++) {
      mockedStatements.add(mock(Statement.class));
    }
    when(connection.createStatement())
        .thenReturn(
            mockedStatements.get(0),
            mockedStatements.subList(1, mockedStatements.size()).toArray(new Statement[0]));
    when(dataSource.getConnection()).thenReturn(connection);

    // Act
    admin.createNamespace(namespace);

    // Assert
    for (int i = 0; i < expectedSqlStatements.length; i++) {
      verify(mockedStatements.get(i)).execute(expectedSqlStatements[i]);
    }
  }

  @Test
  public void createTable_forSqlite_withInvalidTableName_shouldThrowExecutionException() {
    // Arrange
    String namespace = "my_ns";
    String table = "foo$table"; // contains namespace separator
    TableMetadata metadata =
        TableMetadata.newBuilder().addPartitionKey("c1").addColumn("c1", DataType.TEXT).build();

    JdbcAdmin admin = createJdbcAdminFor(RdbEngine.SQLITE);

    // Act
    // Assert
    assertThatThrownBy(() -> admin.createTable(namespace, table, metadata, new HashMap<>()))
        .isInstanceOf(ExecutionException.class);
  }

  @Test
  public void createTable_forMysql_shouldExecuteCreateTableStatement()
      throws ExecutionException, SQLException {
    createTable_forX_shouldExecuteCreateTableStatement(
        RdbEngine.MYSQL,
        "CREATE TABLE `my_ns`.`foo_table`(`c3` BOOLEAN,`c1` VARCHAR(64),`c4` VARBINARY(64),`c2` BIGINT,`c5` INT,`c6` DOUBLE,`c7` DOUBLE, PRIMARY KEY (`c3`,`c1`,`c4`))",
        "CREATE INDEX `index_my_ns_foo_table_c4` ON `my_ns`.`foo_table` (`c4`)",
        "CREATE INDEX `index_my_ns_foo_table_c1` ON `my_ns`.`foo_table` (`c1`)",
        "CREATE SCHEMA IF NOT EXISTS `" + metadataSchemaName + "`",
        "CREATE TABLE IF NOT EXISTS `"
            + metadataSchemaName
            + "`.`metadata`("
            + "`full_table_name` VARCHAR(128),"
            + "`column_name` VARCHAR(128),"
            + "`data_type` VARCHAR(20) NOT NULL,"
            + "`key_type` VARCHAR(20),"
            + "`clustering_order` VARCHAR(10),"
            + "`indexed` BOOLEAN NOT NULL,"
            + "`ordinal_position` INTEGER NOT NULL,"
            + "PRIMARY KEY (`full_table_name`, `column_name`))",
        "INSERT INTO `"
            + metadataSchemaName
            + "`.`metadata` VALUES ('my_ns.foo_table','c3','BOOLEAN','PARTITION',NULL,false,1)",
        "INSERT INTO `"
            + metadataSchemaName
            + "`.`metadata` VALUES ('my_ns.foo_table','c1','TEXT','CLUSTERING','ASC',true,2)",
        "INSERT INTO `"
            + metadataSchemaName
            + "`.`metadata` VALUES ('my_ns.foo_table','c4','BLOB','CLUSTERING','ASC',true,3)",
        "INSERT INTO `"
            + metadataSchemaName
            + "`.`metadata` VALUES ('my_ns.foo_table','c2','BIGINT',NULL,NULL,false,4)",
        "INSERT INTO `"
            + metadataSchemaName
            + "`.`metadata` VALUES ('my_ns.foo_table','c5','INT',NULL,NULL,false,5)",
        "INSERT INTO `"
            + metadataSchemaName
            + "`.`metadata` VALUES ('my_ns.foo_table','c6','DOUBLE',NULL,NULL,false,6)",
        "INSERT INTO `"
            + metadataSchemaName
            + "`.`metadata` VALUES ('my_ns.foo_table','c7','FLOAT',NULL,NULL,false,7)");
  }

  @Test
  public void createTable_forPostgresql_shouldExecuteCreateTableStatement()
      throws ExecutionException, SQLException {
    createTable_forX_shouldExecuteCreateTableStatement(
        RdbEngine.POSTGRESQL,
        "CREATE TABLE \"my_ns\".\"foo_table\"(\"c3\" BOOLEAN,\"c1\" VARCHAR(10485760),\"c4\" BYTEA,\"c2\" BIGINT,\"c5\" INT,\"c6\" DOUBLE PRECISION,\"c7\" FLOAT, PRIMARY KEY (\"c3\",\"c1\",\"c4\"))",
        "CREATE INDEX \"index_my_ns_foo_table_c4\" ON \"my_ns\".\"foo_table\" (\"c4\")",
        "CREATE INDEX \"index_my_ns_foo_table_c1\" ON \"my_ns\".\"foo_table\" (\"c1\")",
        "CREATE SCHEMA IF NOT EXISTS \"" + metadataSchemaName + "\"",
        "CREATE TABLE IF NOT EXISTS \""
            + metadataSchemaName
            + "\".\"metadata\"("
            + "\"full_table_name\" VARCHAR(128),"
            + "\"column_name\" VARCHAR(128),"
            + "\"data_type\" VARCHAR(20) NOT NULL,"
            + "\"key_type\" VARCHAR(20),"
            + "\"clustering_order\" VARCHAR(10),"
            + "\"indexed\" BOOLEAN NOT NULL,"
            + "\"ordinal_position\" INTEGER NOT NULL,"
            + "PRIMARY KEY (\"full_table_name\", \"column_name\"))",
        "INSERT INTO \""
            + metadataSchemaName
            + "\".\"metadata\" VALUES ('my_ns.foo_table','c3','BOOLEAN','PARTITION',NULL,false,1)",
        "INSERT INTO \""
            + metadataSchemaName
            + "\".\"metadata\" VALUES ('my_ns.foo_table','c1','TEXT','CLUSTERING','ASC',true,2)",
        "INSERT INTO \""
            + metadataSchemaName
            + "\".\"metadata\" VALUES ('my_ns.foo_table','c4','BLOB','CLUSTERING','ASC',true,3)",
        "INSERT INTO \""
            + metadataSchemaName
            + "\".\"metadata\" VALUES ('my_ns.foo_table','c2','BIGINT',NULL,NULL,false,4)",
        "INSERT INTO \""
            + metadataSchemaName
            + "\".\"metadata\" VALUES ('my_ns.foo_table','c5','INT',NULL,NULL,false,5)",
        "INSERT INTO \""
            + metadataSchemaName
            + "\".\"metadata\" VALUES ('my_ns.foo_table','c6','DOUBLE',NULL,NULL,false,6)",
        "INSERT INTO \""
            + metadataSchemaName
            + "\".\"metadata\" VALUES ('my_ns.foo_table','c7','FLOAT',NULL,NULL,false,7)");
  }

  @Test
  public void createTable_forSqlServer_shouldExecuteCreateTableStatement()
      throws ExecutionException, SQLException {
    createTable_forX_shouldExecuteCreateTableStatement(
        RdbEngine.SQL_SERVER,
        "CREATE TABLE [my_ns].[foo_table]([c3] BIT,[c1] VARCHAR(8000) COLLATE Latin1_General_BIN,"
            + "[c4] VARBINARY(8000),[c2] BIGINT,[c5] INT,[c6] FLOAT,[c7] FLOAT(24), PRIMARY KEY ([c3],[c1],[c4]))",
        "CREATE INDEX [index_my_ns_foo_table_c4] ON [my_ns].[foo_table] ([c4])",
        "CREATE INDEX [index_my_ns_foo_table_c1] ON [my_ns].[foo_table] ([c1])",
        "CREATE SCHEMA [" + metadataSchemaName + "]",
        "CREATE TABLE ["
            + metadataSchemaName
            + "].[metadata]("
            + "[full_table_name] VARCHAR(128),"
            + "[column_name] VARCHAR(128),"
            + "[data_type] VARCHAR(20) NOT NULL,"
            + "[key_type] VARCHAR(20),"
            + "[clustering_order] VARCHAR(10),"
            + "[indexed] BIT NOT NULL,"
            + "[ordinal_position] INTEGER NOT NULL,"
            + "PRIMARY KEY ([full_table_name], [column_name]))",
        "INSERT INTO ["
            + metadataSchemaName
            + "].[metadata] VALUES ('my_ns.foo_table','c3','BOOLEAN','PARTITION',NULL,0,1)",
        "INSERT INTO ["
            + metadataSchemaName
            + "].[metadata] VALUES ('my_ns.foo_table','c1','TEXT','CLUSTERING','ASC',1,2)",
        "INSERT INTO ["
            + metadataSchemaName
            + "].[metadata] VALUES ('my_ns.foo_table','c4','BLOB','CLUSTERING','ASC',1,3)",
        "INSERT INTO ["
            + metadataSchemaName
            + "].[metadata] VALUES ('my_ns.foo_table','c2','BIGINT',NULL,NULL,0,4)",
        "INSERT INTO ["
            + metadataSchemaName
            + "].[metadata] VALUES ('my_ns.foo_table','c5','INT',NULL,NULL,0,5)",
        "INSERT INTO ["
            + metadataSchemaName
            + "].[metadata] VALUES ('my_ns.foo_table','c6','DOUBLE',NULL,NULL,0,6)",
        "INSERT INTO ["
            + metadataSchemaName
            + "].[metadata] VALUES ('my_ns.foo_table','c7','FLOAT',NULL,NULL,0,7)");
  }

  @Test
  public void createTable_forOracle_shouldExecuteCreateTableStatement()
      throws ExecutionException, SQLException {
    createTable_forX_shouldExecuteCreateTableStatement(
        RdbEngine.ORACLE,
        "CREATE TABLE \"my_ns\".\"foo_table\"(\"c3\" NUMBER(1),\"c1\" VARCHAR2(64),\"c4\" RAW(64),\"c2\" NUMBER(19),\"c5\" INT,\"c6\" BINARY_DOUBLE,\"c7\" BINARY_FLOAT, PRIMARY KEY (\"c3\",\"c1\",\"c4\")) ROWDEPENDENCIES",
        "ALTER TABLE \"my_ns\".\"foo_table\" INITRANS 3 MAXTRANS 255",
        "CREATE INDEX \"index_my_ns_foo_table_c4\" ON \"my_ns\".\"foo_table\" (\"c4\")",
        "CREATE INDEX \"index_my_ns_foo_table_c1\" ON \"my_ns\".\"foo_table\" (\"c1\")",
        "CREATE USER \"" + metadataSchemaName + "\" IDENTIFIED BY \"oracle\"",
        "ALTER USER \"" + metadataSchemaName + "\" quota unlimited on USERS",
        "CREATE TABLE \""
            + metadataSchemaName
            + "\".\"metadata\"(\"full_table_name\" VARCHAR2(128),\"column_name\" VARCHAR2(128),\"data_type\" VARCHAR2(20) NOT NULL,\"key_type\" VARCHAR2(20),\"clustering_order\" VARCHAR2(10),\"indexed\" NUMBER(1) NOT NULL,\"ordinal_position\" INTEGER NOT NULL,PRIMARY KEY (\"full_table_name\", \"column_name\"))",
        "INSERT INTO \""
            + metadataSchemaName
            + "\".\"metadata\" VALUES ('my_ns.foo_table','c3','BOOLEAN','PARTITION',NULL,0,1)",
        "INSERT INTO \""
            + metadataSchemaName
            + "\".\"metadata\" VALUES ('my_ns.foo_table','c1','TEXT','CLUSTERING','ASC',1,2)",
        "INSERT INTO \""
            + metadataSchemaName
            + "\".\"metadata\" VALUES ('my_ns.foo_table','c4','BLOB','CLUSTERING','ASC',1,3)",
        "INSERT INTO \""
            + metadataSchemaName
            + "\".\"metadata\" VALUES ('my_ns.foo_table','c2','BIGINT',NULL,NULL,0,4)",
        "INSERT INTO \""
            + metadataSchemaName
            + "\".\"metadata\" VALUES ('my_ns.foo_table','c5','INT',NULL,NULL,0,5)",
        "INSERT INTO \""
            + metadataSchemaName
            + "\".\"metadata\" VALUES ('my_ns.foo_table','c6','DOUBLE',NULL,NULL,0,6)",
        "INSERT INTO \""
            + metadataSchemaName
            + "\".\"metadata\" VALUES ('my_ns.foo_table','c7','FLOAT',NULL,NULL,0,7)");
  }

  @Test
  public void createTable_forSqlite_shouldExecuteCreateTableStatement()
      throws ExecutionException, SQLException {
    createTable_forX_shouldExecuteCreateTableStatement(
        RdbEngine.SQLITE,
        "CREATE TABLE \"my_ns$foo_table\"(\"c3\" BOOLEAN,\"c1\" TEXT,\"c4\" BLOB,\"c2\" BIGINT,\"c5\" INT,\"c6\" DOUBLE,\"c7\" FLOAT, PRIMARY KEY (\"c3\",\"c1\",\"c4\"))",
        "CREATE INDEX \"index_my_ns_foo_table_c4\" ON \"my_ns$foo_table\" (\"c4\")",
        "CREATE INDEX \"index_my_ns_foo_table_c1\" ON \"my_ns$foo_table\" (\"c1\")",
        "CREATE TABLE IF NOT EXISTS \""
            + metadataSchemaName
            + "$metadata\"("
            + "\"full_table_name\" TEXT,"
            + "\"column_name\" TEXT,"
            + "\"data_type\" TEXT NOT NULL,"
            + "\"key_type\" TEXT,"
            + "\"clustering_order\" TEXT,"
            + "\"indexed\" BOOLEAN NOT NULL,"
            + "\"ordinal_position\" INTEGER NOT NULL,"
            + "PRIMARY KEY (\"full_table_name\", \"column_name\"))",
        "INSERT INTO \""
            + metadataSchemaName
            + "$metadata\" VALUES ('my_ns.foo_table','c3','BOOLEAN','PARTITION',NULL,FALSE,1)",
        "INSERT INTO \""
            + metadataSchemaName
            + "$metadata\" VALUES ('my_ns.foo_table','c1','TEXT','CLUSTERING','ASC',TRUE,2)",
        "INSERT INTO \""
            + metadataSchemaName
            + "$metadata\" VALUES ('my_ns.foo_table','c4','BLOB','CLUSTERING','ASC',TRUE,3)",
        "INSERT INTO \""
            + metadataSchemaName
            + "$metadata\" VALUES ('my_ns.foo_table','c2','BIGINT',NULL,NULL,FALSE,4)",
        "INSERT INTO \""
            + metadataSchemaName
            + "$metadata\" VALUES ('my_ns.foo_table','c5','INT',NULL,NULL,FALSE,5)",
        "INSERT INTO \""
            + metadataSchemaName
            + "$metadata\" VALUES ('my_ns.foo_table','c6','DOUBLE',NULL,NULL,FALSE,6)",
        "INSERT INTO \""
            + metadataSchemaName
            + "$metadata\" VALUES ('my_ns.foo_table','c7','FLOAT',NULL,NULL,FALSE,7)");
  }

  private void createTable_forX_shouldExecuteCreateTableStatement(
      RdbEngine rdbEngine, String... expectedSqlStatements)
      throws SQLException, ExecutionException {
    // Arrange
    String namespace = "my_ns";
    String table = "foo_table";
    TableMetadata metadata =
        TableMetadata.newBuilder()
            .addPartitionKey("c3")
            .addClusteringKey("c1")
            .addClusteringKey("c4")
            .addColumn("c1", DataType.TEXT)
            .addColumn("c2", DataType.BIGINT)
            .addColumn("c3", DataType.BOOLEAN)
            .addColumn("c4", DataType.BLOB)
            .addColumn("c5", DataType.INT)
            .addColumn("c6", DataType.DOUBLE)
            .addColumn("c7", DataType.FLOAT)
            .addSecondaryIndex("c1")
            .addSecondaryIndex("c4")
            .build();

    List<Statement> mockedStatements = new ArrayList<>();
    for (int i = 0; i < expectedSqlStatements.length; i++) {
      mockedStatements.add(mock(Statement.class));
    }
    when(connection.createStatement())
        .thenReturn(
            mockedStatements.get(0),
            mockedStatements.subList(1, mockedStatements.size()).toArray(new Statement[0]));
    when(dataSource.getConnection()).thenReturn(connection);

    JdbcAdmin admin = createJdbcAdminFor(rdbEngine);

    // Act
    admin.createTable(namespace, table, metadata, new HashMap<>());

    // Assert
    for (int i = 0; i < expectedSqlStatements.length; i++) {
      verify(mockedStatements.get(i)).execute(expectedSqlStatements[i]);
    }
  }

  @Test
  public void createTable_WithClusteringOrderForMysql_shouldExecuteCreateTableStatement()
      throws ExecutionException, SQLException {
    createTable_WithClusteringOrderForX_shouldExecuteCreateTableStatement(
        RdbEngine.MYSQL,
        "CREATE TABLE `my_ns`.`foo_table`(`c3` BOOLEAN,`c1` VARCHAR(64),`c4` VARBINARY(64),`c2` BIGINT,`c5` INT,`c6` DOUBLE,`c7` DOUBLE, PRIMARY KEY (`c3` ASC,`c1` DESC,`c4` ASC))",
        "CREATE INDEX `index_my_ns_foo_table_c4` ON `my_ns`.`foo_table` (`c4`)",
        "CREATE INDEX `index_my_ns_foo_table_c1` ON `my_ns`.`foo_table` (`c1`)",
        "CREATE SCHEMA IF NOT EXISTS `" + metadataSchemaName + "`",
        "CREATE TABLE IF NOT EXISTS `"
            + metadataSchemaName
            + "`.`metadata`("
            + "`full_table_name` VARCHAR(128),"
            + "`column_name` VARCHAR(128),"
            + "`data_type` VARCHAR(20) NOT NULL,"
            + "`key_type` VARCHAR(20),"
            + "`clustering_order` VARCHAR(10),"
            + "`indexed` BOOLEAN NOT NULL,"
            + "`ordinal_position` INTEGER NOT NULL,"
            + "PRIMARY KEY (`full_table_name`, `column_name`))",
        "INSERT INTO `"
            + metadataSchemaName
            + "`.`metadata` VALUES ('my_ns.foo_table','c3','BOOLEAN','PARTITION',NULL,false,1)",
        "INSERT INTO `"
            + metadataSchemaName
            + "`.`metadata` VALUES ('my_ns.foo_table','c1','TEXT','CLUSTERING','DESC',true,2)",
        "INSERT INTO `"
            + metadataSchemaName
            + "`.`metadata` VALUES ('my_ns.foo_table','c4','BLOB','CLUSTERING','ASC',true,3)",
        "INSERT INTO `"
            + metadataSchemaName
            + "`.`metadata` VALUES ('my_ns.foo_table','c2','BIGINT',NULL,NULL,false,4)",
        "INSERT INTO `"
            + metadataSchemaName
            + "`.`metadata` VALUES ('my_ns.foo_table','c5','INT',NULL,NULL,false,5)",
        "INSERT INTO `"
            + metadataSchemaName
            + "`.`metadata` VALUES ('my_ns.foo_table','c6','DOUBLE',NULL,NULL,false,6)",
        "INSERT INTO `"
            + metadataSchemaName
            + "`.`metadata` VALUES ('my_ns.foo_table','c7','FLOAT',NULL,NULL,false,7)");
  }

  @Test
  public void createTable_WithClusteringOrderForPostgresql_shouldExecuteCreateTableStatement()
      throws ExecutionException, SQLException {
    createTable_WithClusteringOrderForX_shouldExecuteCreateTableStatement(
        RdbEngine.POSTGRESQL,
        "CREATE TABLE \"my_ns\".\"foo_table\"(\"c3\" BOOLEAN,\"c1\" VARCHAR(10485760),\"c4\" BYTEA,\"c2\" BIGINT,\"c5\" INT,\"c6\" DOUBLE PRECISION,\"c7\" FLOAT, PRIMARY KEY (\"c3\",\"c1\",\"c4\"))",
        "CREATE UNIQUE INDEX \"my_ns.foo_table_clustering_order_idx\" ON \"my_ns\".\"foo_table\" (\"c3\" ASC,\"c1\" DESC,\"c4\" ASC)",
        "CREATE INDEX \"index_my_ns_foo_table_c4\" ON \"my_ns\".\"foo_table\" (\"c4\")",
        "CREATE INDEX \"index_my_ns_foo_table_c1\" ON \"my_ns\".\"foo_table\" (\"c1\")",
        "CREATE SCHEMA IF NOT EXISTS \"" + metadataSchemaName + "\"",
        "CREATE TABLE IF NOT EXISTS \""
            + metadataSchemaName
            + "\".\"metadata\"("
            + "\"full_table_name\" VARCHAR(128),"
            + "\"column_name\" VARCHAR(128),"
            + "\"data_type\" VARCHAR(20) NOT NULL,"
            + "\"key_type\" VARCHAR(20),"
            + "\"clustering_order\" VARCHAR(10),"
            + "\"indexed\" BOOLEAN NOT NULL,"
            + "\"ordinal_position\" INTEGER NOT NULL,"
            + "PRIMARY KEY (\"full_table_name\", \"column_name\"))",
        "INSERT INTO \""
            + metadataSchemaName
            + "\".\"metadata\" VALUES ('my_ns.foo_table','c3','BOOLEAN','PARTITION',NULL,false,1)",
        "INSERT INTO \""
            + metadataSchemaName
            + "\".\"metadata\" VALUES ('my_ns.foo_table','c1','TEXT','CLUSTERING','DESC',true,2)",
        "INSERT INTO \""
            + metadataSchemaName
            + "\".\"metadata\" VALUES ('my_ns.foo_table','c4','BLOB','CLUSTERING','ASC',true,3)",
        "INSERT INTO \""
            + metadataSchemaName
            + "\".\"metadata\" VALUES ('my_ns.foo_table','c2','BIGINT',NULL,NULL,false,4)",
        "INSERT INTO \""
            + metadataSchemaName
            + "\".\"metadata\" VALUES ('my_ns.foo_table','c5','INT',NULL,NULL,false,5)",
        "INSERT INTO \""
            + metadataSchemaName
            + "\".\"metadata\" VALUES ('my_ns.foo_table','c6','DOUBLE',NULL,NULL,false,6)",
        "INSERT INTO \""
            + metadataSchemaName
            + "\".\"metadata\" VALUES ('my_ns.foo_table','c7','FLOAT',NULL,NULL,false,7)");
  }

  @Test
  public void createTable_WithClusteringOrderForSqlServer_shouldExecuteCreateTableStatement()
      throws ExecutionException, SQLException {
    createTable_WithClusteringOrderForX_shouldExecuteCreateTableStatement(
        RdbEngine.SQL_SERVER,
        "CREATE TABLE [my_ns].[foo_table]([c3] BIT,[c1] VARCHAR(8000) COLLATE Latin1_General_BIN,"
            + "[c4] VARBINARY(8000),[c2] BIGINT,[c5] INT,[c6] FLOAT,[c7] FLOAT(24), PRIMARY KEY ([c3] ASC,[c1] DESC,[c4] ASC))",
        "CREATE INDEX [index_my_ns_foo_table_c4] ON [my_ns].[foo_table] ([c4])",
        "CREATE INDEX [index_my_ns_foo_table_c1] ON [my_ns].[foo_table] ([c1])",
        "CREATE SCHEMA [" + metadataSchemaName + "]",
        "CREATE TABLE ["
            + metadataSchemaName
            + "].[metadata]("
            + "[full_table_name] VARCHAR(128),"
            + "[column_name] VARCHAR(128),"
            + "[data_type] VARCHAR(20) NOT NULL,"
            + "[key_type] VARCHAR(20),"
            + "[clustering_order] VARCHAR(10),"
            + "[indexed] BIT NOT NULL,"
            + "[ordinal_position] INTEGER NOT NULL,"
            + "PRIMARY KEY ([full_table_name], [column_name]))",
        "INSERT INTO ["
            + metadataSchemaName
            + "].[metadata] VALUES ('my_ns.foo_table','c3','BOOLEAN','PARTITION',NULL,0,1)",
        "INSERT INTO ["
            + metadataSchemaName
            + "].[metadata] VALUES ('my_ns.foo_table','c1','TEXT','CLUSTERING','DESC',1,2)",
        "INSERT INTO ["
            + metadataSchemaName
            + "].[metadata] VALUES ('my_ns.foo_table','c4','BLOB','CLUSTERING','ASC',1,3)",
        "INSERT INTO ["
            + metadataSchemaName
            + "].[metadata] VALUES ('my_ns.foo_table','c2','BIGINT',NULL,NULL,0,4)",
        "INSERT INTO ["
            + metadataSchemaName
            + "].[metadata] VALUES ('my_ns.foo_table','c5','INT',NULL,NULL,0,5)",
        "INSERT INTO ["
            + metadataSchemaName
            + "].[metadata] VALUES ('my_ns.foo_table','c6','DOUBLE',NULL,NULL,0,6)",
        "INSERT INTO ["
            + metadataSchemaName
            + "].[metadata] VALUES ('my_ns.foo_table','c7','FLOAT',NULL,NULL,0,7)");
  }

  @Test
  public void createTable_WithClusteringOrderForOracle_shouldExecuteCreateTableStatement()
      throws ExecutionException, SQLException {
    createTable_WithClusteringOrderForX_shouldExecuteCreateTableStatement(
        RdbEngine.ORACLE,
        "CREATE TABLE \"my_ns\".\"foo_table\"(\"c3\" NUMBER(1),\"c1\" VARCHAR2(64),\"c4\" RAW(64),\"c2\" NUMBER(19),\"c5\" INT,\"c6\" BINARY_DOUBLE,\"c7\" BINARY_FLOAT, PRIMARY KEY (\"c3\",\"c1\",\"c4\")) ROWDEPENDENCIES",
        "ALTER TABLE \"my_ns\".\"foo_table\" INITRANS 3 MAXTRANS 255",
        "CREATE UNIQUE INDEX \"my_ns.foo_table_clustering_order_idx\" ON \"my_ns\".\"foo_table\" (\"c3\" ASC,\"c1\" DESC,\"c4\" ASC)",
        "CREATE INDEX \"index_my_ns_foo_table_c4\" ON \"my_ns\".\"foo_table\" (\"c4\")",
        "CREATE INDEX \"index_my_ns_foo_table_c1\" ON \"my_ns\".\"foo_table\" (\"c1\")",
        "CREATE USER \"" + metadataSchemaName + "\" IDENTIFIED BY \"oracle\"",
        "ALTER USER \"" + metadataSchemaName + "\" quota unlimited on USERS",
        "CREATE TABLE \""
            + metadataSchemaName
            + "\".\"metadata\"(\"full_table_name\" VARCHAR2(128),\"column_name\" VARCHAR2(128),\"data_type\" VARCHAR2(20) NOT NULL,\"key_type\" VARCHAR2(20),\"clustering_order\" VARCHAR2(10),\"indexed\" NUMBER(1) NOT NULL,\"ordinal_position\" INTEGER NOT NULL,PRIMARY KEY (\"full_table_name\", \"column_name\"))",
        "INSERT INTO \""
            + metadataSchemaName
            + "\".\"metadata\" VALUES ('my_ns.foo_table','c3','BOOLEAN','PARTITION',NULL,0,1)",
        "INSERT INTO \""
            + metadataSchemaName
            + "\".\"metadata\" VALUES ('my_ns.foo_table','c1','TEXT','CLUSTERING','DESC',1,2)",
        "INSERT INTO \""
            + metadataSchemaName
            + "\".\"metadata\" VALUES ('my_ns.foo_table','c4','BLOB','CLUSTERING','ASC',1,3)",
        "INSERT INTO \""
            + metadataSchemaName
            + "\".\"metadata\" VALUES ('my_ns.foo_table','c2','BIGINT',NULL,NULL,0,4)",
        "INSERT INTO \""
            + metadataSchemaName
            + "\".\"metadata\" VALUES ('my_ns.foo_table','c5','INT',NULL,NULL,0,5)",
        "INSERT INTO \""
            + metadataSchemaName
            + "\".\"metadata\" VALUES ('my_ns.foo_table','c6','DOUBLE',NULL,NULL,0,6)",
        "INSERT INTO \""
            + metadataSchemaName
            + "\".\"metadata\" VALUES ('my_ns.foo_table','c7','FLOAT',NULL,NULL,0,7)");
  }

  @Test
  public void createTable_WithClusteringOrderForSqlite_shouldExecuteCreateTableStatement()
      throws ExecutionException, SQLException {
    createTable_WithClusteringOrderForX_shouldExecuteCreateTableStatement(
        RdbEngine.SQLITE,
        "CREATE TABLE \"my_ns$foo_table\"(\"c3\" BOOLEAN,\"c1\" TEXT,\"c4\" BLOB,\"c2\" BIGINT,\"c5\" INT,\"c6\" DOUBLE,\"c7\" FLOAT, PRIMARY KEY (\"c3\",\"c1\",\"c4\"))",
        "CREATE INDEX \"index_my_ns_foo_table_c4\" ON \"my_ns$foo_table\" (\"c4\")",
        "CREATE INDEX \"index_my_ns_foo_table_c1\" ON \"my_ns$foo_table\" (\"c1\")",
        "CREATE TABLE IF NOT EXISTS \""
            + metadataSchemaName
            + "$metadata\"("
            + "\"full_table_name\" TEXT,"
            + "\"column_name\" TEXT,"
            + "\"data_type\" TEXT NOT NULL,"
            + "\"key_type\" TEXT,"
            + "\"clustering_order\" TEXT,"
            + "\"indexed\" BOOLEAN NOT NULL,"
            + "\"ordinal_position\" INTEGER NOT NULL,"
            + "PRIMARY KEY (\"full_table_name\", \"column_name\"))",
        "INSERT INTO \""
            + metadataSchemaName
            + "$metadata\" VALUES ('my_ns.foo_table','c3','BOOLEAN','PARTITION',NULL,FALSE,1)",
        "INSERT INTO \""
            + metadataSchemaName
            + "$metadata\" VALUES ('my_ns.foo_table','c1','TEXT','CLUSTERING','DESC',TRUE,2)",
        "INSERT INTO \""
            + metadataSchemaName
            + "$metadata\" VALUES ('my_ns.foo_table','c4','BLOB','CLUSTERING','ASC',TRUE,3)",
        "INSERT INTO \""
            + metadataSchemaName
            + "$metadata\" VALUES ('my_ns.foo_table','c2','BIGINT',NULL,NULL,FALSE,4)",
        "INSERT INTO \""
            + metadataSchemaName
            + "$metadata\" VALUES ('my_ns.foo_table','c5','INT',NULL,NULL,FALSE,5)",
        "INSERT INTO \""
            + metadataSchemaName
            + "$metadata\" VALUES ('my_ns.foo_table','c6','DOUBLE',NULL,NULL,FALSE,6)",
        "INSERT INTO \""
            + metadataSchemaName
            + "$metadata\" VALUES ('my_ns.foo_table','c7','FLOAT',NULL,NULL,FALSE,7)");
  }

  private void createTable_WithClusteringOrderForX_shouldExecuteCreateTableStatement(
      RdbEngine rdbEngine, String... expectedSqlStatements)
      throws SQLException, ExecutionException {
    // Arrange
    String namespace = "my_ns";
    String table = "foo_table";
    TableMetadata metadata =
        TableMetadata.newBuilder()
            .addPartitionKey("c3")
            .addClusteringKey("c1", Order.DESC)
            .addClusteringKey("c4", Order.ASC)
            .addColumn("c1", DataType.TEXT)
            .addColumn("c2", DataType.BIGINT)
            .addColumn("c3", DataType.BOOLEAN)
            .addColumn("c4", DataType.BLOB)
            .addColumn("c5", DataType.INT)
            .addColumn("c6", DataType.DOUBLE)
            .addColumn("c7", DataType.FLOAT)
            .addSecondaryIndex("c1")
            .addSecondaryIndex("c4")
            .build();

    List<Statement> mockedStatements = new ArrayList<>();
    for (int i = 0; i < expectedSqlStatements.length; i++) {
      mockedStatements.add(mock(Statement.class));
    }
    when(connection.createStatement())
        .thenReturn(
            mockedStatements.get(0),
            mockedStatements.subList(1, mockedStatements.size()).toArray(new Statement[0]));
    when(dataSource.getConnection()).thenReturn(connection);

    JdbcAdmin admin = createJdbcAdminFor(rdbEngine);

    // Act
    admin.createTable(namespace, table, metadata, new HashMap<>());

    // Assert
    for (int i = 0; i < expectedSqlStatements.length; i++) {
      verify(mockedStatements.get(i)).execute(expectedSqlStatements[i]);
    }
  }

  @Test
  public void
      createMetadataTableIfNotExists_WithInternalDbError_forMysql_shouldThrowInternalDbError()
          throws SQLException {
    createMetadataTableIfNotExists_WithInternalDbError_forX_shouldThrowInternalDbError(
        RdbEngine.MYSQL, new CommunicationsException("", null));
  }

  @Test
  public void
      createMetadataTableIfNotExists_WithInternalDbError_forPostgresql_shouldThrowInternalDbError()
          throws SQLException {
    createMetadataTableIfNotExists_WithInternalDbError_forX_shouldThrowInternalDbError(
        RdbEngine.POSTGRESQL, new PSQLException("", PSQLState.CONNECTION_FAILURE));
  }

  @Test
  public void
      createMetadataTableIfNotExists_WithInternalDbError_forSqlite_shouldThrowInternalDbError()
          throws SQLException {
    createMetadataTableIfNotExists_WithInternalDbError_forX_shouldThrowInternalDbError(
        RdbEngine.SQLITE, new SQLiteException("", SQLiteErrorCode.SQLITE_IOERR));
  }

  private void createMetadataTableIfNotExists_WithInternalDbError_forX_shouldThrowInternalDbError(
      RdbEngine rdbEngine, SQLException internalDbError) throws SQLException {
    // Arrange
    when(connection.createStatement()).thenThrow(internalDbError);
    JdbcAdmin admin = createJdbcAdminFor(rdbEngine);

    // Act
    // Assert
    assertThatThrownBy(() -> admin.createMetadataTableIfNotExists(connection))
        .isInstanceOf(internalDbError.getClass());
  }

  @Test
  public void truncateTable_forMysql_shouldExecuteTruncateTableStatement()
      throws SQLException, ExecutionException {
    truncateTable_forX_shouldExecuteTruncateTableStatement(
        RdbEngine.MYSQL, "TRUNCATE TABLE `my_ns`.`foo_table`");
  }

  @Test
  public void truncateTable_forPostgresql_shouldExecuteTruncateTableStatement()
      throws SQLException, ExecutionException {
    truncateTable_forX_shouldExecuteTruncateTableStatement(
        RdbEngine.POSTGRESQL, "TRUNCATE TABLE \"my_ns\".\"foo_table\"");
  }

  @Test
  public void truncateTable_forSqlServer_shouldExecuteTruncateTableStatement()
      throws SQLException, ExecutionException {
    truncateTable_forX_shouldExecuteTruncateTableStatement(
        RdbEngine.SQL_SERVER, "TRUNCATE TABLE [my_ns].[foo_table]");
  }

  @Test
  public void truncateTable_forOracle_shouldExecuteTruncateTableStatement()
      throws SQLException, ExecutionException {
    truncateTable_forX_shouldExecuteTruncateTableStatement(
        RdbEngine.ORACLE, "TRUNCATE TABLE \"my_ns\".\"foo_table\"");
  }

  @Test
  public void truncateTable_forSqlite_shouldExecuteTruncateTableStatement()
      throws SQLException, ExecutionException {
    truncateTable_forX_shouldExecuteTruncateTableStatement(
        RdbEngine.SQLITE, "DELETE FROM \"my_ns$foo_table\"");
  }

  private void truncateTable_forX_shouldExecuteTruncateTableStatement(
      RdbEngine rdbEngine, String expectedTruncateTableStatement)
      throws SQLException, ExecutionException {
    // Arrange
    String namespace = "my_ns";
    String table = "foo_table";
    JdbcAdmin admin = createJdbcAdminFor(rdbEngine);

    Statement truncateTableStatement = mock(Statement.class);
    when(connection.createStatement()).thenReturn(truncateTableStatement);
    when(dataSource.getConnection()).thenReturn(connection);

    // Act
    admin.truncateTable(namespace, table);

    // Assert
    verify(truncateTableStatement).execute(expectedTruncateTableStatement);
  }

  @Test
  public void dropTable_forMysqlWithNoMoreMetadataAfterDeletion_shouldDropTableAndDeleteMetadata()
      throws Exception {
    dropTable_forXWithNoMoreMetadataAfterDeletion_shouldDropTableAndDeleteMetadata(
        RdbEngine.MYSQL,
        "DROP TABLE `my_ns`.`foo_table`",
        "DELETE FROM `"
            + metadataSchemaName
            + "`.`metadata` WHERE `full_table_name` = 'my_ns.foo_table'",
        "SELECT DISTINCT `full_table_name` FROM `" + metadataSchemaName + "`.`metadata`",
        "DROP TABLE `" + metadataSchemaName + "`.`metadata`");
  }

  @Test
  public void
      dropTable_forPostgresqlWithNoMoreMetadataAfterDeletion_shouldDropTableAndDeleteMetadata()
          throws Exception {
    dropTable_forXWithNoMoreMetadataAfterDeletion_shouldDropTableAndDeleteMetadata(
        RdbEngine.POSTGRESQL,
        "DROP TABLE \"my_ns\".\"foo_table\"",
        "DELETE FROM \""
            + metadataSchemaName
            + "\".\"metadata\" WHERE \"full_table_name\" = 'my_ns.foo_table'",
        "SELECT DISTINCT \"full_table_name\" FROM \"" + metadataSchemaName + "\".\"metadata\"",
        "DROP TABLE \"" + metadataSchemaName + "\".\"metadata\"");
  }

  @Test
  public void
      dropTable_forSqlServerWithNoMoreMetadataAfterDeletion_shouldDropTableAndDeleteMetadata()
          throws Exception {
    dropTable_forXWithNoMoreMetadataAfterDeletion_shouldDropTableAndDeleteMetadata(
        RdbEngine.SQL_SERVER,
        "DROP TABLE [my_ns].[foo_table]",
        "DELETE FROM ["
            + metadataSchemaName
            + "].[metadata] WHERE [full_table_name] = 'my_ns.foo_table'",
        "SELECT DISTINCT [full_table_name] FROM [" + metadataSchemaName + "].[metadata]",
        "DROP TABLE [" + metadataSchemaName + "].[metadata]");
  }

  @Test
  public void dropTable_forOracleWithNoMoreMetadataAfterDeletion_shouldDropTableAndDeleteMetadata()
      throws Exception {
    dropTable_forXWithNoMoreMetadataAfterDeletion_shouldDropTableAndDeleteMetadata(
        RdbEngine.ORACLE,
        "DROP TABLE \"my_ns\".\"foo_table\"",
        "DELETE FROM \""
            + metadataSchemaName
            + "\".\"metadata\" WHERE \"full_table_name\" = 'my_ns.foo_table'",
        "SELECT DISTINCT \"full_table_name\" FROM \"" + metadataSchemaName + "\".\"metadata\"",
        "DROP TABLE \"" + metadataSchemaName + "\".\"metadata\"");
  }

  @Test
  public void dropTable_forSqliteWithNoMoreMetadataAfterDeletion_shouldDropTableAndDeleteMetadata()
      throws Exception {
    dropTable_forXWithNoMoreMetadataAfterDeletion_shouldDropTableAndDeleteMetadata(
        RdbEngine.SQLITE,
        "DROP TABLE \"my_ns$foo_table\"",
        "DELETE FROM \""
            + metadataSchemaName
            + "$metadata\" WHERE \"full_table_name\" = 'my_ns.foo_table'",
        "SELECT DISTINCT \"full_table_name\" FROM \"" + metadataSchemaName + "$metadata\"",
        "DROP TABLE \"" + metadataSchemaName + "$metadata\"");
  }

  private void dropTable_forXWithNoMoreMetadataAfterDeletion_shouldDropTableAndDeleteMetadata(
      RdbEngine rdbEngine, String... expectedSqlStatements) throws Exception {
    // Arrange
    String namespace = "my_ns";
    String table = "foo_table";

    ResultSet resultSet = mock(ResultSet.class);
    when(resultSet.next()).thenReturn(false);

    List<Statement> mockedStatements = new ArrayList<>();
    for (String expectedSqlStatement : expectedSqlStatements) {
      Statement mock = mock(Statement.class);
      mockedStatements.add(mock);
      if (expectedSqlStatement.startsWith("SELECT ")) {
        when(mock.executeQuery(any())).thenReturn(resultSet);
      }
    }

    when(connection.createStatement())
        .thenReturn(
            mockedStatements.get(0),
            mockedStatements.subList(1, mockedStatements.size()).toArray(new Statement[0]));
    when(dataSource.getConnection()).thenReturn(connection);

    JdbcAdmin admin = createJdbcAdminFor(rdbEngine);

    // Act
    admin.dropTable(namespace, table);

    // Assert
    for (int i = 0; i < expectedSqlStatements.length; i++) {
      if (expectedSqlStatements[i].startsWith("SELECT ")) {
        verify(mockedStatements.get(i)).executeQuery(expectedSqlStatements[i]);
      } else {
        verify(mockedStatements.get(i)).execute(expectedSqlStatements[i]);
      }
    }
  }

  @Test
  public void
      dropTable_forMysqlWithOtherMetadataAfterDeletion_ShouldDropTableAndDeleteMetadataButNotMetadataTable()
          throws Exception {
    dropTable_forXWithOtherMetadataAfterDeletion_ShouldDropTableAndDeleteMetadataButNotMetadataTable(
        RdbEngine.MYSQL,
        "DROP TABLE `my_ns`.`foo_table`",
        "DELETE FROM `"
            + metadataSchemaName
            + "`.`metadata` WHERE `full_table_name` = 'my_ns.foo_table'",
        "SELECT DISTINCT `full_table_name` FROM `" + metadataSchemaName + "`.`metadata`");
  }

  @Test
  public void
      dropTable_forPostgresqlWithOtherMetadataAfterDeletion_ShouldDropTableAndDeleteMetadataButNotMetadataTable()
          throws Exception {
    dropTable_forXWithOtherMetadataAfterDeletion_ShouldDropTableAndDeleteMetadataButNotMetadataTable(
        RdbEngine.POSTGRESQL,
        "DROP TABLE \"my_ns\".\"foo_table\"",
        "DELETE FROM \""
            + metadataSchemaName
            + "\".\"metadata\" WHERE \"full_table_name\" = 'my_ns.foo_table'",
        "SELECT DISTINCT \"full_table_name\" FROM \"" + metadataSchemaName + "\".\"metadata\"");
  }

  @Test
  public void
      dropTable_forSqlServerWithOtherMetadataAfterDeletion_ShouldDropTableAndDeleteMetadataButNotMetadataTable()
          throws Exception {
    dropTable_forXWithOtherMetadataAfterDeletion_ShouldDropTableAndDeleteMetadataButNotMetadataTable(
        RdbEngine.SQL_SERVER,
        "DROP TABLE [my_ns].[foo_table]",
        "DELETE FROM ["
            + metadataSchemaName
            + "].[metadata] WHERE [full_table_name] = 'my_ns.foo_table'",
        "SELECT DISTINCT [full_table_name] FROM [" + metadataSchemaName + "].[metadata]");
  }

  @Test
  public void
      dropTable_forOracleWithOtherMetadataAfterDeletion_ShouldDropTableAndDeleteMetadataButNotMetadataTable()
          throws Exception {
    dropTable_forXWithOtherMetadataAfterDeletion_ShouldDropTableAndDeleteMetadataButNotMetadataTable(
        RdbEngine.ORACLE,
        "DROP TABLE \"my_ns\".\"foo_table\"",
        "DELETE FROM \""
            + metadataSchemaName
            + "\".\"metadata\" WHERE \"full_table_name\" = 'my_ns.foo_table'",
        "SELECT DISTINCT \"full_table_name\" FROM \"" + metadataSchemaName + "\".\"metadata\"");
  }

  @Test
  public void
      dropTable_forSqliteWithOtherMetadataAfterDeletion_ShouldDropTableAndDeleteMetadataButNotMetadataTable()
          throws Exception {
    dropTable_forXWithOtherMetadataAfterDeletion_ShouldDropTableAndDeleteMetadataButNotMetadataTable(
        RdbEngine.SQLITE,
        "DROP TABLE \"my_ns$foo_table\"",
        "DELETE FROM \""
            + metadataSchemaName
            + "$metadata\" WHERE \"full_table_name\" = 'my_ns.foo_table'",
        "SELECT DISTINCT \"full_table_name\" FROM \"" + metadataSchemaName + "$metadata\"");
  }

  private void
      dropTable_forXWithOtherMetadataAfterDeletion_ShouldDropTableAndDeleteMetadataButNotMetadataTable(
          RdbEngine rdbEngine, String... expectedSqlStatements) throws Exception {
    // Arrange
    String namespace = "my_ns";
    String table = "foo_table";

    ResultSet resultSet = mock(ResultSet.class);
    when(resultSet.next()).thenReturn(true);

    List<Statement> mockedStatements = new ArrayList<>();
    for (String expectedSqlStatement : expectedSqlStatements) {
      Statement mock = mock(Statement.class);
      mockedStatements.add(mock);
      if (expectedSqlStatement.startsWith("SELECT ")) {
        when(mock.executeQuery(any())).thenReturn(resultSet);
      }
    }

    when(connection.createStatement())
        .thenReturn(
            mockedStatements.get(0),
            mockedStatements.subList(1, mockedStatements.size()).toArray(new Statement[0]));
    when(dataSource.getConnection()).thenReturn(connection);

    JdbcAdmin admin = createJdbcAdminFor(rdbEngine);

    // Act
    admin.dropTable(namespace, table);

    // Assert
    for (int i = 0; i < expectedSqlStatements.length; i++) {
      if (expectedSqlStatements[i].startsWith("SELECT ")) {
        verify(mockedStatements.get(i)).executeQuery(expectedSqlStatements[i]);
      } else {
        verify(mockedStatements.get(i)).execute(expectedSqlStatements[i]);
      }
    }
  }

  @Test
  public void dropNamespace_WithLastExistingSchemaForMysql_shouldDropSchemaAndNamespacesTable()
      throws Exception {
    dropNamespace_WithLastExistingSchemaForX_shouldDropSchemaAndNamespacesTable(
        RdbEngine.MYSQL,
        "DROP SCHEMA `my_ns`",
        "DELETE FROM `" + metadataSchemaName + "`.`namespaces` WHERE `namespace_name` = 'my_ns'",
        "SELECT * FROM `" + metadataSchemaName + "`.`namespaces`",
        "DROP TABLE `" + metadataSchemaName + "`.`namespaces`",
        "DROP SCHEMA `" + metadataSchemaName + "`");
  }

  @Test
  public void dropNamespace_WithLastExistingSchemaForPostgresql_shouldDropSchemaAndNamespacesTable()
      throws Exception {
    dropNamespace_WithLastExistingSchemaForX_shouldDropSchemaAndNamespacesTable(
        RdbEngine.POSTGRESQL,
        "DROP SCHEMA \"my_ns\"",
        "DELETE FROM \""
            + metadataSchemaName
            + "\".\"namespaces\" WHERE \"namespace_name\" = 'my_ns'",
        "SELECT * FROM \"" + metadataSchemaName + "\".\"namespaces\"",
        "DROP TABLE \"" + metadataSchemaName + "\".\"namespaces\"",
        "DROP SCHEMA \"" + metadataSchemaName + "\"");
  }

  @Test
  public void dropNamespace_WithLastExistingSchemaForSqlServer_shouldDropSchemaAndNamespacesTable()
      throws Exception {
    dropNamespace_WithLastExistingSchemaForX_shouldDropSchemaAndNamespacesTable(
        RdbEngine.SQL_SERVER,
        "DROP SCHEMA [my_ns]",
        "DELETE FROM [" + metadataSchemaName + "].[namespaces] WHERE [namespace_name] = 'my_ns'",
        "SELECT * FROM [" + metadataSchemaName + "].[namespaces]",
        "DROP TABLE [" + metadataSchemaName + "].[namespaces]",
        "DROP SCHEMA [" + metadataSchemaName + "]");
  }

  @Test
  public void dropNamespace_WithLastExistingSchemaForOracle_shouldDropSchemaAndNamespacesTable()
      throws Exception {
    dropNamespace_WithLastExistingSchemaForX_shouldDropSchemaAndNamespacesTable(
        RdbEngine.ORACLE,
        "DROP USER \"my_ns\"",
        "DELETE FROM \""
            + metadataSchemaName
            + "\".\"namespaces\" WHERE \"namespace_name\" = 'my_ns'",
        "SELECT * FROM \"" + metadataSchemaName + "\".\"namespaces\"",
        "DROP TABLE \"" + metadataSchemaName + "\".\"namespaces\"",
        "DROP USER \"" + metadataSchemaName + "\"");
  }

  @Test
  public void dropNamespace_forSqlite_shouldDropNamespace() {
    // no SQL is executed
  }

  private void dropNamespace_WithLastExistingSchemaForX_shouldDropSchemaAndNamespacesTable(
      RdbEngine rdbEngine, String... expectedStatements) throws Exception {
    // Arrange
    String namespace = "my_ns";
    JdbcAdmin admin = createJdbcAdminFor(rdbEngine);

    Connection connection = mock(Connection.class);
    List<Statement> mockedStatements = prepareMockStatements(expectedStatements.length);
    when(dataSource.getConnection()).thenReturn(connection);
    when(connection.createStatement())
        .thenReturn(
            mockedStatements.get(0),
            mockedStatements.subList(1, mockedStatements.size()).toArray(new Statement[0]));
    when(dataSource.getConnection()).thenReturn(connection);
    // Namespaces table is empty
    ResultSet resultSet =
        mockResultSet(new SelectFullTableNameFromMetadataTableResultSetMocker.Row[0]);
    when(mockedStatements.get(2).executeQuery(anyString())).thenReturn(resultSet);

    // Act
    admin.dropNamespace(namespace);

    // Assert
    for (int i = 0; i < mockedStatements.size(); i++) {
      if (i != 2) {
        verify(mockedStatements.get(i)).execute(expectedStatements[i]);
      } else {
        verify(mockedStatements.get(i)).executeQuery(expectedStatements[i]);
      }
    }
  }

  @Test
  public void dropNamespace_WithOtherNamespaceLeftForMysql_shouldOnlyDropNamespace()
      throws Exception {
    dropNamespace_WithOtherNamespaceLeftForX_shouldOnlyDropNamespace(
        RdbEngine.MYSQL,
        "DROP SCHEMA `my_ns`",
        "DELETE FROM `" + metadataSchemaName + "`.`namespaces` WHERE `namespace_name` = 'my_ns'",
        "SELECT * FROM `" + metadataSchemaName + "`.`namespaces`");
  }

  @Test
  public void dropNamespace_WithOtherNamespaceLeftForPostgresql_shouldOnlyDropNamespace()
      throws Exception {
    dropNamespace_WithOtherNamespaceLeftForX_shouldOnlyDropNamespace(
        RdbEngine.POSTGRESQL,
        "DROP SCHEMA \"my_ns\"",
        "DELETE FROM \""
            + metadataSchemaName
            + "\".\"namespaces\" WHERE \"namespace_name\" = 'my_ns'",
        "SELECT * FROM \"" + metadataSchemaName + "\".\"namespaces\"");
  }

  @Test
  public void dropNamespace_WithOtherNamespaceLeftForSqlServer_shouldOnlyDropNamespace()
      throws Exception {
    dropNamespace_WithOtherNamespaceLeftForX_shouldOnlyDropNamespace(
        RdbEngine.SQL_SERVER,
        "DROP SCHEMA [my_ns]",
        "DELETE FROM [" + metadataSchemaName + "].[namespaces] WHERE [namespace_name] = 'my_ns'",
        "SELECT * FROM [" + metadataSchemaName + "].[namespaces]");
  }

  @Test
  public void dropNamespace_WithOtherNamespaceLeftForOracle_shouldOnlyDropNamespace()
      throws Exception {
    dropNamespace_WithOtherNamespaceLeftForX_shouldOnlyDropNamespace(
        RdbEngine.ORACLE,
        "DROP USER \"my_ns\"",
        "DELETE FROM \""
            + metadataSchemaName
            + "\".\"namespaces\" WHERE \"namespace_name\" = 'my_ns'",
        "SELECT * FROM \"" + metadataSchemaName + "\".\"namespaces\"");
  }

  private void dropNamespace_WithOtherNamespaceLeftForX_shouldOnlyDropNamespace(
      RdbEngine rdbEngine,
      String dropNamespaceStatement,
      String deleteFromNamespaceTable,
      String selectNamespaceStatement)
      throws Exception {
    // Arrange
    String namespace = "my_ns";
    JdbcAdmin admin = createJdbcAdminFor(rdbEngine);

    Connection connection = mock(Connection.class);
    Statement dropNamespaceStatementMock = mock(Statement.class);
    Statement deleteFromNamespaceTableMock = mock(Statement.class);
    Statement selectNamespaceStatementMock = mock(Statement.class);
    when(connection.createStatement())
        .thenReturn(
            dropNamespaceStatementMock, deleteFromNamespaceTableMock, selectNamespaceStatementMock);
    when(dataSource.getConnection()).thenReturn(connection);
    // Namespaces table contains other namespaces
    ResultSet resultSet =
        mockResultSet(
            new SelectFullTableNameFromMetadataTableResultSetMocker.Row(namespace + ".tbl1"));
    when(selectNamespaceStatementMock.executeQuery(anyString())).thenReturn(resultSet);

    // Act
    admin.dropNamespace(namespace);

    // Assert
    verify(dropNamespaceStatementMock).execute(dropNamespaceStatement);
    verify(deleteFromNamespaceTableMock).execute(deleteFromNamespaceTable);
    verify(selectNamespaceStatementMock).executeQuery(selectNamespaceStatement);
  }

  @Test
  public void getNamespaceTables_forMysql_ShouldReturnTableNames() throws Exception {
    getNamespaceTables_forX_ShouldReturnTableNames(
        RdbEngine.MYSQL,
        "SELECT DISTINCT `full_table_name` FROM `"
            + metadataSchemaName
            + "`.`metadata` WHERE `full_table_name` LIKE ?");
  }

  @Test
  public void getNamespaceTables_forPostgresql_ShouldReturnTableNames() throws Exception {
    getNamespaceTables_forX_ShouldReturnTableNames(
        RdbEngine.POSTGRESQL,
        "SELECT DISTINCT \"full_table_name\" FROM \""
            + metadataSchemaName
            + "\".\"metadata\" WHERE \"full_table_name\" LIKE ?");
  }

  @Test
  public void getNamespaceTables_forSqlServer_ShouldReturnTableNames() throws Exception {
    getNamespaceTables_forX_ShouldReturnTableNames(
        RdbEngine.SQL_SERVER,
        "SELECT DISTINCT [full_table_name] FROM ["
            + metadataSchemaName
            + "].[metadata] WHERE [full_table_name] LIKE ?");
  }

  @Test
  public void getNamespaceTables_forOracle_ShouldReturnTableNames() throws Exception {
    getNamespaceTables_forX_ShouldReturnTableNames(
        RdbEngine.ORACLE,
        "SELECT DISTINCT \"full_table_name\" FROM \""
            + metadataSchemaName
            + "\".\"metadata\" WHERE \"full_table_name\" LIKE ?");
  }

  @Test
  public void getNamespaceTables_forSqlite_ShouldReturnTableNames() throws Exception {
    getNamespaceTables_forX_ShouldReturnTableNames(
        RdbEngine.SQLITE,
        "SELECT DISTINCT \"full_table_name\" FROM \""
            + metadataSchemaName
            + "$metadata\" WHERE \"full_table_name\" LIKE ?");
  }

  private void getNamespaceTables_forX_ShouldReturnTableNames(
      RdbEngine rdbEngine, String expectedSelectStatement) throws Exception {
    // Arrange
    String namespace = "ns1";
    String table1 = "t1";
    String table2 = "t2";
    ResultSet resultSet = mock(ResultSet.class);

    // Everytime the ResultSet.next() method will be called, the ResultSet.getXXX methods call be
    // mocked to return the current row data
    doAnswer(
            new SelectFullTableNameFromMetadataTableResultSetMocker(
                Arrays.asList(
                    new SelectFullTableNameFromMetadataTableResultSetMocker.Row(namespace + ".t1"),
                    new SelectFullTableNameFromMetadataTableResultSetMocker.Row(
                        namespace + ".t2"))))
        .when(resultSet)
        .next();
    PreparedStatement preparedStatement = mock(PreparedStatement.class);
    when(preparedStatement.executeQuery()).thenReturn(resultSet);
    when(connection.prepareStatement(any())).thenReturn(preparedStatement);
    when(dataSource.getConnection()).thenReturn(connection);

    JdbcAdmin admin = createJdbcAdminFor(rdbEngine);

    // Act
    Set<String> actualTableNames = admin.getNamespaceTableNames(namespace);

    // Assert
    verify(connection).prepareStatement(expectedSelectStatement);
    assertThat(actualTableNames).containsExactly(table1, table2);
    verify(preparedStatement).setString(1, namespace + ".%");
  }

  @Test
  public void namespaceExists_forMysqlWithExistingNamespace_shouldReturnTrue() throws Exception {
    namespaceExists_forXWithExistingNamespace_ShouldReturnTrue(
        RdbEngine.MYSQL,
        "SELECT 1 FROM `" + metadataSchemaName + "`.`namespaces` WHERE `namespace_name` = ?",
        "");
  }

  @Test
  public void namespaceExists_forPostgresqlWithExistingNamespace_shouldReturnTrue()
      throws Exception {
    namespaceExists_forXWithExistingNamespace_ShouldReturnTrue(
        RdbEngine.POSTGRESQL,
        "SELECT 1 FROM \"" + metadataSchemaName + "\".\"namespaces\" WHERE \"namespace_name\" = ?",
        "");
  }

  @Test
  public void namespaceExists_forSqlServerWithExistingNamespace_shouldReturnTrue()
      throws Exception {
    namespaceExists_forXWithExistingNamespace_ShouldReturnTrue(
        RdbEngine.SQL_SERVER,
        "SELECT 1 FROM [" + metadataSchemaName + "].[namespaces] WHERE [namespace_name] = ?",
        "");
  }

  @Test
  public void namespaceExists_forOracleWithExistingNamespace_shouldReturnTrue() throws Exception {
    namespaceExists_forXWithExistingNamespace_ShouldReturnTrue(
        RdbEngine.ORACLE,
        "SELECT 1 FROM \"" + metadataSchemaName + "\".\"namespaces\" WHERE \"namespace_name\" = ?",
        "");
  }

  @Test
  public void namespaceExists_forSqliteWithExistingNamespace_shouldReturnTrue() throws Exception {
    namespaceExists_forXWithExistingNamespace_ShouldReturnTrue(
        RdbEngine.SQLITE,
        "SELECT 1 FROM \"" + metadataSchemaName + "$namespaces\" WHERE \"namespace_name\" = ?",
        "$%");
  }

  private void namespaceExists_forXWithExistingNamespace_ShouldReturnTrue(
      RdbEngine rdbEngine, String expectedSelectStatement, String namespacePlaceholderSuffix)
      throws SQLException, ExecutionException {
    // Arrange
    String namespace = "my_ns";
    JdbcAdmin admin = createJdbcAdminFor(rdbEngine);

    Connection connection = mock(Connection.class);
    PreparedStatement selectStatement = mock(PreparedStatement.class);
    ResultSet results = mock(ResultSet.class);

    when(dataSource.getConnection()).thenReturn(connection);
    when(connection.prepareStatement(any())).thenReturn(selectStatement);
    when(results.next()).thenReturn(true);
    when(selectStatement.executeQuery()).thenReturn(results);

    // Act
    // Assert
    assertThat(admin.namespaceExists(namespace)).isTrue();

    verify(selectStatement).executeQuery();
    verify(connection).prepareStatement(expectedSelectStatement);
    verify(selectStatement).setString(1, namespace + namespacePlaceholderSuffix);
  }

  @Test
  public void createIndex_ForColumnTypeWithoutRequiredAlterationForMysql_ShouldCreateIndexProperly()
      throws Exception {
    createIndex_ForColumnTypeWithoutRequiredAlterationForX_ShouldCreateIndexProperly(
        RdbEngine.MYSQL,
        "SELECT `column_name`,`data_type`,`key_type`,`clustering_order`,`indexed` FROM `"
            + metadataSchemaName
            + "`.`metadata` WHERE `full_table_name`=? ORDER BY `ordinal_position` ASC",
        "CREATE INDEX `index_my_ns_my_tbl_my_column` ON `my_ns`.`my_tbl` (`my_column`)",
        "UPDATE `"
            + metadataSchemaName
            + "`.`metadata` SET `indexed`=true WHERE `full_table_name`='my_ns.my_tbl' AND `column_name`='my_column'");
  }

  @Test
  public void
      createIndex_ForColumnTypeWithoutRequiredAlterationForPostgresql_ShouldCreateIndexProperly()
          throws Exception {
    createIndex_ForColumnTypeWithoutRequiredAlterationForX_ShouldCreateIndexProperly(
        RdbEngine.POSTGRESQL,
        "SELECT \"column_name\",\"data_type\",\"key_type\",\"clustering_order\",\"indexed\" FROM \""
            + metadataSchemaName
            + "\".\"metadata\" WHERE \"full_table_name\"=? ORDER BY \"ordinal_position\" ASC",
        "CREATE INDEX \"index_my_ns_my_tbl_my_column\" ON \"my_ns\".\"my_tbl\" (\"my_column\")",
        "UPDATE \""
            + metadataSchemaName
            + "\".\"metadata\" SET \"indexed\"=true WHERE \"full_table_name\"='my_ns.my_tbl' AND \"column_name\"='my_column'");
  }

  @Test
  public void
      createIndex_ForColumnTypeWithoutRequiredAlterationForSqlServer_ShouldCreateIndexProperly()
          throws Exception {
    createIndex_ForColumnTypeWithoutRequiredAlterationForX_ShouldCreateIndexProperly(
        RdbEngine.SQL_SERVER,
        "SELECT [column_name],[data_type],[key_type],[clustering_order],[indexed] FROM ["
            + metadataSchemaName
            + "].[metadata] WHERE [full_table_name]=? ORDER BY [ordinal_position] ASC",
        "CREATE INDEX [index_my_ns_my_tbl_my_column] ON [my_ns].[my_tbl] ([my_column])",
        "UPDATE ["
            + metadataSchemaName
            + "].[metadata] SET [indexed]=1 WHERE [full_table_name]='my_ns.my_tbl' AND [column_name]='my_column'");
  }

  @Test
  public void
      createIndex_ForColumnTypeWithoutRequiredAlterationForOracle_ShouldCreateIndexProperly()
          throws Exception {
    createIndex_ForColumnTypeWithoutRequiredAlterationForX_ShouldCreateIndexProperly(
        RdbEngine.ORACLE,
        "SELECT \"column_name\",\"data_type\",\"key_type\",\"clustering_order\",\"indexed\" FROM \""
            + metadataSchemaName
            + "\".\"metadata\" WHERE \"full_table_name\"=? ORDER BY \"ordinal_position\" ASC",
        "CREATE INDEX \"index_my_ns_my_tbl_my_column\" ON \"my_ns\".\"my_tbl\" (\"my_column\")",
        "UPDATE \""
            + metadataSchemaName
            + "\".\"metadata\" SET \"indexed\"=1 WHERE \"full_table_name\"='my_ns.my_tbl' AND \"column_name\"='my_column'");
  }

  @Test
  public void
      createIndex_ForColumnTypeWithoutRequiredAlterationForSqlite_ShouldCreateIndexProperly()
          throws Exception {
    createIndex_ForColumnTypeWithoutRequiredAlterationForX_ShouldCreateIndexProperly(
        RdbEngine.SQLITE,
        "SELECT \"column_name\",\"data_type\",\"key_type\",\"clustering_order\",\"indexed\" FROM \""
            + metadataSchemaName
            + "$metadata\" WHERE \"full_table_name\"=? ORDER BY \"ordinal_position\" ASC",
        "CREATE INDEX \"index_my_ns_my_tbl_my_column\" ON \"my_ns$my_tbl\" (\"my_column\")",
        "UPDATE \""
            + metadataSchemaName
            + "$metadata\" SET \"indexed\"=TRUE WHERE \"full_table_name\"='my_ns.my_tbl' AND \"column_name\"='my_column'");
  }

  private void createIndex_ForColumnTypeWithoutRequiredAlterationForX_ShouldCreateIndexProperly(
      RdbEngine rdbEngine,
      String expectedGetTableMetadataStatement,
      String expectedCreateIndexStatement,
      String expectedUpdateTableMetadataStatement)
      throws SQLException, ExecutionException {
    // Arrange
    String namespace = "my_ns";
    String table = "my_tbl";
    String indexColumn = "my_column";
    JdbcAdmin admin = createJdbcAdminFor(rdbEngine);

    PreparedStatement checkStatement = prepareStatementForNamespaceCheck();
    PreparedStatement selectStatement = mock(PreparedStatement.class);
    ResultSet resultSet =
        mockResultSet(
            new SelectAllFromMetadataTableResultSetMocker.Row(
                "c1", DataType.BOOLEAN.toString(), "PARTITION", null, false),
            new SelectAllFromMetadataTableResultSetMocker.Row(
                indexColumn, DataType.BOOLEAN.toString(), null, null, false));
    when(selectStatement.executeQuery()).thenReturn(resultSet);
    when(connection.prepareStatement(any())).thenReturn(checkStatement).thenReturn(selectStatement);
    Statement statement = mock(Statement.class);

    when(dataSource.getConnection()).thenReturn(connection);
    when(connection.createStatement()).thenReturn(statement);

    // Act
    admin.createIndex(namespace, table, indexColumn, Collections.emptyMap());

    // Assert
    verify(connection).prepareStatement(expectedGetTableMetadataStatement);
    verify(selectStatement).setString(1, getFullTableName(namespace, table));

    verify(connection, times(2)).createStatement();
    ArgumentCaptor<String> captor = ArgumentCaptor.forClass(String.class);
    verify(statement, times(2)).execute(captor.capture());
    assertThat(captor.getAllValues().get(0)).isEqualTo(expectedCreateIndexStatement);
    assertThat(captor.getAllValues().get(1)).isEqualTo(expectedUpdateTableMetadataStatement);
  }

  @Test
  public void
      createIndex_forColumnTypeWithRequiredAlterationForMysql_ShouldAlterColumnAndCreateIndexProperly()
          throws Exception {
    createIndex_forColumnTypeWithRequiredAlterationForX_ShouldAlterColumnAndCreateIndexProperly(
        RdbEngine.MYSQL,
        "SELECT `column_name`,`data_type`,`key_type`,`clustering_order`,`indexed` FROM `"
            + metadataSchemaName
            + "`.`metadata` WHERE `full_table_name`=? ORDER BY `ordinal_position` ASC",
        "ALTER TABLE `my_ns`.`my_tbl` MODIFY`my_column` VARCHAR(64)",
        "CREATE INDEX `index_my_ns_my_tbl_my_column` ON `my_ns`.`my_tbl` (`my_column`)",
        "UPDATE `"
            + metadataSchemaName
            + "`.`metadata` SET `indexed`=true WHERE `full_table_name`='my_ns.my_tbl' AND `column_name`='my_column'");
  }

  @Test
  public void
      createIndex_forColumnTypeWithRequiredAlterationForPostgresql_ShouldAlterColumnAndCreateIndexProperly()
          throws Exception {
    createIndex_forColumnTypeWithRequiredAlterationForX_ShouldAlterColumnAndCreateIndexProperly(
        RdbEngine.POSTGRESQL,
        "SELECT \"column_name\",\"data_type\",\"key_type\",\"clustering_order\",\"indexed\" FROM \""
            + metadataSchemaName
            + "\".\"metadata\" WHERE \"full_table_name\"=? ORDER BY \"ordinal_position\" ASC",
        "ALTER TABLE \"my_ns\".\"my_tbl\" ALTER COLUMN\"my_column\" TYPE VARCHAR(10485760)",
        "CREATE INDEX \"index_my_ns_my_tbl_my_column\" ON \"my_ns\".\"my_tbl\" (\"my_column\")",
        "UPDATE \""
            + metadataSchemaName
            + "\".\"metadata\" SET \"indexed\"=true WHERE \"full_table_name\"='my_ns.my_tbl' AND \"column_name\"='my_column'");
  }

  @Test
  public void
      createIndex_forColumnTypeWithRequiredAlterationForOracle_ShouldAlterColumnAndCreateIndexProperly()
          throws Exception {
    createIndex_forColumnTypeWithRequiredAlterationForX_ShouldAlterColumnAndCreateIndexProperly(
        RdbEngine.ORACLE,
        "SELECT \"column_name\",\"data_type\",\"key_type\",\"clustering_order\",\"indexed\" FROM \""
            + metadataSchemaName
            + "\".\"metadata\" WHERE \"full_table_name\"=? ORDER BY \"ordinal_position\" ASC",
        "ALTER TABLE \"my_ns\".\"my_tbl\" MODIFY ( \"my_column\" VARCHAR2(64) )",
        "CREATE INDEX \"index_my_ns_my_tbl_my_column\" ON \"my_ns\".\"my_tbl\" (\"my_column\")",
        "UPDATE \""
            + metadataSchemaName
            + "\".\"metadata\" SET \"indexed\"=1 WHERE \"full_table_name\"='my_ns.my_tbl' AND \"column_name\"='my_column'");
  }

  @Test
  public void
      createIndex_forColumnTypeWithRequiredAlterationForSqlite_ShouldAlterColumnAndCreateIndexProperly() {
    // SQLite does not require column type change on CREATE INDEX.
  }

  private void
      createIndex_forColumnTypeWithRequiredAlterationForX_ShouldAlterColumnAndCreateIndexProperly(
          RdbEngine rdbEngine,
          String expectedGetTableMetadataStatement,
          String expectedAlterColumnTypeStatement,
          String expectedCreateIndexStatement,
          String expectedUpdateTableMetadataStatement)
          throws SQLException, ExecutionException {
    // Arrange
    String namespace = "my_ns";
    String table = "my_tbl";
    String indexColumn = "my_column";
    JdbcAdmin admin = createJdbcAdminFor(rdbEngine);

    PreparedStatement checkStatement = prepareStatementForNamespaceCheck();
    PreparedStatement selectStatement = mock(PreparedStatement.class);
    ResultSet resultSet =
        mockResultSet(
            new SelectAllFromMetadataTableResultSetMocker.Row(
                "c1", DataType.BOOLEAN.toString(), "PARTITION", null, false),
            new SelectAllFromMetadataTableResultSetMocker.Row(
                indexColumn, DataType.TEXT.toString(), null, null, false));
    when(selectStatement.executeQuery()).thenReturn(resultSet);
    when(connection.prepareStatement(any())).thenReturn(checkStatement).thenReturn(selectStatement);

    Statement statement = mock(Statement.class);

    when(dataSource.getConnection()).thenReturn(connection);
    when(connection.createStatement()).thenReturn(statement);

    // Act
    admin.createIndex(namespace, table, indexColumn, Collections.emptyMap());

    // Assert
    verify(connection).prepareStatement(expectedGetTableMetadataStatement);
    verify(selectStatement).setString(1, getFullTableName(namespace, table));

    verify(connection, times(3)).createStatement();
    ArgumentCaptor<String> captor = ArgumentCaptor.forClass(String.class);
    verify(statement, times(3)).execute(captor.capture());
    assertThat(captor.getAllValues().get(0)).isEqualTo(expectedAlterColumnTypeStatement);
    assertThat(captor.getAllValues().get(1)).isEqualTo(expectedCreateIndexStatement);
    assertThat(captor.getAllValues().get(2)).isEqualTo(expectedUpdateTableMetadataStatement);
  }

  @Test
  public void dropIndex_forColumnTypeWithoutRequiredAlterationForMysql_ShouldDropIndexProperly()
      throws Exception {
    dropIndex_forColumnTypeWithoutRequiredAlterationForX_ShouldDropIndexProperly(
        RdbEngine.MYSQL,
        "SELECT `column_name`,`data_type`,`key_type`,`clustering_order`,`indexed` FROM `"
            + metadataSchemaName
            + "`.`metadata` WHERE `full_table_name`=? ORDER BY `ordinal_position` ASC",
        "DROP INDEX `index_my_ns_my_tbl_my_column` ON `my_ns`.`my_tbl`",
        "UPDATE `"
            + metadataSchemaName
            + "`.`metadata` SET `indexed`=false WHERE `full_table_name`='my_ns.my_tbl' AND `column_name`='my_column'");
  }

  @Test
  public void
      dropIndex_forColumnTypeWithoutRequiredAlterationForPostgresql_ShouldDropIndexProperly()
          throws Exception {
    dropIndex_forColumnTypeWithoutRequiredAlterationForX_ShouldDropIndexProperly(
        RdbEngine.POSTGRESQL,
        "SELECT \"column_name\",\"data_type\",\"key_type\",\"clustering_order\",\"indexed\" FROM \""
            + metadataSchemaName
            + "\".\"metadata\" WHERE \"full_table_name\"=? ORDER BY \"ordinal_position\" ASC",
        "DROP INDEX \"my_ns\".\"index_my_ns_my_tbl_my_column\"",
        "UPDATE \""
            + metadataSchemaName
            + "\".\"metadata\" SET \"indexed\"=false WHERE \"full_table_name\"='my_ns.my_tbl' AND \"column_name\"='my_column'");
  }

  @Test
  public void dropIndex_forColumnTypeWithoutRequiredAlterationForServer_ShouldDropIndexProperly()
      throws Exception {
    dropIndex_forColumnTypeWithoutRequiredAlterationForX_ShouldDropIndexProperly(
        RdbEngine.SQL_SERVER,
        "SELECT [column_name],[data_type],[key_type],[clustering_order],[indexed] FROM ["
            + metadataSchemaName
            + "].[metadata] WHERE [full_table_name]=? ORDER BY [ordinal_position] ASC",
        "DROP INDEX [index_my_ns_my_tbl_my_column] ON [my_ns].[my_tbl]",
        "UPDATE ["
            + metadataSchemaName
            + "].[metadata] SET [indexed]=0 WHERE [full_table_name]='my_ns.my_tbl' AND [column_name]='my_column'");
  }

  @Test
  public void dropIndex_forColumnTypeWithoutRequiredAlterationForOracle_ShouldDropIndexProperly()
      throws Exception {
    dropIndex_forColumnTypeWithoutRequiredAlterationForX_ShouldDropIndexProperly(
        RdbEngine.ORACLE,
        "SELECT \"column_name\",\"data_type\",\"key_type\",\"clustering_order\",\"indexed\" FROM \""
            + metadataSchemaName
            + "\".\"metadata\" WHERE \"full_table_name\"=? ORDER BY \"ordinal_position\" ASC",
        "DROP INDEX \"index_my_ns_my_tbl_my_column\"",
        "UPDATE \""
            + metadataSchemaName
            + "\".\"metadata\" SET \"indexed\"=0 WHERE \"full_table_name\"='my_ns.my_tbl' AND \"column_name\"='my_column'");
  }

  @Test
  public void dropIndex_forColumnTypeWithoutRequiredAlterationForSqlite_ShouldDropIndexProperly()
      throws Exception {
    dropIndex_forColumnTypeWithoutRequiredAlterationForX_ShouldDropIndexProperly(
        RdbEngine.SQLITE,
        "SELECT \"column_name\",\"data_type\",\"key_type\",\"clustering_order\",\"indexed\" FROM \""
            + metadataSchemaName
            + "$metadata\" WHERE \"full_table_name\"=? ORDER BY \"ordinal_position\" ASC",
        "DROP INDEX \"index_my_ns_my_tbl_my_column\"",
        "UPDATE \""
            + metadataSchemaName
            + "$metadata\" SET \"indexed\"=FALSE WHERE \"full_table_name\"='my_ns.my_tbl' AND \"column_name\"='my_column'");
  }

  private void dropIndex_forColumnTypeWithoutRequiredAlterationForX_ShouldDropIndexProperly(
      RdbEngine rdbEngine,
      String expectedGetTableMetadataStatement,
      String expectedDropIndexStatement,
      String expectedUpdateTableMetadataStatement)
      throws SQLException, ExecutionException {
    // Arrange
    String namespace = "my_ns";
    String table = "my_tbl";
    String indexColumn = "my_column";
    JdbcAdmin admin = createJdbcAdminFor(rdbEngine);
    PreparedStatement checkStatement = prepareStatementForNamespaceCheck();
    PreparedStatement selectStatement = mock(PreparedStatement.class);
    ResultSet resultSet =
        mockResultSet(
            new SelectAllFromMetadataTableResultSetMocker.Row(
                "c1", DataType.BOOLEAN.toString(), "PARTITION", null, false),
            new SelectAllFromMetadataTableResultSetMocker.Row(
                indexColumn, DataType.BOOLEAN.toString(), null, null, false));
    when(selectStatement.executeQuery()).thenReturn(resultSet);
    when(connection.prepareStatement(any())).thenReturn(checkStatement).thenReturn(selectStatement);

    Statement statement = mock(Statement.class);

    when(dataSource.getConnection()).thenReturn(connection);
    when(connection.createStatement()).thenReturn(statement);

    // Act
    admin.dropIndex(namespace, table, indexColumn);

    // Assert
    verify(connection).prepareStatement(expectedGetTableMetadataStatement);
    verify(selectStatement).setString(1, getFullTableName(namespace, table));

    verify(connection, times(2)).createStatement();
    ArgumentCaptor<String> captor = ArgumentCaptor.forClass(String.class);
    verify(statement, times(2)).execute(captor.capture());
    assertThat(captor.getAllValues().get(0)).isEqualTo(expectedDropIndexStatement);
    assertThat(captor.getAllValues().get(1)).isEqualTo(expectedUpdateTableMetadataStatement);
  }

  @Test
  public void dropIndex_forColumnTypeWithRequiredAlterationForMysql_ShouldDropIndexProperly()
      throws Exception {
    dropIndex_forColumnTypeWithRequiredAlterationForX_ShouldDropIndexProperly(
        RdbEngine.MYSQL,
        "SELECT `column_name`,`data_type`,`key_type`,`clustering_order`,`indexed` FROM `"
            + metadataSchemaName
            + "`.`metadata` WHERE `full_table_name`=? ORDER BY `ordinal_position` ASC",
        "DROP INDEX `index_my_ns_my_tbl_my_column` ON `my_ns`.`my_tbl`",
        "ALTER TABLE `my_ns`.`my_tbl` MODIFY`my_column` LONGTEXT",
        "UPDATE `"
            + metadataSchemaName
            + "`.`metadata` SET `indexed`=false WHERE `full_table_name`='my_ns.my_tbl' AND `column_name`='my_column'");
  }

  @Test
  public void dropIndex_forColumnTypeWithRequiredAlterationForPostgresql_ShouldDropIndexProperly()
      throws Exception {
    dropIndex_forColumnTypeWithRequiredAlterationForX_ShouldDropIndexProperly(
        RdbEngine.POSTGRESQL,
        "SELECT \"column_name\",\"data_type\",\"key_type\",\"clustering_order\",\"indexed\" FROM \""
            + metadataSchemaName
            + "\".\"metadata\" WHERE \"full_table_name\"=? ORDER BY \"ordinal_position\" ASC",
        "DROP INDEX \"my_ns\".\"index_my_ns_my_tbl_my_column\"",
        "ALTER TABLE \"my_ns\".\"my_tbl\" ALTER COLUMN\"my_column\" TYPE TEXT",
        "UPDATE \""
            + metadataSchemaName
            + "\".\"metadata\" SET \"indexed\"=false WHERE \"full_table_name\"='my_ns.my_tbl' AND \"column_name\"='my_column'");
  }

  @Test
  public void dropIndex_forColumnTypeWithRequiredAlterationForOracle_ShouldDropIndexProperly()
      throws Exception {
    dropIndex_forColumnTypeWithRequiredAlterationForX_ShouldDropIndexProperly(
        RdbEngine.ORACLE,
        "SELECT \"column_name\",\"data_type\",\"key_type\",\"clustering_order\",\"indexed\" FROM \""
            + metadataSchemaName
            + "\".\"metadata\" WHERE \"full_table_name\"=? ORDER BY \"ordinal_position\" ASC",
        "DROP INDEX \"index_my_ns_my_tbl_my_column\"",
        "ALTER TABLE \"my_ns\".\"my_tbl\" MODIFY ( \"my_column\" VARCHAR2(4000) )",
        "UPDATE \""
            + metadataSchemaName
            + "\".\"metadata\" SET \"indexed\"=0 WHERE \"full_table_name\"='my_ns.my_tbl' AND \"column_name\"='my_column'");
  }

  @Test
  public void dropIndex_forColumnTypeWithRequiredAlterationForSqlite_ShouldDropIndexProperly() {
    // SQLite does not require column type change on CREATE INDEX.
  }

  private void dropIndex_forColumnTypeWithRequiredAlterationForX_ShouldDropIndexProperly(
      RdbEngine rdbEngine,
      String expectedGetTableMetadataStatement,
      String expectedDropIndexStatement,
      String expectedAlterColumnStatement,
      String expectedUpdateTableMetadataStatement)
      throws SQLException, ExecutionException {
    // Arrange
    String namespace = "my_ns";
    String table = "my_tbl";
    String indexColumn = "my_column";
    JdbcAdmin admin = createJdbcAdminFor(rdbEngine);
    PreparedStatement checkStatement = prepareStatementForNamespaceCheck();
    PreparedStatement selectStatement = mock(PreparedStatement.class);
    ResultSet resultSet =
        mockResultSet(
            new SelectAllFromMetadataTableResultSetMocker.Row(
                "c1", DataType.BOOLEAN.toString(), "PARTITION", null, false),
            new SelectAllFromMetadataTableResultSetMocker.Row(
                indexColumn, DataType.TEXT.toString(), null, null, false));
    when(selectStatement.executeQuery()).thenReturn(resultSet);
    when(connection.prepareStatement(any())).thenReturn(checkStatement).thenReturn(selectStatement);

    Statement statement = mock(Statement.class);

    when(dataSource.getConnection()).thenReturn(connection);
    when(connection.createStatement()).thenReturn(statement);

    // Act
    admin.dropIndex(namespace, table, indexColumn);

    // Assert
    verify(connection).prepareStatement(expectedGetTableMetadataStatement);
    verify(selectStatement).setString(1, getFullTableName(namespace, table));

    verify(connection, times(3)).createStatement();
    ArgumentCaptor<String> captor = ArgumentCaptor.forClass(String.class);
    verify(statement, times(3)).execute(captor.capture());
    assertThat(captor.getAllValues().get(0)).isEqualTo(expectedDropIndexStatement);
    assertThat(captor.getAllValues().get(1)).isEqualTo(expectedAlterColumnStatement);
    assertThat(captor.getAllValues().get(2)).isEqualTo(expectedUpdateTableMetadataStatement);
  }

  @Test
  public void
      repairTable_WithMissingMetadataTableForMysql_shouldCreateMetadataTableAndAddMetadataForTable()
          throws SQLException, ExecutionException {
    repairTable_WithMissingMetadataTableForX_shouldCreateMetadataTableAndAddMetadataForTable(
        RdbEngine.MYSQL,
        "SELECT 1 FROM `my_ns`.`foo_table` LIMIT 1",
        "SELECT 1 FROM `" + metadataSchemaName + "`.`metadata` LIMIT 1",
        "CREATE SCHEMA IF NOT EXISTS `" + metadataSchemaName + "`",
        "CREATE TABLE IF NOT EXISTS `"
            + metadataSchemaName
            + "`.`metadata`(`full_table_name` VARCHAR(128),`column_name` VARCHAR(128),`data_type` VARCHAR(20) NOT NULL,`key_type` VARCHAR(20),`clustering_order` VARCHAR(10),`indexed` BOOLEAN NOT NULL,`ordinal_position` INTEGER NOT NULL,PRIMARY KEY (`full_table_name`, `column_name`))",
        "INSERT INTO `"
            + metadataSchemaName
            + "`.`metadata` VALUES ('my_ns.foo_table','c1','TEXT','PARTITION',NULL,false,1)");
  }

  @Test
  public void
      repairTable_WithMissingMetadataTableForOracle_shouldCreateMetadataTableAndAddMetadataForTable()
          throws SQLException, ExecutionException {
    repairTable_WithMissingMetadataTableForX_shouldCreateMetadataTableAndAddMetadataForTable(
        RdbEngine.ORACLE,
        "SELECT 1 FROM \"my_ns\".\"foo_table\" FETCH FIRST 1 ROWS ONLY",
        "SELECT 1 FROM \"" + metadataSchemaName + "\".\"metadata\" FETCH FIRST 1 ROWS ONLY",
        "CREATE USER \"" + metadataSchemaName + "\" IDENTIFIED BY \"oracle\"",
        "ALTER USER \"" + metadataSchemaName + "\" quota unlimited on USERS",
        "CREATE TABLE \""
            + metadataSchemaName
            + "\".\"metadata\"(\"full_table_name\" VARCHAR2(128),\"column_name\" VARCHAR2(128),\"data_type\" VARCHAR2(20) NOT NULL,\"key_type\" VARCHAR2(20),\"clustering_order\" VARCHAR2(10),\"indexed\" NUMBER(1) NOT NULL,\"ordinal_position\" INTEGER NOT NULL,PRIMARY KEY (\"full_table_name\", \"column_name\"))",
        "INSERT INTO \""
            + metadataSchemaName
            + "\".\"metadata\" VALUES ('my_ns.foo_table','c1','TEXT','PARTITION',NULL,0,1)");
  }

  @Test
  public void
      repairTable_WithMissingMetadataTableForPostgresql_shouldCreateMetadataTableAndAddMetadataForTable()
          throws SQLException, ExecutionException {
    repairTable_WithMissingMetadataTableForX_shouldCreateMetadataTableAndAddMetadataForTable(
        RdbEngine.POSTGRESQL,
        "SELECT 1 FROM \"my_ns\".\"foo_table\" LIMIT 1",
        "SELECT 1 FROM \"" + metadataSchemaName + "\".\"metadata\" LIMIT 1",
        "CREATE SCHEMA IF NOT EXISTS \"" + metadataSchemaName + "\"",
        "CREATE TABLE IF NOT EXISTS \""
            + metadataSchemaName
            + "\".\"metadata\"(\"full_table_name\" VARCHAR(128),\"column_name\" VARCHAR(128),\"data_type\" VARCHAR(20) NOT NULL,\"key_type\" VARCHAR(20),\"clustering_order\" VARCHAR(10),\"indexed\" BOOLEAN NOT NULL,\"ordinal_position\" INTEGER NOT NULL,PRIMARY KEY (\"full_table_name\", \"column_name\"))",
        "INSERT INTO \""
            + metadataSchemaName
            + "\".\"metadata\" VALUES ('my_ns.foo_table','c1','TEXT','PARTITION',NULL,false,1)");
  }

  @Test
  public void
      repairTable_WithMissingMetadataTableForSqlServer_shouldCreateMetadataTableAndAddMetadataForTable()
          throws SQLException, ExecutionException {
    repairTable_WithMissingMetadataTableForX_shouldCreateMetadataTableAndAddMetadataForTable(
        RdbEngine.SQL_SERVER,
        "SELECT TOP 1 1 FROM [my_ns].[foo_table]",
        "SELECT TOP 1 1 FROM [" + metadataSchemaName + "].[metadata]",
        "CREATE SCHEMA [" + metadataSchemaName + "]",
        "CREATE TABLE ["
            + metadataSchemaName
            + "].[metadata]([full_table_name] VARCHAR(128),[column_name] VARCHAR(128),[data_type] VARCHAR(20) NOT NULL,[key_type] VARCHAR(20),[clustering_order] VARCHAR(10),[indexed] BIT NOT NULL,[ordinal_position] INTEGER NOT NULL,PRIMARY KEY ([full_table_name], [column_name]))",
        "INSERT INTO ["
            + metadataSchemaName
            + "].[metadata] VALUES ('my_ns.foo_table','c1','TEXT','PARTITION',NULL,0,1)");
  }

  @Test
  public void
      repairTable_WithMissingMetadataTableForSqlite_shouldCreateMetadataTableAndAddMetadataForTable()
          throws SQLException, ExecutionException {
    repairTable_WithMissingMetadataTableForX_shouldCreateMetadataTableAndAddMetadataForTable(
        RdbEngine.SQLITE,
        "SELECT 1 FROM \"my_ns$foo_table\" LIMIT 1",
        "SELECT 1 FROM \"" + metadataSchemaName + "$metadata\" LIMIT 1",
        "CREATE TABLE IF NOT EXISTS \""
            + metadataSchemaName
            + "$metadata\"(\"full_table_name\" TEXT,\"column_name\" TEXT,\"data_type\" TEXT NOT NULL,\"key_type\" TEXT,\"clustering_order\" TEXT,\"indexed\" BOOLEAN NOT NULL,\"ordinal_position\" INTEGER NOT NULL,PRIMARY KEY (\"full_table_name\", \"column_name\"))",
        "INSERT INTO \""
            + metadataSchemaName
            + "$metadata\" VALUES ('my_ns.foo_table','c1','TEXT','PARTITION',NULL,FALSE,1)");
  }

  private void
      repairTable_WithMissingMetadataTableForX_shouldCreateMetadataTableAndAddMetadataForTable(
          RdbEngine rdbEngine, String... expectedSqlStatements)
          throws SQLException, ExecutionException {
    // Arrange
    String namespace = "my_ns";
    String table = "foo_table";
    TableMetadata metadata =
        TableMetadata.newBuilder().addPartitionKey("c1").addColumn("c1", DataType.TEXT).build();

    List<Statement> mockedStatements = new ArrayList<>();
    for (int i = 0; i < expectedSqlStatements.length; i++) {
      mockedStatements.add(mock(Statement.class));
    }

    when(connection.createStatement())
        .thenReturn(
            mockedStatements.get(0),
            mockedStatements.subList(1, mockedStatements.size()).toArray(new Statement[0]));
    when(dataSource.getConnection()).thenReturn(connection);

    // Mock that the metadata table does not exist
    SQLException sqlException = mock(SQLException.class);
    mockUndefinedTableError(rdbEngine, sqlException);
    when(mockedStatements.get(1).execute(anyString())).thenThrow(sqlException);

    JdbcAdmin admin = createJdbcAdminFor(rdbEngine);

    // Act
    admin.repairTable(namespace, table, metadata, new HashMap<>());

    // Assert
    for (int i = 0; i < expectedSqlStatements.length; i++) {
      verify(mockedStatements.get(i)).execute(expectedSqlStatements[i]);
    }
  }

  @Test
  public void repairTable_ExistingMetadataTableForMysql_shouldDeleteThenAddMetadataForTable()
      throws SQLException, ExecutionException {
    repairTable_ExistingMetadataTableForX_shouldDeleteThenAddMetadataForTable(
        RdbEngine.MYSQL,
        "SELECT 1 FROM `my_ns`.`foo_table` LIMIT 1",
        "SELECT 1 FROM `" + metadataSchemaName + "`.`metadata` LIMIT 1",
        "DELETE FROM `"
            + metadataSchemaName
            + "`.`metadata` WHERE `full_table_name` = 'my_ns.foo_table'",
        "INSERT INTO `"
            + metadataSchemaName
            + "`.`metadata` VALUES ('my_ns.foo_table','c1','TEXT','PARTITION',NULL,false,1)");
  }

  @Test
  public void repairTable_ExistingMetadataTableForOracle_shouldDeleteThenAddMetadataForTable()
      throws SQLException, ExecutionException {
    repairTable_ExistingMetadataTableForX_shouldDeleteThenAddMetadataForTable(
        RdbEngine.ORACLE,
        "SELECT 1 FROM \"my_ns\".\"foo_table\" FETCH FIRST 1 ROWS ONLY",
        "SELECT 1 FROM \"" + metadataSchemaName + "\".\"metadata\" FETCH FIRST 1 ROWS ONLY",
        "DELETE FROM \""
            + metadataSchemaName
            + "\".\"metadata\" WHERE \"full_table_name\" = 'my_ns.foo_table'",
        "INSERT INTO \""
            + metadataSchemaName
            + "\".\"metadata\" VALUES ('my_ns.foo_table','c1','TEXT','PARTITION',NULL,0,1)");
  }

  @Test
  public void repairTable_ExistingMetadataTableForPostgresql_shouldDeleteThenAddMetadataForTable()
      throws SQLException, ExecutionException {
    repairTable_ExistingMetadataTableForX_shouldDeleteThenAddMetadataForTable(
        RdbEngine.POSTGRESQL,
        "SELECT 1 FROM \"my_ns\".\"foo_table\" LIMIT 1",
        "SELECT 1 FROM \"" + metadataSchemaName + "\".\"metadata\" LIMIT 1",
        "DELETE FROM \""
            + metadataSchemaName
            + "\".\"metadata\" WHERE \"full_table_name\" = 'my_ns.foo_table'",
        "INSERT INTO \""
            + metadataSchemaName
            + "\".\"metadata\" VALUES ('my_ns.foo_table','c1','TEXT','PARTITION',NULL,false,1)");
  }

  @Test
  public void repairTable_ExistingMetadataTableForSqlServer_shouldDeleteThenAddMetadataForTable()
      throws SQLException, ExecutionException {
    repairTable_ExistingMetadataTableForX_shouldDeleteThenAddMetadataForTable(
        RdbEngine.SQL_SERVER,
        "SELECT TOP 1 1 FROM [my_ns].[foo_table]",
        "SELECT TOP 1 1 FROM [" + metadataSchemaName + "].[metadata]",
        "DELETE FROM ["
            + metadataSchemaName
            + "].[metadata] WHERE [full_table_name] = 'my_ns.foo_table'",
        "INSERT INTO ["
            + metadataSchemaName
            + "].[metadata] VALUES ('my_ns.foo_table','c1','TEXT','PARTITION',NULL,0,1)");
  }

  @Test
  public void repairTable_ExistingMetadataTableForSqlite_shouldDeleteThenAddMetadataForTable()
      throws SQLException, ExecutionException {
    repairTable_ExistingMetadataTableForX_shouldDeleteThenAddMetadataForTable(
        RdbEngine.SQLITE,
        "SELECT 1 FROM \"my_ns$foo_table\" LIMIT 1",
        "SELECT 1 FROM \"" + metadataSchemaName + "$metadata\" LIMIT 1",
        "DELETE FROM \""
            + metadataSchemaName
            + "$metadata\" WHERE \"full_table_name\" = 'my_ns.foo_table'",
        "INSERT INTO \""
            + metadataSchemaName
            + "$metadata\" VALUES ('my_ns.foo_table','c1','TEXT','PARTITION',NULL,FALSE,1)");
  }

  private void repairTable_ExistingMetadataTableForX_shouldDeleteThenAddMetadataForTable(
      RdbEngine rdbEngine, String... expectedSqlStatements)
      throws SQLException, ExecutionException {
    // Arrange
    String namespace = "my_ns";
    String table = "foo_table";
    TableMetadata metadata =
        TableMetadata.newBuilder().addPartitionKey("c1").addColumn("c1", DataType.TEXT).build();

    List<Statement> mockedStatements = new ArrayList<>();
    for (int i = 0; i < expectedSqlStatements.length; i++) {
      mockedStatements.add(mock(Statement.class));
    }

    when(connection.createStatement())
        .thenReturn(
            mockedStatements.get(0),
            mockedStatements.subList(1, mockedStatements.size()).toArray(new Statement[0]));
    when(dataSource.getConnection()).thenReturn(connection);

    JdbcAdmin admin = createJdbcAdminFor(rdbEngine);

    // Act
    admin.repairTable(namespace, table, metadata, new HashMap<>());

    // Assert
    for (int i = 0; i < expectedSqlStatements.length; i++) {
      verify(mockedStatements.get(i)).execute(expectedSqlStatements[i]);
    }
  }

  @Test
  public void repairTable_WithNonExistingTableToRepairForMysql_shouldThrowIllegalArgumentException()
      throws SQLException {
    repairTable_WithNonExistingTableToRepairForX_shouldThrowIllegalArgumentException(
        RdbEngine.MYSQL, "SELECT 1 FROM `my_ns`.`foo_table` LIMIT 1");
  }

  @Test
  public void
      repairTable_WithNonExistingTableToRepairForOracle_shouldThrowIllegalArgumentException()
          throws SQLException {
    repairTable_WithNonExistingTableToRepairForX_shouldThrowIllegalArgumentException(
        RdbEngine.ORACLE, "SELECT 1 FROM \"my_ns\".\"foo_table\" FETCH FIRST 1 ROWS ONLY");
  }

  @Test
  public void
      repairTable_WithNonExistingTableToRepairForPostgresql_shouldThrowIllegalArgumentException()
          throws SQLException {
    repairTable_WithNonExistingTableToRepairForX_shouldThrowIllegalArgumentException(
        RdbEngine.POSTGRESQL, "SELECT 1 FROM \"my_ns\".\"foo_table\" LIMIT 1");
  }

  @Test
  public void
      repairTable_WithNonExistingTableToRepairForSqlServer_shouldThrowIllegalArgumentException()
          throws SQLException {
    repairTable_WithNonExistingTableToRepairForX_shouldThrowIllegalArgumentException(
        RdbEngine.SQL_SERVER, "SELECT TOP 1 1 FROM [my_ns].[foo_table]");
  }

  @Test
  public void
      repairTable_WithNonExistingTableToRepairForSqlite_shouldThrowIllegalArgumentException()
          throws SQLException {
    repairTable_WithNonExistingTableToRepairForX_shouldThrowIllegalArgumentException(
        RdbEngine.SQLITE, "SELECT 1 FROM \"my_ns$foo_table\" LIMIT 1");
  }

  private void repairTable_WithNonExistingTableToRepairForX_shouldThrowIllegalArgumentException(
      RdbEngine rdbEngine, String expectedCheckTableExistStatement) throws SQLException {
    // Arrange
    String namespace = "my_ns";
    String table = "foo_table";
    TableMetadata metadata =
        TableMetadata.newBuilder().addPartitionKey("c1").addColumn("c1", DataType.TEXT).build();

    Statement checkTableExistStatement = mock(Statement.class);
    when(connection.createStatement()).thenReturn(checkTableExistStatement);
    when(dataSource.getConnection()).thenReturn(connection);

    JdbcAdmin admin = createJdbcAdminFor(rdbEngine);
    SQLException sqlException = mock(SQLException.class);
    mockUndefinedTableError(rdbEngine, sqlException);
    when(checkTableExistStatement.execute(any())).thenThrow(sqlException);

    // Act
    assertThatThrownBy(() -> admin.repairTable(namespace, table, metadata, new HashMap<>()))
        .isInstanceOf(IllegalArgumentException.class);

    // Assert
    verify(checkTableExistStatement).execute(expectedCheckTableExistStatement);
  }

  @Test
  public void addNewColumnToTable_ForMysql_ShouldWorkProperly()
      throws SQLException, ExecutionException {
    addNewColumnToTable_ForX_ShouldWorkProperly(
        RdbEngine.MYSQL,
        "SELECT `column_name`,`data_type`,`key_type`,`clustering_order`,`indexed` FROM `"
            + metadataSchemaName
            + "`.`metadata` WHERE `full_table_name`=? ORDER BY `ordinal_position` ASC",
        "ALTER TABLE `ns`.`table` ADD `c2` INT",
        "DELETE FROM `" + metadataSchemaName + "`.`metadata` WHERE `full_table_name` = 'ns.table'",
        "INSERT INTO `"
            + metadataSchemaName
            + "`.`metadata` VALUES ('ns.table','c1','TEXT','PARTITION',NULL,false,1)",
        "INSERT INTO `"
            + metadataSchemaName
            + "`.`metadata` VALUES ('ns.table','c2','INT',NULL,NULL,false,2)");
  }

  @Test
  public void addNewColumnToTable_ForOracle_ShouldWorkProperly()
      throws SQLException, ExecutionException {
    addNewColumnToTable_ForX_ShouldWorkProperly(
        RdbEngine.ORACLE,
        "SELECT \"column_name\",\"data_type\",\"key_type\",\"clustering_order\",\"indexed\" FROM \""
            + metadataSchemaName
            + "\".\"metadata\" WHERE \"full_table_name\"=? ORDER BY \"ordinal_position\" ASC",
        "ALTER TABLE \"ns\".\"table\" ADD \"c2\" INT",
        "DELETE FROM \""
            + metadataSchemaName
            + "\".\"metadata\" WHERE \"full_table_name\" = 'ns.table'",
        "INSERT INTO \""
            + metadataSchemaName
            + "\".\"metadata\" VALUES ('ns.table','c1','TEXT','PARTITION',NULL,0,1)",
        "INSERT INTO \""
            + metadataSchemaName
            + "\".\"metadata\" VALUES ('ns.table','c2','INT',NULL,NULL,0,2)");
  }

  @Test
  public void addNewColumnToTable_ForPostgresql_ShouldWorkProperly()
      throws SQLException, ExecutionException {
    addNewColumnToTable_ForX_ShouldWorkProperly(
        RdbEngine.POSTGRESQL,
        "SELECT \"column_name\",\"data_type\",\"key_type\",\"clustering_order\",\"indexed\" FROM \""
            + metadataSchemaName
            + "\".\"metadata\" WHERE \"full_table_name\"=? ORDER BY \"ordinal_position\" ASC",
        "ALTER TABLE \"ns\".\"table\" ADD \"c2\" INT",
        "DELETE FROM \""
            + metadataSchemaName
            + "\".\"metadata\" WHERE \"full_table_name\" = 'ns.table'",
        "INSERT INTO \""
            + metadataSchemaName
            + "\".\"metadata\" VALUES ('ns.table','c1','TEXT','PARTITION',NULL,false,1)",
        "INSERT INTO \""
            + metadataSchemaName
            + "\".\"metadata\" VALUES ('ns.table','c2','INT',NULL,NULL,false,2)");
  }

  @Test
  public void addNewColumnToTable_ForSqlServer_ShouldWorkProperly()
      throws SQLException, ExecutionException {
    addNewColumnToTable_ForX_ShouldWorkProperly(
        RdbEngine.SQL_SERVER,
        "SELECT [column_name],[data_type],[key_type],[clustering_order],[indexed] FROM ["
            + metadataSchemaName
            + "].[metadata] WHERE [full_table_name]=? ORDER BY [ordinal_position] ASC",
        "ALTER TABLE [ns].[table] ADD [c2] INT",
        "DELETE FROM [" + metadataSchemaName + "].[metadata] WHERE [full_table_name] = 'ns.table'",
        "INSERT INTO ["
            + metadataSchemaName
            + "].[metadata] VALUES ('ns.table','c1','TEXT','PARTITION',NULL,0,1)",
        "INSERT INTO ["
            + metadataSchemaName
            + "].[metadata] VALUES ('ns.table','c2','INT',NULL,NULL,0,2)");
  }

  @Test
  public void addNewColumnToTable_ForSqlite_ShouldWorkProperly()
      throws SQLException, ExecutionException {
    addNewColumnToTable_ForX_ShouldWorkProperly(
        RdbEngine.SQLITE,
        "SELECT \"column_name\",\"data_type\",\"key_type\",\"clustering_order\",\"indexed\" FROM \""
            + metadataSchemaName
            + "$metadata\" WHERE \"full_table_name\"=? ORDER BY \"ordinal_position\" ASC",
        "ALTER TABLE \"ns$table\" ADD \"c2\" INT",
        "DELETE FROM \""
            + metadataSchemaName
            + "$metadata\" WHERE \"full_table_name\" = 'ns.table'",
        "INSERT INTO \""
            + metadataSchemaName
            + "$metadata\" VALUES ('ns.table','c1','TEXT','PARTITION',NULL,FALSE,1)",
        "INSERT INTO \""
            + metadataSchemaName
            + "$metadata\" VALUES ('ns.table','c2','INT',NULL,NULL,FALSE,2)");
  }

  private void addNewColumnToTable_ForX_ShouldWorkProperly(
      RdbEngine rdbEngine, String expectedGetMetadataStatement, String... expectedSqlStatements)
      throws SQLException, ExecutionException {
    // Arrange
    String namespace = "ns";
    String table = "table";
    String currentColumn = "c1";
    String newColumn = "c2";

    PreparedStatement checkStatement = prepareStatementForNamespaceCheck();
    PreparedStatement selectStatement = mock(PreparedStatement.class);
    ResultSet resultSet =
        mockResultSet(
            new SelectAllFromMetadataTableResultSetMocker.Row(
                currentColumn, DataType.TEXT.toString(), "PARTITION", null, false));
    when(selectStatement.executeQuery()).thenReturn(resultSet);

    when(connection.prepareStatement(any())).thenReturn(checkStatement).thenReturn(selectStatement);
    List<Statement> expectedStatements = new ArrayList<>();
    for (int i = 0; i < expectedSqlStatements.length; i++) {
      Statement expectedStatement = mock(Statement.class);
      expectedStatements.add(expectedStatement);
    }
    when(connection.createStatement())
        .thenReturn(
            expectedStatements.get(0),
            expectedStatements.subList(1, expectedStatements.size()).toArray(new Statement[0]));

    when(dataSource.getConnection()).thenReturn(connection);
    JdbcAdmin admin = createJdbcAdminFor(rdbEngine);

    // Act
    admin.addNewColumnToTable(namespace, table, newColumn, DataType.INT);

    // Assert
    verify(selectStatement).setString(1, getFullTableName(namespace, table));
    verify(connection).prepareStatement(expectedGetMetadataStatement);
    for (int i = 0; i < expectedSqlStatements.length; i++) {
      verify(expectedStatements.get(i)).execute(expectedSqlStatements[i]);
    }
  }

  @Test
<<<<<<< HEAD
  public void getNamespaceNames_forMysql_ShouldReturnNamespaceNames() throws Exception {
    getNamespaceNames_forX_ShouldReturnNamespaceNames(
        RdbEngine.MYSQL, "SELECT * FROM `" + metadataSchemaName + "`.`namespaces`");
  }

  @Test
  public void getNamespaceNames_forPostgresql_ShouldReturnNamespaceNames() throws Exception {
    getNamespaceNames_forX_ShouldReturnNamespaceNames(
        RdbEngine.POSTGRESQL, "SELECT * FROM \"" + metadataSchemaName + "\".\"namespaces\"");
  }

  @Test
  public void getNamespaceNames_forSqlServer_ShouldReturnNamespaceNames() throws Exception {
    getNamespaceNames_forX_ShouldReturnNamespaceNames(
        RdbEngine.SQL_SERVER, "SELECT * FROM [" + metadataSchemaName + "].[namespaces]");
  }

  @Test
  public void getNamespaceNames_forOracle_ShouldReturnNamespaceNames() throws Exception {
    getNamespaceNames_forX_ShouldReturnNamespaceNames(
        RdbEngine.ORACLE, "SELECT * FROM \"" + metadataSchemaName + "\".\"namespaces\"");
  }

  private void getNamespaceNames_forX_ShouldReturnNamespaceNames(
      RdbEngine rdbEngine, String expectedSelectStatement) throws Exception {
    // Arrange
    String namespace1 = "ns1";
    String namespace2 = "ns2";
    ResultSet resultSet =
        mockResultSet(
            new SelectNamespaceNameFromNamespaceTableResultSetMocker.Row(namespace1),
            new SelectNamespaceNameFromNamespaceTableResultSetMocker.Row(namespace2));
    Statement mockStatement = mock(Statement.class);
    when(dataSource.getConnection()).thenReturn(connection);
    when(connection.createStatement()).thenReturn(mockStatement);
    when(mockStatement.executeQuery(any())).thenReturn(resultSet);

    JdbcAdmin admin = createJdbcAdminFor(rdbEngine);
=======
  public void getImportTableMetadata_ForX_ShouldWorkProperly()
      throws SQLException, ExecutionException {
    for (RdbEngine rdbEngine : RDB_ENGINES.keySet()) {
      if (rdbEngine.equals(RdbEngine.SQLITE)) {
        getImportTableMetadata_ForSQLite_ShouldThrowUnsupportedOperationException(rdbEngine);
      } else {
        getImportTableMetadata_ForOtherThanSQLite_ShouldWorkProperly(
            rdbEngine, prepareSqlForTableCheck(rdbEngine, NAMESPACE, TABLE));
      }
    }
  }

  private void getImportTableMetadata_ForOtherThanSQLite_ShouldWorkProperly(
      RdbEngine rdbEngine, String expectedCheckTableExistStatement)
      throws SQLException, ExecutionException {
    // Arrange
    Statement checkTableExistStatement = mock(Statement.class);
    DatabaseMetaData metadata = mock(DatabaseMetaData.class);
    ResultSet primaryKeyResults = mock(ResultSet.class);
    ResultSet columnResults = mock(ResultSet.class);
    when(dataSource.getConnection()).thenReturn(connection);
    when(connection.createStatement()).thenReturn(checkTableExistStatement);
    when(connection.getMetaData()).thenReturn(metadata);
    when(primaryKeyResults.next()).thenReturn(true).thenReturn(true).thenReturn(false);
    when(primaryKeyResults.getString(JDBC_COL_COLUMN_NAME)).thenReturn("pk1").thenReturn("pk2");
    when(columnResults.next())
        .thenAnswer(
            new Answer<Boolean>() {
              private int i = 0;

              @Override
              public Boolean answer(InvocationOnMock invocation) {
                // two primary key columns + one regular column
                return i++ < 3;
              }
            });
    when(columnResults.getString(JDBC_COL_COLUMN_NAME))
        .thenReturn("pk1")
        .thenReturn("pk2")
        .thenReturn("col");
    when(columnResults.getInt(JDBC_COL_DATA_TYPE))
        .thenReturn(Types.VARCHAR)
        .thenReturn(Types.VARCHAR)
        .thenReturn(Types.REAL);
    when(columnResults.getString(JDBC_COL_TYPE_NAME)).thenReturn("").thenReturn("").thenReturn("");
    when(columnResults.getInt(JDBC_COL_COLUMN_SIZE)).thenReturn(0).thenReturn(0).thenReturn(0);
    when(columnResults.getInt(JDBC_COL_DECIMAL_DIGITS)).thenReturn(0).thenReturn(0).thenReturn(0);
    when(metadata.getPrimaryKeys(null, NAMESPACE, TABLE)).thenReturn(primaryKeyResults);
    when(metadata.getColumns(null, NAMESPACE, TABLE, "%")).thenReturn(columnResults);

    Map<String, DataType> expectedColumns = new LinkedHashMap<>();
    expectedColumns.put("pk1", DataType.TEXT);
    expectedColumns.put("pk2", DataType.TEXT);
    expectedColumns.put("col", DataType.FLOAT);

    JdbcAdmin admin = createJdbcAdminFor(rdbEngine);
    String description = "database engine specific test failed: " + rdbEngine;

    // Act
    TableMetadata actual = admin.getImportTableMetadata(NAMESPACE, TABLE);

    // Assert
    verify(checkTableExistStatement, description(description))
        .execute(expectedCheckTableExistStatement);
    assertThat(actual.getPartitionKeyNames()).hasSameElementsAs(ImmutableSet.of("pk1", "pk2"));
    assertThat(actual.getColumnDataTypes()).containsExactlyEntriesOf(expectedColumns);
  }

  private void getImportTableMetadata_ForSQLite_ShouldThrowUnsupportedOperationException(
      RdbEngine rdbEngine) {
    // Arrange
    JdbcAdmin admin = createJdbcAdminFor(rdbEngine);

    // Act Assert
    assertThatThrownBy(() -> admin.getImportTableMetadata(NAMESPACE, TABLE))
        .isInstanceOf(UnsupportedOperationException.class);
  }

  @Test
  public void getImportTableMetadata_PrimaryKeyNotExistsForX_ShouldThrowExecutionException()
      throws SQLException {
    for (RdbEngine rdbEngine : RDB_ENGINES.keySet()) {
      if (!rdbEngine.equals(RdbEngine.SQLITE)) {
        getImportTableMetadata_PrimaryKeyNotExistsForX_ShouldThrowIllegalStateException(
            rdbEngine, prepareSqlForTableCheck(rdbEngine, NAMESPACE, TABLE));
      }
    }
  }

  @Test
  public void getImportTableMetadata_WithNonExistingTableForX_ShouldThrowIllegalArgumentException()
      throws SQLException {
    for (RdbEngine rdbEngine : RDB_ENGINES.keySet()) {
      if (!rdbEngine.equals(RdbEngine.SQLITE)) {
        getImportTableMetadata_WithNonExistingTableForX_ShouldThrowIllegalArgumentException(
            rdbEngine, prepareSqlForTableCheck(rdbEngine, NAMESPACE, TABLE));
      }
    }
  }

  private void getImportTableMetadata_WithNonExistingTableForX_ShouldThrowIllegalArgumentException(
      RdbEngine rdbEngine, String expectedCheckTableExistStatement) throws SQLException {
    // Arrange
    Statement checkTableExistStatement = mock(Statement.class);
    when(connection.createStatement()).thenReturn(checkTableExistStatement);
    when(dataSource.getConnection()).thenReturn(connection);

    JdbcAdmin admin = createJdbcAdminFor(rdbEngine);
    SQLException sqlException = mock(SQLException.class);
    mockUndefinedTableError(rdbEngine, sqlException);
    when(checkTableExistStatement.execute(any())).thenThrow(sqlException);

    // Act Assert
    assertThatThrownBy(() -> admin.getImportTableMetadata(NAMESPACE, TABLE))
        .isInstanceOf(IllegalArgumentException.class);
    verify(
            checkTableExistStatement,
            description("database engine specific test failed: " + rdbEngine))
        .execute(expectedCheckTableExistStatement);
  }

  private void getImportTableMetadata_PrimaryKeyNotExistsForX_ShouldThrowIllegalStateException(
      RdbEngine rdbEngine, String expectedCheckTableExistStatement) throws SQLException {
    // Arrange
    Statement checkTableExistStatement = mock(Statement.class);
    DatabaseMetaData metadata = mock(DatabaseMetaData.class);
    ResultSet primaryKeyResults = mock(ResultSet.class);
    when(dataSource.getConnection()).thenReturn(connection);
    when(connection.createStatement()).thenReturn(checkTableExistStatement);
    when(connection.getMetaData()).thenReturn(metadata);
    when(primaryKeyResults.next()).thenReturn(false);
    when(metadata.getPrimaryKeys(null, NAMESPACE, TABLE)).thenReturn(primaryKeyResults);
    JdbcAdmin admin = createJdbcAdminFor(rdbEngine);
    String description = "database engine specific test failed: " + rdbEngine;

    // Act
    Throwable thrown = catchThrowable(() -> admin.getImportTableMetadata(NAMESPACE, TABLE));

    // Assert
    verify(checkTableExistStatement, description(description))
        .execute(expectedCheckTableExistStatement);
    assertThat(thrown).as(description).isInstanceOf(IllegalStateException.class);
  }

  @Test
  public void getImportTableMetadata_UnsupportedDataTypeGivenForX_ShouldThrowExecutionException()
      throws SQLException {
    for (RdbEngine rdbEngine : RDB_ENGINES.keySet()) {
      if (!rdbEngine.equals(RdbEngine.SQLITE)) {
        getImportTableMetadata_UnsupportedDataTypeGivenForX_ShouldThrowExecutionException(
            rdbEngine, prepareSqlForTableCheck(rdbEngine, NAMESPACE, TABLE));
      }
    }
  }

  private void getImportTableMetadata_UnsupportedDataTypeGivenForX_ShouldThrowExecutionException(
      RdbEngine rdbEngine, String expectedCheckTableExistStatement) throws SQLException {
    // Arrange
    Statement checkTableExistStatement = mock(Statement.class);
    DatabaseMetaData metadata = mock(DatabaseMetaData.class);
    ResultSet primaryKeyResults = mock(ResultSet.class);
    ResultSet columnResults = mock(ResultSet.class);
    when(dataSource.getConnection()).thenReturn(connection);
    when(connection.createStatement()).thenReturn(checkTableExistStatement);
    when(connection.getMetaData()).thenReturn(metadata);
    when(primaryKeyResults.next()).thenReturn(true).thenReturn(false);
    when(primaryKeyResults.getString(JDBC_COL_COLUMN_NAME)).thenReturn("pk1");
    when(columnResults.next()).thenReturn(true).thenReturn(false);
    when(columnResults.getString(JDBC_COL_COLUMN_NAME)).thenReturn("pk1");
    when(columnResults.getInt(JDBC_COL_DATA_TYPE)).thenReturn(Types.TIMESTAMP);
    when(columnResults.getString(JDBC_COL_TYPE_NAME)).thenReturn("timestamp");
    when(columnResults.getInt(JDBC_COL_COLUMN_SIZE)).thenReturn(0);
    when(columnResults.getInt(JDBC_COL_DECIMAL_DIGITS)).thenReturn(0);
    when(metadata.getPrimaryKeys(null, NAMESPACE, TABLE)).thenReturn(primaryKeyResults);
    when(metadata.getColumns(null, NAMESPACE, TABLE, "%")).thenReturn(columnResults);
    JdbcAdmin admin = createJdbcAdminFor(rdbEngine);
    String description = "database engine specific test failed: " + rdbEngine;

    // Act
    Throwable thrown = catchThrowable(() -> admin.getImportTableMetadata(NAMESPACE, TABLE));

    // Assert
    verify(checkTableExistStatement, description(description))
        .execute(expectedCheckTableExistStatement);
    assertThat(thrown).as(description).isInstanceOf(IllegalArgumentException.class);
  }

  @Test
  public void addRawColumnToTable_ForX_ShouldWorkProperly()
      throws SQLException, ExecutionException {
    for (RdbEngine rdbEngine : RDB_ENGINES.keySet()) {
      addRawColumnToTable_ForX_ShouldWorkProperly(
          rdbEngine,
          prepareSqlForTableCheck(rdbEngine, NAMESPACE, TABLE),
          prepareSqlForAlterTableAddColumn(rdbEngine, COLUMN_1));
    }
  }

  private void addRawColumnToTable_ForX_ShouldWorkProperly(
      RdbEngine rdbEngine, String... expectedSqlStatements)
      throws SQLException, ExecutionException {
    // Arrange
    List<Statement> expectedStatements = new ArrayList<>();
    for (int i = 0; i < expectedSqlStatements.length; i++) {
      Statement expectedStatement = mock(Statement.class);
      expectedStatements.add(expectedStatement);
    }
    when(connection.createStatement())
        .thenReturn(
            expectedStatements.get(0),
            expectedStatements.subList(1, expectedStatements.size()).toArray(new Statement[0]));

    when(dataSource.getConnection()).thenReturn(connection);
    JdbcAdmin admin = createJdbcAdminFor(rdbEngine);

    // Act
    admin.addRawColumnToTable(NAMESPACE, TABLE, COLUMN_1, DataType.INT);

    // Assert
    for (int i = 0; i < expectedSqlStatements.length; i++) {
      verify(
              expectedStatements.get(i),
              description("database engine specific test failed: " + rdbEngine))
          .execute(expectedSqlStatements[i]);
    }
  }

  @Test
  public void addRawColumnToTable_WithNonExistingTableForX_ShouldThrowIllegalArgumentException()
      throws SQLException {
    for (RdbEngine rdbEngine : RDB_ENGINES.keySet()) {
      addRawColumnToTable_WithNonExistingTableForX_ShouldThrowIllegalArgumentException(
          rdbEngine, prepareSqlForTableCheck(rdbEngine, NAMESPACE, TABLE));
    }
  }

  private void addRawColumnToTable_WithNonExistingTableForX_ShouldThrowIllegalArgumentException(
      RdbEngine rdbEngine, String expectedCheckTableExistStatement) throws SQLException {
    // Arrange
    Statement checkTableExistStatement = mock(Statement.class);
    when(connection.createStatement()).thenReturn(checkTableExistStatement);
    when(dataSource.getConnection()).thenReturn(connection);

    JdbcAdmin admin = createJdbcAdminFor(rdbEngine);
    SQLException sqlException = mock(SQLException.class);
    mockUndefinedTableError(rdbEngine, sqlException);
    when(checkTableExistStatement.execute(any())).thenThrow(sqlException);

    // Act Assert
    assertThatThrownBy(() -> admin.addRawColumnToTable(NAMESPACE, TABLE, COLUMN_1, DataType.INT))
        .isInstanceOf(IllegalArgumentException.class);
    verify(
            checkTableExistStatement,
            description("database engine specific test failed: " + rdbEngine))
        .execute(expectedCheckTableExistStatement);
  }

  @Test
  public void importTable_ForX_ShouldWorkProperly() throws SQLException, ExecutionException {
    for (RdbEngine rdbEngine : RDB_ENGINES.keySet()) {
      if (!rdbEngine.equals(RdbEngine.SQLITE)) {
        List<String> statements = new ArrayList<>();
        statements.add(prepareSqlForTableCheck(rdbEngine, NAMESPACE, TABLE));
        statements.add(prepareSqlForTableCheck(rdbEngine, NAMESPACE, TABLE));
        statements.add(prepareSqlForMetadataTableCheck(rdbEngine));
        statements.addAll(prepareSqlForCreateSchemaStatements(rdbEngine));
        statements.add(prepareSqlForCreateMetadataTable(rdbEngine));
        statements.add(
            prepareSqlForInsertMetadata(
                rdbEngine, COLUMN_1, "TEXT", "PARTITION", "NULL", false, 1));
        importTable_ForX_ShouldWorkProperly(rdbEngine, statements);
      }
    }
  }

  private void importTable_ForX_ShouldWorkProperly(
      RdbEngine rdbEngine, List<String> expectedSqlStatements)
      throws SQLException, ExecutionException {
    // Arrange
    DatabaseMetaData metadata = mock(DatabaseMetaData.class);
    ResultSet primaryKeyResults = mock(ResultSet.class);
    ResultSet columnResults = mock(ResultSet.class);
    when(dataSource.getConnection()).thenReturn(connection);
    when(connection.getMetaData()).thenReturn(metadata);
    when(primaryKeyResults.next()).thenReturn(true).thenReturn(false);
    when(primaryKeyResults.getString(JDBC_COL_COLUMN_NAME)).thenReturn(COLUMN_1);
    when(columnResults.next()).thenReturn(true).thenReturn(false);
    when(columnResults.getString(JDBC_COL_COLUMN_NAME)).thenReturn(COLUMN_1);
    when(columnResults.getInt(JDBC_COL_DATA_TYPE)).thenReturn(Types.VARCHAR);
    when(columnResults.getString(JDBC_COL_TYPE_NAME)).thenReturn("");
    when(columnResults.getInt(JDBC_COL_COLUMN_SIZE)).thenReturn(0);
    when(columnResults.getInt(JDBC_COL_DECIMAL_DIGITS)).thenReturn(0);
    when(metadata.getPrimaryKeys(null, NAMESPACE, TABLE)).thenReturn(primaryKeyResults);
    when(metadata.getColumns(null, NAMESPACE, TABLE, "%")).thenReturn(columnResults);
    List<Statement> expectedStatements = new ArrayList<>();
    for (int i = 0; i < expectedSqlStatements.size(); i++) {
      Statement expectedStatement = mock(Statement.class);
      expectedStatements.add(expectedStatement);
    }
    when(connection.createStatement())
        .thenReturn(
            expectedStatements.get(0),
            expectedStatements.subList(1, expectedStatements.size()).toArray(new Statement[0]));

    // prepare the situation where metadata table does not exist
    SQLException sqlException = mock(SQLException.class);
    mockUndefinedTableError(rdbEngine, sqlException);
    when(expectedStatements.get(2).execute(any())).thenThrow(sqlException);

    when(dataSource.getConnection()).thenReturn(connection);
    JdbcAdmin admin = createJdbcAdminFor(rdbEngine);

    // Act
    admin.importTable(NAMESPACE, TABLE);

    // Assert
    for (int i = 0; i < expectedSqlStatements.size(); i++) {
      verify(
              expectedStatements.get(i),
              description("database engine specific test failed: " + rdbEngine))
          .execute(expectedSqlStatements.get(i));
    }
  }

  @Test
  public void importTable_ForSQLite_ShouldThrowUnsupportedOperationException() {
    // Arrange
    JdbcAdmin admin = createJdbcAdminFor(RdbEngine.SQLITE);

    // Act
    Throwable thrown = catchThrowable(() -> admin.importTable(NAMESPACE, TABLE));

    // Assert
    assertThat(thrown).isInstanceOf(UnsupportedOperationException.class);
  }

  private PreparedStatement prepareStatementForNamespaceCheck() throws SQLException {
    return prepareStatementForNamespaceCheck(true);
  }

  private PreparedStatement prepareStatementForNamespaceCheck(boolean exists) throws SQLException {
    PreparedStatement statement = mock(PreparedStatement.class);
    ResultSet results = mock(ResultSet.class);
    doNothing().when(statement).setString(anyInt(), anyString());
    when(statement.executeQuery()).thenReturn(results);
    when(results.next()).thenReturn(exists);
    return statement;
  }

  private String prepareSqlForMetadataTableCheck(RdbEngine rdbEngine) {
    return prepareSqlForTableCheck(rdbEngine, tableMetadataSchemaName, "metadata");
  }

  private String prepareSqlForTableCheck(RdbEngine rdbEngine, String namespace, String table) {
    RdbEngineStrategy rdbEngineStrategy = getRdbEngineStrategy(rdbEngine);
    StringBuilder sql =
        new StringBuilder("SELECT ")
            .append(rdbEngine.equals(RdbEngine.SQL_SERVER) ? "TOP 1 1" : "1")
            .append(" FROM ")
            .append(rdbEngineStrategy.encloseFullTableName(namespace, table));

    switch (rdbEngine) {
      case ORACLE:
        sql.append(" FETCH FIRST 1 ROWS ONLY");
        break;
      case SQL_SERVER:
        break;
      default:
        sql.append(" LIMIT 1");
    }

    return sql.toString();
  }

  private String prepareSqlForAlterTableAddColumn(RdbEngine rdbEngine, String column) {
    RdbEngineStrategy rdbEngineStrategy = getRdbEngineStrategy(rdbEngine);
    return "ALTER TABLE "
        + rdbEngineStrategy.encloseFullTableName(NAMESPACE, TABLE)
        + " ADD "
        + rdbEngineStrategy.enclose(column)
        + " INT";
  }

  private List<String> prepareSqlForCreateSchemaStatements(RdbEngine rdbEngine) {
    RdbEngineStrategy rdbEngineStrategy = getRdbEngineStrategy(rdbEngine);
    List<String> statements = new ArrayList<>();

    switch (rdbEngine) {
      case MYSQL:
      case POSTGRESQL:
      case SQL_SERVER:
        statements.add(
            "CREATE SCHEMA "
                + (rdbEngine.equals(RdbEngine.SQL_SERVER) ? "" : "IF NOT EXISTS ")
                + rdbEngineStrategy.enclose(tableMetadataSchemaName));
        break;
      case ORACLE:
        statements.add(
            "CREATE USER "
                + rdbEngineStrategy.enclose(tableMetadataSchemaName)
                + " IDENTIFIED BY "
                + rdbEngineStrategy.enclose("oracle"));
        statements.add(
            "ALTER USER "
                + rdbEngineStrategy.enclose(tableMetadataSchemaName)
                + " quota unlimited on USERS");
        break;
      default:
        break;
    }

    return statements;
  }

  private String prepareSqlForCreateMetadataTable(RdbEngine rdbEngine) {
    RdbEngineStrategy rdbEngineStrategy = getRdbEngineStrategy(rdbEngine);
    StringBuilder sql = new StringBuilder("CREATE TABLE ");
    if (!rdbEngine.equals(RdbEngine.ORACLE) && !rdbEngine.equals(RdbEngine.SQL_SERVER)) {
      sql.append("IF NOT EXISTS ");
    }

    sql.append(rdbEngineStrategy.encloseFullTableName(tableMetadataSchemaName, "metadata"))
        .append("(")
        .append(rdbEngineStrategy.enclose("full_table_name"))
        .append(" ")
        .append(getVarcharString(rdbEngine, 128))
        .append(",")
        .append(rdbEngineStrategy.enclose("column_name"))
        .append(" ")
        .append(getVarcharString(rdbEngine, 128))
        .append(",")
        .append(rdbEngineStrategy.enclose("data_type"))
        .append(" ")
        .append(getVarcharString(rdbEngine, 20))
        .append(" NOT NULL,")
        .append(rdbEngineStrategy.enclose("key_type"))
        .append(" ")
        .append(getVarcharString(rdbEngine, 20))
        .append(",")
        .append(rdbEngineStrategy.enclose("clustering_order"))
        .append(" ")
        .append(getVarcharString(rdbEngine, 10))
        .append(",")
        .append(rdbEngineStrategy.enclose("indexed"));

    switch (rdbEngine) {
      case ORACLE:
        sql.append(" NUMBER(1) NOT NULL,");
        break;
      case SQL_SERVER:
        sql.append(" BIT NOT NULL,");
        break;
      default:
        sql.append(" BOOLEAN NOT NULL,");
        break;
    }

    sql.append(rdbEngineStrategy.enclose("ordinal_position"))
        .append(" INTEGER NOT NULL,PRIMARY KEY (")
        .append(rdbEngineStrategy.enclose("full_table_name"))
        .append(", ")
        .append(rdbEngineStrategy.enclose("column_name"))
        .append("))");

    return sql.toString();
  }

  private String getVarcharString(RdbEngine rdbEngine, int size) {
    switch (rdbEngine) {
      case ORACLE:
        return "VARCHAR2(" + size + ")";
      case SQLITE:
        return "TEXT";
      default:
        return "VARCHAR(" + size + ")";
    }
  }

  private String prepareSqlForInsertMetadata(
      RdbEngine rdbEngine,
      String column,
      String dataType,
      String keyType,
      String clusteringOrder,
      boolean indexed,
      int ordinal) {
    RdbEngineStrategy rdbEngineStrategy = getRdbEngineStrategy(rdbEngine);
    List<String> values =
        ImmutableList.of(
            "'" + NAMESPACE + "." + TABLE + "'",
            "'" + column + "'",
            "'" + dataType + "'",
            "'" + keyType + "'",
            clusteringOrder,
            getBooleanString(rdbEngine, indexed),
            Integer.toString(ordinal));

    return "INSERT INTO "
        + rdbEngineStrategy.encloseFullTableName(tableMetadataSchemaName, "metadata")
        + " VALUES ("
        + String.join(",", values)
        + ")";
  }

  private String getBooleanString(RdbEngine rdbEngine, boolean value) {
    switch (rdbEngine) {
      case ORACLE:
      case SQL_SERVER:
        return value ? "1" : "0";
      case SQLITE:
        return value ? "TRUE" : "FALSE";
      default:
        return value ? "true" : "false";
    }
  }

  private RdbEngineStrategy getRdbEngineStrategy(RdbEngine rdbEngine) {
    return RDB_ENGINES.getOrDefault(rdbEngine, RdbEngineFactory.create("jdbc:mysql:"));
  }

  // Utility class used to mock ResultSet for getTableMetadata test
  static class GetColumnsResultSetMocker implements org.mockito.stubbing.Answer<Object> {
>>>>>>> 4ed375ad

    // Act
    Set<String> actualNamespaceNames = admin.getNamespaceNames();

    // Assert
    verify(mockStatement).executeQuery(expectedSelectStatement);
    assertThat(actualNamespaceNames).containsOnly(namespace1, namespace2);
  }

  @Test
  public void
      upgrade_WithExistingNamespacesTableForMysql_ShouldInsertOnlyRequiredNamespacesFromMetadataTable()
          throws SQLException, ExecutionException {
    upgrade_WithExistingNamespacesTableForX_ShouldInsertOnlyRequiredNamespacesFromMetadataTable(
        RdbEngine.MYSQL,
        "SELECT 1 FROM `" + metadataSchemaName + "`.`metadata` LIMIT 1",
        ImmutableList.of("CREATE SCHEMA IF NOT EXISTS `" + metadataSchemaName + "`"),
        "CREATE TABLE IF NOT EXISTS `"
            + metadataSchemaName
            + "`.`namespaces`(`namespace_name` VARCHAR(128), PRIMARY KEY (`namespace_name`))",
        "SELECT `full_table_name` FROM `" + metadataSchemaName + "`.`metadata`",
        "SELECT * FROM `" + metadataSchemaName + "`.`namespaces`",
        ImmutableList.of(
            "INSERT INTO `" + metadataSchemaName + "`.`namespaces` VALUES ('ns2')",
            "INSERT INTO `" + metadataSchemaName + "`.`namespaces` VALUES ('ns3')"));
  }

  @Test
  public void
      upgrade_WithExistingNamespacesTableForPostgresql_ShouldInsertOnlyRequiredNamespacesFromMetadataTable()
          throws SQLException, ExecutionException {
    upgrade_WithExistingNamespacesTableForX_ShouldInsertOnlyRequiredNamespacesFromMetadataTable(
        RdbEngine.POSTGRESQL,
        "SELECT 1 FROM \"" + metadataSchemaName + "\".\"metadata\" LIMIT 1",
        ImmutableList.of("CREATE SCHEMA IF NOT EXISTS \"" + metadataSchemaName + "\""),
        "CREATE TABLE IF NOT EXISTS \""
            + metadataSchemaName
            + "\".\"namespaces\"(\"namespace_name\" VARCHAR(128), PRIMARY KEY (\"namespace_name\"))",
        "SELECT \"full_table_name\" FROM \"" + metadataSchemaName + "\".\"metadata\"",
        "SELECT * FROM \"" + metadataSchemaName + "\".\"namespaces\"",
        ImmutableList.of(
            "INSERT INTO \"" + metadataSchemaName + "\".\"namespaces\" VALUES ('ns2')",
            "INSERT INTO \"" + metadataSchemaName + "\".\"namespaces\" VALUES ('ns3')"));
  }

  @Test
  public void
      upgrade_WithExistingNamespacesTableForOracle_ShouldInsertOnlyRequiredNamespacesFromMetadataTable()
          throws SQLException, ExecutionException {
    upgrade_WithExistingNamespacesTableForX_ShouldInsertOnlyRequiredNamespacesFromMetadataTable(
        RdbEngine.ORACLE,
        "SELECT 1 FROM \"" + metadataSchemaName + "\".\"metadata\" FETCH FIRST 1 ROWS ONLY",
        ImmutableList.of(
            "CREATE USER \"" + metadataSchemaName + "\" IDENTIFIED BY \"oracle\"",
            "ALTER USER \"" + metadataSchemaName + "\" quota unlimited on USERS"),
        "CREATE TABLE \""
            + metadataSchemaName
            + "\".\"namespaces\"(\"namespace_name\" VARCHAR2(128), PRIMARY KEY (\"namespace_name\"))",
        "SELECT \"full_table_name\" FROM \"" + metadataSchemaName + "\".\"metadata\"",
        "SELECT * FROM \"" + metadataSchemaName + "\".\"namespaces\"",
        ImmutableList.of(
            "INSERT INTO \"" + metadataSchemaName + "\".\"namespaces\" VALUES ('ns2')",
            "INSERT INTO \"" + metadataSchemaName + "\".\"namespaces\" VALUES ('ns3')"));
  }

  @Test
  public void
      upgrade_WithExistingNamespacesTableForSqlServer_ShouldInsertOnlyRequiredNamespacesFromMetadataTable()
          throws SQLException, ExecutionException {
    upgrade_WithExistingNamespacesTableForX_ShouldInsertOnlyRequiredNamespacesFromMetadataTable(
        RdbEngine.SQL_SERVER,
        "SELECT TOP 1 1 FROM [" + metadataSchemaName + "].[metadata]",
        ImmutableList.of("CREATE SCHEMA [" + metadataSchemaName + "]"),
        "CREATE TABLE ["
            + metadataSchemaName
            + "].[namespaces]([namespace_name] VARCHAR(128), PRIMARY KEY ([namespace_name]))",
        "SELECT [full_table_name] FROM [" + metadataSchemaName + "].[metadata]",
        "SELECT * FROM [" + metadataSchemaName + "].[namespaces]",
        ImmutableList.of(
            "INSERT INTO [" + metadataSchemaName + "].[namespaces] VALUES ('ns2')",
            "INSERT INTO [" + metadataSchemaName + "].[namespaces] VALUES ('ns3')"));
  }

  private void
      upgrade_WithExistingNamespacesTableForX_ShouldInsertOnlyRequiredNamespacesFromMetadataTable(
          RdbEngine rdbEngine,
          String tableMetadataExistStatement,
          List<String> createMetadataNamespaceStatements,
          String createNamespaceTableStatement,
          String getTableMetadataNamespacesStatement,
          String getNamespacesStatement,
          List<String> insertNamespaceStatements)
          throws SQLException, ExecutionException {
    // Arrange
    // Instantiate mocks
    Statement tableMetadataExistsStatementMock = mock(Statement.class);
    List<Statement> createMetadataNamespaceStatementsMock =
        prepareMockStatements(createMetadataNamespaceStatements.size());
    Statement createNamespaceTableStatementMock = mock(Statement.class);
    Statement getTableMetadataNamespacesStatementMock = mock(Statement.class);
    Statement getNamespacesStatementMock = mock(Statement.class);
    List<Statement> insertNamespaceStatementsMock =
        prepareMockStatements(insertNamespaceStatements.size());
    List<Statement> statementsMock =
        ImmutableList.<Statement>builder()
            .add(tableMetadataExistsStatementMock)
            .addAll(createMetadataNamespaceStatementsMock)
            .add(createNamespaceTableStatementMock)
            .add(getTableMetadataNamespacesStatementMock)
            .addAll(insertNamespaceStatementsMock)
            .build();

    // Prepare calls
    when(connection.createStatement())
        .thenReturn(
            statementsMock.get(0),
            statementsMock.subList(1, statementsMock.size()).toArray(new Statement[0]));
    Connection connection2 = mock(Connection.class);
    when(connection2.createStatement()).thenReturn(getNamespacesStatementMock);
    when(dataSource.getConnection()).thenReturn(connection, connection2);
    ResultSet resultSet1 =
        mockResultSet(
            new SelectFullTableNameFromMetadataTableResultSetMocker.Row("ns1.tbl1"),
            new SelectFullTableNameFromMetadataTableResultSetMocker.Row("ns2.tbl2"),
            new SelectFullTableNameFromMetadataTableResultSetMocker.Row("ns3.tbl3"));
    when(getTableMetadataNamespacesStatementMock.executeQuery(anyString())).thenReturn(resultSet1);
    ResultSet resultSet2 =
        mockResultSet(new SelectNamespaceNameFromNamespaceTableResultSetMocker.Row("ns1"));
    when(getNamespacesStatementMock.executeQuery(anyString())).thenReturn(resultSet2);

    JdbcAdmin admin = createJdbcAdminFor(rdbEngine);

    // Act
    admin.upgrade(Collections.emptyMap());

    // Assert
    verify(tableMetadataExistsStatementMock).execute(tableMetadataExistStatement);
    for (int i = 0; i < createMetadataNamespaceStatementsMock.size(); i++) {
      verify(createMetadataNamespaceStatementsMock.get(i))
          .execute(createMetadataNamespaceStatements.get(i));
    }
    verify(createNamespaceTableStatementMock).execute(createNamespaceTableStatement);
    verify(getTableMetadataNamespacesStatementMock)
        .executeQuery(getTableMetadataNamespacesStatement);
    verify(getNamespacesStatementMock).executeQuery(getNamespacesStatement);
    for (int i = 0; i < insertNamespaceStatementsMock.size(); i++) {
      verify(insertNamespaceStatementsMock.get(i)).execute(insertNamespaceStatements.get(i));
    }
  }

  @Test
  public void
      upgrade_WithExistingNamespacesTableForMysql_ShouldInsertAllNamespacesFromMetadataTable()
          throws SQLException, ExecutionException {
    upgrade_WithNonExistingNamespacesTableForX_ShouldInsertAllNamespacesFromMetadataTable(
        RdbEngine.MYSQL,
        "SELECT 1 FROM `" + metadataSchemaName + "`.`metadata` LIMIT 1",
        ImmutableList.of("CREATE SCHEMA IF NOT EXISTS `" + metadataSchemaName + "`"),
        "CREATE TABLE IF NOT EXISTS `"
            + metadataSchemaName
            + "`.`namespaces`(`namespace_name` VARCHAR(128), PRIMARY KEY (`namespace_name`))",
        "SELECT `full_table_name` FROM `" + metadataSchemaName + "`.`metadata`",
        "SELECT * FROM `" + metadataSchemaName + "`.`namespaces`",
        ImmutableList.of(
            "INSERT INTO `" + metadataSchemaName + "`.`namespaces` VALUES ('ns2')",
            "INSERT INTO `" + metadataSchemaName + "`.`namespaces` VALUES ('ns1')",
            "INSERT INTO `" + metadataSchemaName + "`.`namespaces` VALUES ('ns3')"));
  }

  @Test
  public void
      upgrade_WithExistingNamespacesTableForPostgresql_ShouldInsertAllNamespacesFromMetadataTable()
          throws SQLException, ExecutionException {
    upgrade_WithNonExistingNamespacesTableForX_ShouldInsertAllNamespacesFromMetadataTable(
        RdbEngine.POSTGRESQL,
        "SELECT 1 FROM \"" + metadataSchemaName + "\".\"metadata\" LIMIT 1",
        ImmutableList.of("CREATE SCHEMA IF NOT EXISTS \"" + metadataSchemaName + "\""),
        "CREATE TABLE IF NOT EXISTS \""
            + metadataSchemaName
            + "\".\"namespaces\"(\"namespace_name\" VARCHAR(128), PRIMARY KEY (\"namespace_name\"))",
        "SELECT \"full_table_name\" FROM \"" + metadataSchemaName + "\".\"metadata\"",
        "SELECT * FROM \"" + metadataSchemaName + "\".\"namespaces\"",
        ImmutableList.of(
            "INSERT INTO \"" + metadataSchemaName + "\".\"namespaces\" VALUES ('ns2')",
            "INSERT INTO \"" + metadataSchemaName + "\".\"namespaces\" VALUES ('ns1')",
            "INSERT INTO \"" + metadataSchemaName + "\".\"namespaces\" VALUES ('ns3')"));
  }

  @Test
  public void
      upgrade_WithExistingNamespacesTableForOracle_ShouldInsertAllNamespacesFromMetadataTable()
          throws SQLException, ExecutionException {
    upgrade_WithNonExistingNamespacesTableForX_ShouldInsertAllNamespacesFromMetadataTable(
        RdbEngine.ORACLE,
        "SELECT 1 FROM \"" + metadataSchemaName + "\".\"metadata\" FETCH FIRST 1 ROWS ONLY",
        ImmutableList.of(
            "CREATE USER \"" + metadataSchemaName + "\" IDENTIFIED BY \"oracle\"",
            "ALTER USER \"" + metadataSchemaName + "\" quota unlimited on USERS"),
        "CREATE TABLE \""
            + metadataSchemaName
            + "\".\"namespaces\"(\"namespace_name\" VARCHAR2(128), PRIMARY KEY (\"namespace_name\"))",
        "SELECT \"full_table_name\" FROM \"" + metadataSchemaName + "\".\"metadata\"",
        "SELECT * FROM \"" + metadataSchemaName + "\".\"namespaces\"",
        ImmutableList.of(
            "INSERT INTO \"" + metadataSchemaName + "\".\"namespaces\" VALUES ('ns2')",
            "INSERT INTO \"" + metadataSchemaName + "\".\"namespaces\" VALUES ('ns1')",
            "INSERT INTO \"" + metadataSchemaName + "\".\"namespaces\" VALUES ('ns3')"));
  }

  @Test
  public void
      upgrade_WithExistingNamespacesTableForSqlServer_ShouldInsertAllNamespacesFromMetadataTable()
          throws SQLException, ExecutionException {
    upgrade_WithNonExistingNamespacesTableForX_ShouldInsertAllNamespacesFromMetadataTable(
        RdbEngine.SQL_SERVER,
        "SELECT TOP 1 1 FROM [" + metadataSchemaName + "].[metadata]",
        ImmutableList.of("CREATE SCHEMA [" + metadataSchemaName + "]"),
        "CREATE TABLE ["
            + metadataSchemaName
            + "].[namespaces]([namespace_name] VARCHAR(128), PRIMARY KEY ([namespace_name]))",
        "SELECT [full_table_name] FROM [" + metadataSchemaName + "].[metadata]",
        "SELECT * FROM [" + metadataSchemaName + "].[namespaces]",
        ImmutableList.of(
            "INSERT INTO [" + metadataSchemaName + "].[namespaces] VALUES ('ns2')",
            "INSERT INTO [" + metadataSchemaName + "].[namespaces] VALUES ('ns1')",
            "INSERT INTO [" + metadataSchemaName + "].[namespaces] VALUES ('ns3')"));
  }

  private void
      upgrade_WithNonExistingNamespacesTableForX_ShouldInsertAllNamespacesFromMetadataTable(
          RdbEngine rdbEngine,
          String tableMetadataExistStatement,
          List<String> createMetadataNamespaceStatements,
          String createNamespaceTableStatement,
          String getTableMetadataNamespacesStatement,
          String getNamespacesStatement,
          List<String> insertNamespaceStatements)
          throws SQLException, ExecutionException {
    // Arrange
    // Instantiate mocks
    Statement tableMetadataExistsStatementMock = mock(Statement.class);
    List<Statement> createMetadataNamespaceStatementsMock =
        prepareMockStatements(createMetadataNamespaceStatements.size());
    Statement createNamespaceTableStatementMock = mock(Statement.class);
    Statement getTableMetadataNamespacesStatementMock = mock(Statement.class);
    Statement getNamespacesStatementMock = mock(Statement.class);
    List<Statement> insertNamespaceStatementsMock =
        prepareMockStatements(insertNamespaceStatements.size());
    List<Statement> statementsMock =
        ImmutableList.<Statement>builder()
            .add(tableMetadataExistsStatementMock)
            .addAll(createMetadataNamespaceStatementsMock)
            .add(createNamespaceTableStatementMock)
            .add(getTableMetadataNamespacesStatementMock)
            .addAll(insertNamespaceStatementsMock)
            .build();

    // Prepare calls
    when(connection.createStatement())
        .thenReturn(
            statementsMock.get(0),
            statementsMock.subList(1, statementsMock.size()).toArray(new Statement[0]));
    Connection connection2 = mock(Connection.class);
    when(connection2.createStatement()).thenReturn(getNamespacesStatementMock);
    when(dataSource.getConnection()).thenReturn(connection, connection2);
    ResultSet resultSet1 =
        mockResultSet(
            new SelectFullTableNameFromMetadataTableResultSetMocker.Row("ns1.tbl1"),
            new SelectFullTableNameFromMetadataTableResultSetMocker.Row("ns2.tbl2"),
            new SelectFullTableNameFromMetadataTableResultSetMocker.Row("ns3.tbl3"));
    when(getTableMetadataNamespacesStatementMock.executeQuery(anyString())).thenReturn(resultSet1);
    ResultSet resultSet2 =
        mockResultSet(new SelectNamespaceNameFromNamespaceTableResultSetMocker.Row[0]);
    when(getNamespacesStatementMock.executeQuery(anyString())).thenReturn(resultSet2);

    JdbcAdmin admin = createJdbcAdminFor(rdbEngine);

    // Act
    admin.upgrade(Collections.emptyMap());

    // Assert
    verify(tableMetadataExistsStatementMock).execute(tableMetadataExistStatement);
    for (int i = 0; i < createMetadataNamespaceStatementsMock.size(); i++) {
      verify(createMetadataNamespaceStatementsMock.get(i))
          .execute(createMetadataNamespaceStatements.get(i));
    }
    verify(createNamespaceTableStatementMock).execute(createNamespaceTableStatement);
    verify(getTableMetadataNamespacesStatementMock)
        .executeQuery(getTableMetadataNamespacesStatement);
    verify(getNamespacesStatementMock).executeQuery(getNamespacesStatement);
    for (int i = 0; i < insertNamespaceStatementsMock.size(); i++) {
      verify(insertNamespaceStatementsMock.get(i)).execute(insertNamespaceStatements.get(i));
    }
  }

  private List<Statement> prepareMockStatements(int count) {
    List<Statement> statements = new ArrayList<>();
    for (int i = 0; i < count; i++) {
      Statement statement = mock(Statement.class);
      statements.add(statement);
    }
    return statements;
  }

  // Utility class used to mock ResultSet for a "select * from" query on the metadata table
  static class SelectAllFromMetadataTableResultSetMocker
      implements org.mockito.stubbing.Answer<Object> {

    final List<SelectAllFromMetadataTableResultSetMocker.Row> rows;
    int row = -1;

    public SelectAllFromMetadataTableResultSetMocker(
        List<SelectAllFromMetadataTableResultSetMocker.Row> rows) {
      this.rows = rows;
    }

    @Override
    public Object answer(InvocationOnMock invocation) throws Throwable {
      row++;
      if (row >= rows.size()) {
        return false;
      }
      SelectAllFromMetadataTableResultSetMocker.Row currentRow = rows.get(row);
      ResultSet mock = (ResultSet) invocation.getMock();
      when(mock.getString(JdbcAdmin.METADATA_COL_COLUMN_NAME)).thenReturn(currentRow.columnName);
      when(mock.getString(JdbcAdmin.METADATA_COL_DATA_TYPE)).thenReturn(currentRow.dataType);
      when(mock.getString(JdbcAdmin.METADATA_COL_KEY_TYPE)).thenReturn(currentRow.keyType);
      when(mock.getString(JdbcAdmin.METADATA_COL_CLUSTERING_ORDER))
          .thenReturn(currentRow.clusteringOrder);
      when(mock.getBoolean(JdbcAdmin.METADATA_COL_INDEXED)).thenReturn(currentRow.indexed);
      return true;
    }

    static class Row {

      final String columnName;
      final String dataType;
      final String keyType;
      final String clusteringOrder;
      final boolean indexed;

      public Row(
          String columnName,
          String dataType,
          String keyType,
          String clusteringOrder,
          boolean indexed) {
        this.columnName = columnName;
        this.dataType = dataType;
        this.keyType = keyType;
        this.clusteringOrder = clusteringOrder;
        this.indexed = indexed;
      }
    }
  }

  // Utility class used to mock ResultSet for a "select full_table_name from" query on the metadata
  // table
  static class SelectFullTableNameFromMetadataTableResultSetMocker
      implements org.mockito.stubbing.Answer<Object> {

    final List<SelectFullTableNameFromMetadataTableResultSetMocker.Row> rows;
    int row = -1;

    public SelectFullTableNameFromMetadataTableResultSetMocker(
        List<SelectFullTableNameFromMetadataTableResultSetMocker.Row> rows) {
      this.rows = rows;
    }

    @Override
    public Object answer(InvocationOnMock invocation) throws Throwable {
      row++;
      if (row >= rows.size()) {
        return false;
      }
      SelectFullTableNameFromMetadataTableResultSetMocker.Row currentRow = rows.get(row);
      ResultSet mock = (ResultSet) invocation.getMock();
      when(mock.getString(JdbcAdmin.METADATA_COL_FULL_TABLE_NAME))
          .thenReturn(currentRow.fullTableName);
      return true;
    }

    static class Row {

      final String fullTableName;

      public Row(String fullTableName) {
        this.fullTableName = fullTableName;
      }
    }
  }

  // Utility class used to mock ResultSet for a "select namespace_name from" query on the namespace
  // table
  static class SelectNamespaceNameFromNamespaceTableResultSetMocker
      implements org.mockito.stubbing.Answer<Object> {

    final List<SelectNamespaceNameFromNamespaceTableResultSetMocker.Row> rows;
    int row = -1;

    public SelectNamespaceNameFromNamespaceTableResultSetMocker(
        List<SelectNamespaceNameFromNamespaceTableResultSetMocker.Row> rows) {
      this.rows = rows;
    }

    @Override
    public Object answer(InvocationOnMock invocation) throws Throwable {
      row++;
      if (row >= rows.size()) {
        return false;
      }
      SelectNamespaceNameFromNamespaceTableResultSetMocker.Row currentRow = rows.get(row);
      ResultSet mock = (ResultSet) invocation.getMock();
      when(mock.getString(JdbcAdmin.NAMESPACE_COL_NAMESPACE_NAME))
          .thenReturn(currentRow.namespaceName);
      return true;
    }

    static class Row {

      final String namespaceName;

      public Row(String namespaceName) {
        this.namespaceName = namespaceName;
      }
    }
  }
}<|MERGE_RESOLUTION|>--- conflicted
+++ resolved
@@ -22,11 +22,8 @@
 import static org.mockito.Mockito.when;
 
 import com.google.common.collect.ImmutableList;
-<<<<<<< HEAD
-=======
 import com.google.common.collect.ImmutableMap;
 import com.google.common.collect.ImmutableSet;
->>>>>>> 4ed375ad
 import com.mysql.cj.jdbc.exceptions.CommunicationsException;
 import com.scalar.db.api.Scan.Ordering.Order;
 import com.scalar.db.api.TableMetadata;
@@ -189,7 +186,6 @@
     String namespace = "ns";
     String table = "table";
 
-    PreparedStatement checkStatement = prepareStatementForNamespaceCheck();
     PreparedStatement selectStatement = mock(PreparedStatement.class);
     ResultSet resultSet =
         mockResultSet(
@@ -208,7 +204,7 @@
             new SelectAllFromMetadataTableResultSetMocker.Row(
                 "c7", DataType.FLOAT.toString(), null, null, false));
     when(selectStatement.executeQuery()).thenReturn(resultSet);
-    when(connection.prepareStatement(any())).thenReturn(checkStatement).thenReturn(selectStatement);
+    when(connection.prepareStatement(any())).thenReturn(selectStatement);
     when(dataSource.getConnection()).thenReturn(connection);
 
     JdbcAdmin admin = createJdbcAdminFor(rdbEngine);
@@ -272,20 +268,23 @@
   public void getTableMetadata_MetadataSchemaNotExistsForX_ShouldReturnNull()
       throws SQLException, ExecutionException {
     for (RdbEngine rdbEngine : RDB_ENGINES.keySet()) {
-      getTableMetadata_MetadataSchemaNotExistsForX_ShouldReturnNull(rdbEngine);
-    }
-  }
-
-  private void getTableMetadata_MetadataSchemaNotExistsForX_ShouldReturnNull(RdbEngine rdbEngine)
+      getTableMetadata_MetadataTableNotExistsForX_ShouldReturnNull(rdbEngine);
+    }
+  }
+
+  private void getTableMetadata_MetadataTableNotExistsForX_ShouldReturnNull(RdbEngine rdbEngine)
       throws SQLException, ExecutionException {
     // Arrange
     JdbcAdmin admin = createJdbcAdminFor(rdbEngine);
 
     Connection connection = mock(Connection.class);
-    PreparedStatement selectStatement = prepareStatementForNamespaceCheck(false);
+    PreparedStatement selectStatement = mock(PreparedStatement.class);
 
     when(dataSource.getConnection()).thenReturn(connection);
     when(connection.prepareStatement(any())).thenReturn(selectStatement);
+    SQLException sqlException = mock(SQLException.class);
+    mockUndefinedTableError(rdbEngine, sqlException);
+    when(selectStatement.executeQuery()).thenThrow(sqlException);
 
     // Act
     TableMetadata actual = admin.getTableMetadata("my_ns", "my_tbl");
@@ -1594,7 +1593,6 @@
     String indexColumn = "my_column";
     JdbcAdmin admin = createJdbcAdminFor(rdbEngine);
 
-    PreparedStatement checkStatement = prepareStatementForNamespaceCheck();
     PreparedStatement selectStatement = mock(PreparedStatement.class);
     ResultSet resultSet =
         mockResultSet(
@@ -1603,7 +1601,7 @@
             new SelectAllFromMetadataTableResultSetMocker.Row(
                 indexColumn, DataType.BOOLEAN.toString(), null, null, false));
     when(selectStatement.executeQuery()).thenReturn(resultSet);
-    when(connection.prepareStatement(any())).thenReturn(checkStatement).thenReturn(selectStatement);
+    when(connection.prepareStatement(any())).thenReturn(selectStatement);
     Statement statement = mock(Statement.class);
 
     when(dataSource.getConnection()).thenReturn(connection);
@@ -1691,7 +1689,6 @@
     String indexColumn = "my_column";
     JdbcAdmin admin = createJdbcAdminFor(rdbEngine);
 
-    PreparedStatement checkStatement = prepareStatementForNamespaceCheck();
     PreparedStatement selectStatement = mock(PreparedStatement.class);
     ResultSet resultSet =
         mockResultSet(
@@ -1700,7 +1697,7 @@
             new SelectAllFromMetadataTableResultSetMocker.Row(
                 indexColumn, DataType.TEXT.toString(), null, null, false));
     when(selectStatement.executeQuery()).thenReturn(resultSet);
-    when(connection.prepareStatement(any())).thenReturn(checkStatement).thenReturn(selectStatement);
+    when(connection.prepareStatement(any())).thenReturn(selectStatement);
 
     Statement statement = mock(Statement.class);
 
@@ -1804,7 +1801,6 @@
     String table = "my_tbl";
     String indexColumn = "my_column";
     JdbcAdmin admin = createJdbcAdminFor(rdbEngine);
-    PreparedStatement checkStatement = prepareStatementForNamespaceCheck();
     PreparedStatement selectStatement = mock(PreparedStatement.class);
     ResultSet resultSet =
         mockResultSet(
@@ -1813,7 +1809,7 @@
             new SelectAllFromMetadataTableResultSetMocker.Row(
                 indexColumn, DataType.BOOLEAN.toString(), null, null, false));
     when(selectStatement.executeQuery()).thenReturn(resultSet);
-    when(connection.prepareStatement(any())).thenReturn(checkStatement).thenReturn(selectStatement);
+    when(connection.prepareStatement(any())).thenReturn(selectStatement);
 
     Statement statement = mock(Statement.class);
 
@@ -1896,7 +1892,6 @@
     String table = "my_tbl";
     String indexColumn = "my_column";
     JdbcAdmin admin = createJdbcAdminFor(rdbEngine);
-    PreparedStatement checkStatement = prepareStatementForNamespaceCheck();
     PreparedStatement selectStatement = mock(PreparedStatement.class);
     ResultSet resultSet =
         mockResultSet(
@@ -1905,7 +1900,7 @@
             new SelectAllFromMetadataTableResultSetMocker.Row(
                 indexColumn, DataType.TEXT.toString(), null, null, false));
     when(selectStatement.executeQuery()).thenReturn(resultSet);
-    when(connection.prepareStatement(any())).thenReturn(checkStatement).thenReturn(selectStatement);
+    when(connection.prepareStatement(any())).thenReturn(selectStatement);
 
     Statement statement = mock(Statement.class);
 
@@ -2324,7 +2319,6 @@
     String currentColumn = "c1";
     String newColumn = "c2";
 
-    PreparedStatement checkStatement = prepareStatementForNamespaceCheck();
     PreparedStatement selectStatement = mock(PreparedStatement.class);
     ResultSet resultSet =
         mockResultSet(
@@ -2332,7 +2326,7 @@
                 currentColumn, DataType.TEXT.toString(), "PARTITION", null, false));
     when(selectStatement.executeQuery()).thenReturn(resultSet);
 
-    when(connection.prepareStatement(any())).thenReturn(checkStatement).thenReturn(selectStatement);
+    when(connection.prepareStatement(any())).thenReturn(selectStatement);
     List<Statement> expectedStatements = new ArrayList<>();
     for (int i = 0; i < expectedSqlStatements.length; i++) {
       Statement expectedStatement = mock(Statement.class);
@@ -2358,7 +2352,6 @@
   }
 
   @Test
-<<<<<<< HEAD
   public void getNamespaceNames_forMysql_ShouldReturnNamespaceNames() throws Exception {
     getNamespaceNames_forX_ShouldReturnNamespaceNames(
         RdbEngine.MYSQL, "SELECT * FROM `" + metadataSchemaName + "`.`namespaces`");
@@ -2397,7 +2390,311 @@
     when(mockStatement.executeQuery(any())).thenReturn(resultSet);
 
     JdbcAdmin admin = createJdbcAdminFor(rdbEngine);
-=======
+
+    // Act
+    Set<String> actualNamespaceNames = admin.getNamespaceNames();
+
+    // Assert
+    verify(mockStatement).executeQuery(expectedSelectStatement);
+    assertThat(actualNamespaceNames).containsOnly(namespace1, namespace2);
+  }
+
+  @Test
+  public void
+      upgrade_WithExistingNamespacesTableForMysql_ShouldInsertOnlyRequiredNamespacesFromMetadataTable()
+          throws SQLException, ExecutionException {
+    upgrade_WithExistingNamespacesTableForX_ShouldInsertOnlyRequiredNamespacesFromMetadataTable(
+        RdbEngine.MYSQL,
+        "SELECT 1 FROM `" + metadataSchemaName + "`.`metadata` LIMIT 1",
+        ImmutableList.of("CREATE SCHEMA IF NOT EXISTS `" + metadataSchemaName + "`"),
+        "CREATE TABLE IF NOT EXISTS `"
+            + metadataSchemaName
+            + "`.`namespaces`(`namespace_name` VARCHAR(128), PRIMARY KEY (`namespace_name`))",
+        "SELECT `full_table_name` FROM `" + metadataSchemaName + "`.`metadata`",
+        "SELECT * FROM `" + metadataSchemaName + "`.`namespaces`",
+        ImmutableList.of(
+            "INSERT INTO `" + metadataSchemaName + "`.`namespaces` VALUES ('ns2')",
+            "INSERT INTO `" + metadataSchemaName + "`.`namespaces` VALUES ('ns3')"));
+  }
+
+  @Test
+  public void
+      upgrade_WithExistingNamespacesTableForPostgresql_ShouldInsertOnlyRequiredNamespacesFromMetadataTable()
+          throws SQLException, ExecutionException {
+    upgrade_WithExistingNamespacesTableForX_ShouldInsertOnlyRequiredNamespacesFromMetadataTable(
+        RdbEngine.POSTGRESQL,
+        "SELECT 1 FROM \"" + metadataSchemaName + "\".\"metadata\" LIMIT 1",
+        ImmutableList.of("CREATE SCHEMA IF NOT EXISTS \"" + metadataSchemaName + "\""),
+        "CREATE TABLE IF NOT EXISTS \""
+            + metadataSchemaName
+            + "\".\"namespaces\"(\"namespace_name\" VARCHAR(128), PRIMARY KEY (\"namespace_name\"))",
+        "SELECT \"full_table_name\" FROM \"" + metadataSchemaName + "\".\"metadata\"",
+        "SELECT * FROM \"" + metadataSchemaName + "\".\"namespaces\"",
+        ImmutableList.of(
+            "INSERT INTO \"" + metadataSchemaName + "\".\"namespaces\" VALUES ('ns2')",
+            "INSERT INTO \"" + metadataSchemaName + "\".\"namespaces\" VALUES ('ns3')"));
+  }
+
+  @Test
+  public void
+      upgrade_WithExistingNamespacesTableForOracle_ShouldInsertOnlyRequiredNamespacesFromMetadataTable()
+          throws SQLException, ExecutionException {
+    upgrade_WithExistingNamespacesTableForX_ShouldInsertOnlyRequiredNamespacesFromMetadataTable(
+        RdbEngine.ORACLE,
+        "SELECT 1 FROM \"" + metadataSchemaName + "\".\"metadata\" FETCH FIRST 1 ROWS ONLY",
+        ImmutableList.of(
+            "CREATE USER \"" + metadataSchemaName + "\" IDENTIFIED BY \"oracle\"",
+            "ALTER USER \"" + metadataSchemaName + "\" quota unlimited on USERS"),
+        "CREATE TABLE \""
+            + metadataSchemaName
+            + "\".\"namespaces\"(\"namespace_name\" VARCHAR2(128), PRIMARY KEY (\"namespace_name\"))",
+        "SELECT \"full_table_name\" FROM \"" + metadataSchemaName + "\".\"metadata\"",
+        "SELECT * FROM \"" + metadataSchemaName + "\".\"namespaces\"",
+        ImmutableList.of(
+            "INSERT INTO \"" + metadataSchemaName + "\".\"namespaces\" VALUES ('ns2')",
+            "INSERT INTO \"" + metadataSchemaName + "\".\"namespaces\" VALUES ('ns3')"));
+  }
+
+  @Test
+  public void
+      upgrade_WithExistingNamespacesTableForSqlServer_ShouldInsertOnlyRequiredNamespacesFromMetadataTable()
+          throws SQLException, ExecutionException {
+    upgrade_WithExistingNamespacesTableForX_ShouldInsertOnlyRequiredNamespacesFromMetadataTable(
+        RdbEngine.SQL_SERVER,
+        "SELECT TOP 1 1 FROM [" + metadataSchemaName + "].[metadata]",
+        ImmutableList.of("CREATE SCHEMA [" + metadataSchemaName + "]"),
+        "CREATE TABLE ["
+            + metadataSchemaName
+            + "].[namespaces]([namespace_name] VARCHAR(128), PRIMARY KEY ([namespace_name]))",
+        "SELECT [full_table_name] FROM [" + metadataSchemaName + "].[metadata]",
+        "SELECT * FROM [" + metadataSchemaName + "].[namespaces]",
+        ImmutableList.of(
+            "INSERT INTO [" + metadataSchemaName + "].[namespaces] VALUES ('ns2')",
+            "INSERT INTO [" + metadataSchemaName + "].[namespaces] VALUES ('ns3')"));
+  }
+
+  private void
+      upgrade_WithExistingNamespacesTableForX_ShouldInsertOnlyRequiredNamespacesFromMetadataTable(
+          RdbEngine rdbEngine,
+          String tableMetadataExistStatement,
+          List<String> createMetadataNamespaceStatements,
+          String createNamespaceTableStatement,
+          String getTableMetadataNamespacesStatement,
+          String getNamespacesStatement,
+          List<String> insertNamespaceStatements)
+          throws SQLException, ExecutionException {
+    // Arrange
+    // Instantiate mocks
+    Statement tableMetadataExistsStatementMock = mock(Statement.class);
+    List<Statement> createMetadataNamespaceStatementsMock =
+        prepareMockStatements(createMetadataNamespaceStatements.size());
+    Statement createNamespaceTableStatementMock = mock(Statement.class);
+    Statement getTableMetadataNamespacesStatementMock = mock(Statement.class);
+    Statement getNamespacesStatementMock = mock(Statement.class);
+    List<Statement> insertNamespaceStatementsMock =
+        prepareMockStatements(insertNamespaceStatements.size());
+    List<Statement> statementsMock =
+        ImmutableList.<Statement>builder()
+            .add(tableMetadataExistsStatementMock)
+            .addAll(createMetadataNamespaceStatementsMock)
+            .add(createNamespaceTableStatementMock)
+            .add(getTableMetadataNamespacesStatementMock)
+            .addAll(insertNamespaceStatementsMock)
+            .build();
+
+    // Prepare calls
+    when(connection.createStatement())
+        .thenReturn(
+            statementsMock.get(0),
+            statementsMock.subList(1, statementsMock.size()).toArray(new Statement[0]));
+    Connection connection2 = mock(Connection.class);
+    when(connection2.createStatement()).thenReturn(getNamespacesStatementMock);
+    when(dataSource.getConnection()).thenReturn(connection, connection2);
+    ResultSet resultSet1 =
+        mockResultSet(
+            new SelectFullTableNameFromMetadataTableResultSetMocker.Row("ns1.tbl1"),
+            new SelectFullTableNameFromMetadataTableResultSetMocker.Row("ns2.tbl2"),
+            new SelectFullTableNameFromMetadataTableResultSetMocker.Row("ns3.tbl3"));
+    when(getTableMetadataNamespacesStatementMock.executeQuery(anyString())).thenReturn(resultSet1);
+    ResultSet resultSet2 =
+        mockResultSet(new SelectNamespaceNameFromNamespaceTableResultSetMocker.Row("ns1"));
+    when(getNamespacesStatementMock.executeQuery(anyString())).thenReturn(resultSet2);
+
+    JdbcAdmin admin = createJdbcAdminFor(rdbEngine);
+
+    // Act
+    admin.upgrade(Collections.emptyMap());
+
+    // Assert
+    verify(tableMetadataExistsStatementMock).execute(tableMetadataExistStatement);
+    for (int i = 0; i < createMetadataNamespaceStatementsMock.size(); i++) {
+      verify(createMetadataNamespaceStatementsMock.get(i))
+          .execute(createMetadataNamespaceStatements.get(i));
+    }
+    verify(createNamespaceTableStatementMock).execute(createNamespaceTableStatement);
+    verify(getTableMetadataNamespacesStatementMock)
+        .executeQuery(getTableMetadataNamespacesStatement);
+    verify(getNamespacesStatementMock).executeQuery(getNamespacesStatement);
+    for (int i = 0; i < insertNamespaceStatementsMock.size(); i++) {
+      verify(insertNamespaceStatementsMock.get(i)).execute(insertNamespaceStatements.get(i));
+    }
+  }
+
+  @Test
+  public void
+      upgrade_WithExistingNamespacesTableForMysql_ShouldInsertAllNamespacesFromMetadataTable()
+          throws SQLException, ExecutionException {
+    upgrade_WithNonExistingNamespacesTableForX_ShouldInsertAllNamespacesFromMetadataTable(
+        RdbEngine.MYSQL,
+        "SELECT 1 FROM `" + metadataSchemaName + "`.`metadata` LIMIT 1",
+        ImmutableList.of("CREATE SCHEMA IF NOT EXISTS `" + metadataSchemaName + "`"),
+        "CREATE TABLE IF NOT EXISTS `"
+            + metadataSchemaName
+            + "`.`namespaces`(`namespace_name` VARCHAR(128), PRIMARY KEY (`namespace_name`))",
+        "SELECT `full_table_name` FROM `" + metadataSchemaName + "`.`metadata`",
+        "SELECT * FROM `" + metadataSchemaName + "`.`namespaces`",
+        ImmutableList.of(
+            "INSERT INTO `" + metadataSchemaName + "`.`namespaces` VALUES ('ns2')",
+            "INSERT INTO `" + metadataSchemaName + "`.`namespaces` VALUES ('ns1')",
+            "INSERT INTO `" + metadataSchemaName + "`.`namespaces` VALUES ('ns3')"));
+  }
+
+  @Test
+  public void
+      upgrade_WithExistingNamespacesTableForPostgresql_ShouldInsertAllNamespacesFromMetadataTable()
+          throws SQLException, ExecutionException {
+    upgrade_WithNonExistingNamespacesTableForX_ShouldInsertAllNamespacesFromMetadataTable(
+        RdbEngine.POSTGRESQL,
+        "SELECT 1 FROM \"" + metadataSchemaName + "\".\"metadata\" LIMIT 1",
+        ImmutableList.of("CREATE SCHEMA IF NOT EXISTS \"" + metadataSchemaName + "\""),
+        "CREATE TABLE IF NOT EXISTS \""
+            + metadataSchemaName
+            + "\".\"namespaces\"(\"namespace_name\" VARCHAR(128), PRIMARY KEY (\"namespace_name\"))",
+        "SELECT \"full_table_name\" FROM \"" + metadataSchemaName + "\".\"metadata\"",
+        "SELECT * FROM \"" + metadataSchemaName + "\".\"namespaces\"",
+        ImmutableList.of(
+            "INSERT INTO \"" + metadataSchemaName + "\".\"namespaces\" VALUES ('ns2')",
+            "INSERT INTO \"" + metadataSchemaName + "\".\"namespaces\" VALUES ('ns1')",
+            "INSERT INTO \"" + metadataSchemaName + "\".\"namespaces\" VALUES ('ns3')"));
+  }
+
+  @Test
+  public void
+      upgrade_WithExistingNamespacesTableForOracle_ShouldInsertAllNamespacesFromMetadataTable()
+          throws SQLException, ExecutionException {
+    upgrade_WithNonExistingNamespacesTableForX_ShouldInsertAllNamespacesFromMetadataTable(
+        RdbEngine.ORACLE,
+        "SELECT 1 FROM \"" + metadataSchemaName + "\".\"metadata\" FETCH FIRST 1 ROWS ONLY",
+        ImmutableList.of(
+            "CREATE USER \"" + metadataSchemaName + "\" IDENTIFIED BY \"oracle\"",
+            "ALTER USER \"" + metadataSchemaName + "\" quota unlimited on USERS"),
+        "CREATE TABLE \""
+            + metadataSchemaName
+            + "\".\"namespaces\"(\"namespace_name\" VARCHAR2(128), PRIMARY KEY (\"namespace_name\"))",
+        "SELECT \"full_table_name\" FROM \"" + metadataSchemaName + "\".\"metadata\"",
+        "SELECT * FROM \"" + metadataSchemaName + "\".\"namespaces\"",
+        ImmutableList.of(
+            "INSERT INTO \"" + metadataSchemaName + "\".\"namespaces\" VALUES ('ns2')",
+            "INSERT INTO \"" + metadataSchemaName + "\".\"namespaces\" VALUES ('ns1')",
+            "INSERT INTO \"" + metadataSchemaName + "\".\"namespaces\" VALUES ('ns3')"));
+  }
+
+  @Test
+  public void
+      upgrade_WithExistingNamespacesTableForSqlServer_ShouldInsertAllNamespacesFromMetadataTable()
+          throws SQLException, ExecutionException {
+    upgrade_WithNonExistingNamespacesTableForX_ShouldInsertAllNamespacesFromMetadataTable(
+        RdbEngine.SQL_SERVER,
+        "SELECT TOP 1 1 FROM [" + metadataSchemaName + "].[metadata]",
+        ImmutableList.of("CREATE SCHEMA [" + metadataSchemaName + "]"),
+        "CREATE TABLE ["
+            + metadataSchemaName
+            + "].[namespaces]([namespace_name] VARCHAR(128), PRIMARY KEY ([namespace_name]))",
+        "SELECT [full_table_name] FROM [" + metadataSchemaName + "].[metadata]",
+        "SELECT * FROM [" + metadataSchemaName + "].[namespaces]",
+        ImmutableList.of(
+            "INSERT INTO [" + metadataSchemaName + "].[namespaces] VALUES ('ns2')",
+            "INSERT INTO [" + metadataSchemaName + "].[namespaces] VALUES ('ns1')",
+            "INSERT INTO [" + metadataSchemaName + "].[namespaces] VALUES ('ns3')"));
+  }
+
+  private void
+      upgrade_WithNonExistingNamespacesTableForX_ShouldInsertAllNamespacesFromMetadataTable(
+          RdbEngine rdbEngine,
+          String tableMetadataExistStatement,
+          List<String> createMetadataNamespaceStatements,
+          String createNamespaceTableStatement,
+          String getTableMetadataNamespacesStatement,
+          String getNamespacesStatement,
+          List<String> insertNamespaceStatements)
+          throws SQLException, ExecutionException {
+    // Arrange
+    // Instantiate mocks
+    Statement tableMetadataExistsStatementMock = mock(Statement.class);
+    List<Statement> createMetadataNamespaceStatementsMock =
+        prepareMockStatements(createMetadataNamespaceStatements.size());
+    Statement createNamespaceTableStatementMock = mock(Statement.class);
+    Statement getTableMetadataNamespacesStatementMock = mock(Statement.class);
+    Statement getNamespacesStatementMock = mock(Statement.class);
+    List<Statement> insertNamespaceStatementsMock =
+        prepareMockStatements(insertNamespaceStatements.size());
+    List<Statement> statementsMock =
+        ImmutableList.<Statement>builder()
+            .add(tableMetadataExistsStatementMock)
+            .addAll(createMetadataNamespaceStatementsMock)
+            .add(createNamespaceTableStatementMock)
+            .add(getTableMetadataNamespacesStatementMock)
+            .addAll(insertNamespaceStatementsMock)
+            .build();
+
+    // Prepare calls
+    when(connection.createStatement())
+        .thenReturn(
+            statementsMock.get(0),
+            statementsMock.subList(1, statementsMock.size()).toArray(new Statement[0]));
+    Connection connection2 = mock(Connection.class);
+    when(connection2.createStatement()).thenReturn(getNamespacesStatementMock);
+    when(dataSource.getConnection()).thenReturn(connection, connection2);
+    ResultSet resultSet1 =
+        mockResultSet(
+            new SelectFullTableNameFromMetadataTableResultSetMocker.Row("ns1.tbl1"),
+            new SelectFullTableNameFromMetadataTableResultSetMocker.Row("ns2.tbl2"),
+            new SelectFullTableNameFromMetadataTableResultSetMocker.Row("ns3.tbl3"));
+    when(getTableMetadataNamespacesStatementMock.executeQuery(anyString())).thenReturn(resultSet1);
+    ResultSet resultSet2 =
+        mockResultSet(new SelectNamespaceNameFromNamespaceTableResultSetMocker.Row[0]);
+    when(getNamespacesStatementMock.executeQuery(anyString())).thenReturn(resultSet2);
+
+    JdbcAdmin admin = createJdbcAdminFor(rdbEngine);
+
+    // Act
+    admin.upgrade(Collections.emptyMap());
+
+    // Assert
+    verify(tableMetadataExistsStatementMock).execute(tableMetadataExistStatement);
+    for (int i = 0; i < createMetadataNamespaceStatementsMock.size(); i++) {
+      verify(createMetadataNamespaceStatementsMock.get(i))
+          .execute(createMetadataNamespaceStatements.get(i));
+    }
+    verify(createNamespaceTableStatementMock).execute(createNamespaceTableStatement);
+    verify(getTableMetadataNamespacesStatementMock)
+        .executeQuery(getTableMetadataNamespacesStatement);
+    verify(getNamespacesStatementMock).executeQuery(getNamespacesStatement);
+    for (int i = 0; i < insertNamespaceStatementsMock.size(); i++) {
+      verify(insertNamespaceStatementsMock.get(i)).execute(insertNamespaceStatements.get(i));
+    }
+  }
+
+  private List<Statement> prepareMockStatements(int count) {
+    List<Statement> statements = new ArrayList<>();
+    for (int i = 0; i < count; i++) {
+      Statement statement = mock(Statement.class);
+      statements.add(statement);
+    }
+    return statements;
+  }
+
+  @Test
   public void getImportTableMetadata_ForX_ShouldWorkProperly()
       throws SQLException, ExecutionException {
     for (RdbEngine rdbEngine : RDB_ENGINES.keySet()) {
@@ -2734,10 +3031,6 @@
     assertThat(thrown).isInstanceOf(UnsupportedOperationException.class);
   }
 
-  private PreparedStatement prepareStatementForNamespaceCheck() throws SQLException {
-    return prepareStatementForNamespaceCheck(true);
-  }
-
   private PreparedStatement prepareStatementForNamespaceCheck(boolean exists) throws SQLException {
     PreparedStatement statement = mock(PreparedStatement.class);
     ResultSet results = mock(ResultSet.class);
@@ -2748,7 +3041,7 @@
   }
 
   private String prepareSqlForMetadataTableCheck(RdbEngine rdbEngine) {
-    return prepareSqlForTableCheck(rdbEngine, tableMetadataSchemaName, "metadata");
+    return prepareSqlForTableCheck(rdbEngine, metadataSchemaName, "metadata");
   }
 
   private String prepareSqlForTableCheck(RdbEngine rdbEngine, String namespace, String table) {
@@ -2792,17 +3085,17 @@
         statements.add(
             "CREATE SCHEMA "
                 + (rdbEngine.equals(RdbEngine.SQL_SERVER) ? "" : "IF NOT EXISTS ")
-                + rdbEngineStrategy.enclose(tableMetadataSchemaName));
+                + rdbEngineStrategy.enclose(metadataSchemaName));
         break;
       case ORACLE:
         statements.add(
             "CREATE USER "
-                + rdbEngineStrategy.enclose(tableMetadataSchemaName)
+                + rdbEngineStrategy.enclose(metadataSchemaName)
                 + " IDENTIFIED BY "
                 + rdbEngineStrategy.enclose("oracle"));
         statements.add(
             "ALTER USER "
-                + rdbEngineStrategy.enclose(tableMetadataSchemaName)
+                + rdbEngineStrategy.enclose(metadataSchemaName)
                 + " quota unlimited on USERS");
         break;
       default:
@@ -2819,7 +3112,7 @@
       sql.append("IF NOT EXISTS ");
     }
 
-    sql.append(rdbEngineStrategy.encloseFullTableName(tableMetadataSchemaName, "metadata"))
+    sql.append(rdbEngineStrategy.encloseFullTableName(metadataSchemaName, "metadata"))
         .append("(")
         .append(rdbEngineStrategy.enclose("full_table_name"))
         .append(" ")
@@ -2896,7 +3189,7 @@
             Integer.toString(ordinal));
 
     return "INSERT INTO "
-        + rdbEngineStrategy.encloseFullTableName(tableMetadataSchemaName, "metadata")
+        + rdbEngineStrategy.encloseFullTableName(metadataSchemaName, "metadata")
         + " VALUES ("
         + String.join(",", values)
         + ")";
@@ -2917,314 +3210,6 @@
   private RdbEngineStrategy getRdbEngineStrategy(RdbEngine rdbEngine) {
     return RDB_ENGINES.getOrDefault(rdbEngine, RdbEngineFactory.create("jdbc:mysql:"));
   }
-
-  // Utility class used to mock ResultSet for getTableMetadata test
-  static class GetColumnsResultSetMocker implements org.mockito.stubbing.Answer<Object> {
->>>>>>> 4ed375ad
-
-    // Act
-    Set<String> actualNamespaceNames = admin.getNamespaceNames();
-
-    // Assert
-    verify(mockStatement).executeQuery(expectedSelectStatement);
-    assertThat(actualNamespaceNames).containsOnly(namespace1, namespace2);
-  }
-
-  @Test
-  public void
-      upgrade_WithExistingNamespacesTableForMysql_ShouldInsertOnlyRequiredNamespacesFromMetadataTable()
-          throws SQLException, ExecutionException {
-    upgrade_WithExistingNamespacesTableForX_ShouldInsertOnlyRequiredNamespacesFromMetadataTable(
-        RdbEngine.MYSQL,
-        "SELECT 1 FROM `" + metadataSchemaName + "`.`metadata` LIMIT 1",
-        ImmutableList.of("CREATE SCHEMA IF NOT EXISTS `" + metadataSchemaName + "`"),
-        "CREATE TABLE IF NOT EXISTS `"
-            + metadataSchemaName
-            + "`.`namespaces`(`namespace_name` VARCHAR(128), PRIMARY KEY (`namespace_name`))",
-        "SELECT `full_table_name` FROM `" + metadataSchemaName + "`.`metadata`",
-        "SELECT * FROM `" + metadataSchemaName + "`.`namespaces`",
-        ImmutableList.of(
-            "INSERT INTO `" + metadataSchemaName + "`.`namespaces` VALUES ('ns2')",
-            "INSERT INTO `" + metadataSchemaName + "`.`namespaces` VALUES ('ns3')"));
-  }
-
-  @Test
-  public void
-      upgrade_WithExistingNamespacesTableForPostgresql_ShouldInsertOnlyRequiredNamespacesFromMetadataTable()
-          throws SQLException, ExecutionException {
-    upgrade_WithExistingNamespacesTableForX_ShouldInsertOnlyRequiredNamespacesFromMetadataTable(
-        RdbEngine.POSTGRESQL,
-        "SELECT 1 FROM \"" + metadataSchemaName + "\".\"metadata\" LIMIT 1",
-        ImmutableList.of("CREATE SCHEMA IF NOT EXISTS \"" + metadataSchemaName + "\""),
-        "CREATE TABLE IF NOT EXISTS \""
-            + metadataSchemaName
-            + "\".\"namespaces\"(\"namespace_name\" VARCHAR(128), PRIMARY KEY (\"namespace_name\"))",
-        "SELECT \"full_table_name\" FROM \"" + metadataSchemaName + "\".\"metadata\"",
-        "SELECT * FROM \"" + metadataSchemaName + "\".\"namespaces\"",
-        ImmutableList.of(
-            "INSERT INTO \"" + metadataSchemaName + "\".\"namespaces\" VALUES ('ns2')",
-            "INSERT INTO \"" + metadataSchemaName + "\".\"namespaces\" VALUES ('ns3')"));
-  }
-
-  @Test
-  public void
-      upgrade_WithExistingNamespacesTableForOracle_ShouldInsertOnlyRequiredNamespacesFromMetadataTable()
-          throws SQLException, ExecutionException {
-    upgrade_WithExistingNamespacesTableForX_ShouldInsertOnlyRequiredNamespacesFromMetadataTable(
-        RdbEngine.ORACLE,
-        "SELECT 1 FROM \"" + metadataSchemaName + "\".\"metadata\" FETCH FIRST 1 ROWS ONLY",
-        ImmutableList.of(
-            "CREATE USER \"" + metadataSchemaName + "\" IDENTIFIED BY \"oracle\"",
-            "ALTER USER \"" + metadataSchemaName + "\" quota unlimited on USERS"),
-        "CREATE TABLE \""
-            + metadataSchemaName
-            + "\".\"namespaces\"(\"namespace_name\" VARCHAR2(128), PRIMARY KEY (\"namespace_name\"))",
-        "SELECT \"full_table_name\" FROM \"" + metadataSchemaName + "\".\"metadata\"",
-        "SELECT * FROM \"" + metadataSchemaName + "\".\"namespaces\"",
-        ImmutableList.of(
-            "INSERT INTO \"" + metadataSchemaName + "\".\"namespaces\" VALUES ('ns2')",
-            "INSERT INTO \"" + metadataSchemaName + "\".\"namespaces\" VALUES ('ns3')"));
-  }
-
-  @Test
-  public void
-      upgrade_WithExistingNamespacesTableForSqlServer_ShouldInsertOnlyRequiredNamespacesFromMetadataTable()
-          throws SQLException, ExecutionException {
-    upgrade_WithExistingNamespacesTableForX_ShouldInsertOnlyRequiredNamespacesFromMetadataTable(
-        RdbEngine.SQL_SERVER,
-        "SELECT TOP 1 1 FROM [" + metadataSchemaName + "].[metadata]",
-        ImmutableList.of("CREATE SCHEMA [" + metadataSchemaName + "]"),
-        "CREATE TABLE ["
-            + metadataSchemaName
-            + "].[namespaces]([namespace_name] VARCHAR(128), PRIMARY KEY ([namespace_name]))",
-        "SELECT [full_table_name] FROM [" + metadataSchemaName + "].[metadata]",
-        "SELECT * FROM [" + metadataSchemaName + "].[namespaces]",
-        ImmutableList.of(
-            "INSERT INTO [" + metadataSchemaName + "].[namespaces] VALUES ('ns2')",
-            "INSERT INTO [" + metadataSchemaName + "].[namespaces] VALUES ('ns3')"));
-  }
-
-  private void
-      upgrade_WithExistingNamespacesTableForX_ShouldInsertOnlyRequiredNamespacesFromMetadataTable(
-          RdbEngine rdbEngine,
-          String tableMetadataExistStatement,
-          List<String> createMetadataNamespaceStatements,
-          String createNamespaceTableStatement,
-          String getTableMetadataNamespacesStatement,
-          String getNamespacesStatement,
-          List<String> insertNamespaceStatements)
-          throws SQLException, ExecutionException {
-    // Arrange
-    // Instantiate mocks
-    Statement tableMetadataExistsStatementMock = mock(Statement.class);
-    List<Statement> createMetadataNamespaceStatementsMock =
-        prepareMockStatements(createMetadataNamespaceStatements.size());
-    Statement createNamespaceTableStatementMock = mock(Statement.class);
-    Statement getTableMetadataNamespacesStatementMock = mock(Statement.class);
-    Statement getNamespacesStatementMock = mock(Statement.class);
-    List<Statement> insertNamespaceStatementsMock =
-        prepareMockStatements(insertNamespaceStatements.size());
-    List<Statement> statementsMock =
-        ImmutableList.<Statement>builder()
-            .add(tableMetadataExistsStatementMock)
-            .addAll(createMetadataNamespaceStatementsMock)
-            .add(createNamespaceTableStatementMock)
-            .add(getTableMetadataNamespacesStatementMock)
-            .addAll(insertNamespaceStatementsMock)
-            .build();
-
-    // Prepare calls
-    when(connection.createStatement())
-        .thenReturn(
-            statementsMock.get(0),
-            statementsMock.subList(1, statementsMock.size()).toArray(new Statement[0]));
-    Connection connection2 = mock(Connection.class);
-    when(connection2.createStatement()).thenReturn(getNamespacesStatementMock);
-    when(dataSource.getConnection()).thenReturn(connection, connection2);
-    ResultSet resultSet1 =
-        mockResultSet(
-            new SelectFullTableNameFromMetadataTableResultSetMocker.Row("ns1.tbl1"),
-            new SelectFullTableNameFromMetadataTableResultSetMocker.Row("ns2.tbl2"),
-            new SelectFullTableNameFromMetadataTableResultSetMocker.Row("ns3.tbl3"));
-    when(getTableMetadataNamespacesStatementMock.executeQuery(anyString())).thenReturn(resultSet1);
-    ResultSet resultSet2 =
-        mockResultSet(new SelectNamespaceNameFromNamespaceTableResultSetMocker.Row("ns1"));
-    when(getNamespacesStatementMock.executeQuery(anyString())).thenReturn(resultSet2);
-
-    JdbcAdmin admin = createJdbcAdminFor(rdbEngine);
-
-    // Act
-    admin.upgrade(Collections.emptyMap());
-
-    // Assert
-    verify(tableMetadataExistsStatementMock).execute(tableMetadataExistStatement);
-    for (int i = 0; i < createMetadataNamespaceStatementsMock.size(); i++) {
-      verify(createMetadataNamespaceStatementsMock.get(i))
-          .execute(createMetadataNamespaceStatements.get(i));
-    }
-    verify(createNamespaceTableStatementMock).execute(createNamespaceTableStatement);
-    verify(getTableMetadataNamespacesStatementMock)
-        .executeQuery(getTableMetadataNamespacesStatement);
-    verify(getNamespacesStatementMock).executeQuery(getNamespacesStatement);
-    for (int i = 0; i < insertNamespaceStatementsMock.size(); i++) {
-      verify(insertNamespaceStatementsMock.get(i)).execute(insertNamespaceStatements.get(i));
-    }
-  }
-
-  @Test
-  public void
-      upgrade_WithExistingNamespacesTableForMysql_ShouldInsertAllNamespacesFromMetadataTable()
-          throws SQLException, ExecutionException {
-    upgrade_WithNonExistingNamespacesTableForX_ShouldInsertAllNamespacesFromMetadataTable(
-        RdbEngine.MYSQL,
-        "SELECT 1 FROM `" + metadataSchemaName + "`.`metadata` LIMIT 1",
-        ImmutableList.of("CREATE SCHEMA IF NOT EXISTS `" + metadataSchemaName + "`"),
-        "CREATE TABLE IF NOT EXISTS `"
-            + metadataSchemaName
-            + "`.`namespaces`(`namespace_name` VARCHAR(128), PRIMARY KEY (`namespace_name`))",
-        "SELECT `full_table_name` FROM `" + metadataSchemaName + "`.`metadata`",
-        "SELECT * FROM `" + metadataSchemaName + "`.`namespaces`",
-        ImmutableList.of(
-            "INSERT INTO `" + metadataSchemaName + "`.`namespaces` VALUES ('ns2')",
-            "INSERT INTO `" + metadataSchemaName + "`.`namespaces` VALUES ('ns1')",
-            "INSERT INTO `" + metadataSchemaName + "`.`namespaces` VALUES ('ns3')"));
-  }
-
-  @Test
-  public void
-      upgrade_WithExistingNamespacesTableForPostgresql_ShouldInsertAllNamespacesFromMetadataTable()
-          throws SQLException, ExecutionException {
-    upgrade_WithNonExistingNamespacesTableForX_ShouldInsertAllNamespacesFromMetadataTable(
-        RdbEngine.POSTGRESQL,
-        "SELECT 1 FROM \"" + metadataSchemaName + "\".\"metadata\" LIMIT 1",
-        ImmutableList.of("CREATE SCHEMA IF NOT EXISTS \"" + metadataSchemaName + "\""),
-        "CREATE TABLE IF NOT EXISTS \""
-            + metadataSchemaName
-            + "\".\"namespaces\"(\"namespace_name\" VARCHAR(128), PRIMARY KEY (\"namespace_name\"))",
-        "SELECT \"full_table_name\" FROM \"" + metadataSchemaName + "\".\"metadata\"",
-        "SELECT * FROM \"" + metadataSchemaName + "\".\"namespaces\"",
-        ImmutableList.of(
-            "INSERT INTO \"" + metadataSchemaName + "\".\"namespaces\" VALUES ('ns2')",
-            "INSERT INTO \"" + metadataSchemaName + "\".\"namespaces\" VALUES ('ns1')",
-            "INSERT INTO \"" + metadataSchemaName + "\".\"namespaces\" VALUES ('ns3')"));
-  }
-
-  @Test
-  public void
-      upgrade_WithExistingNamespacesTableForOracle_ShouldInsertAllNamespacesFromMetadataTable()
-          throws SQLException, ExecutionException {
-    upgrade_WithNonExistingNamespacesTableForX_ShouldInsertAllNamespacesFromMetadataTable(
-        RdbEngine.ORACLE,
-        "SELECT 1 FROM \"" + metadataSchemaName + "\".\"metadata\" FETCH FIRST 1 ROWS ONLY",
-        ImmutableList.of(
-            "CREATE USER \"" + metadataSchemaName + "\" IDENTIFIED BY \"oracle\"",
-            "ALTER USER \"" + metadataSchemaName + "\" quota unlimited on USERS"),
-        "CREATE TABLE \""
-            + metadataSchemaName
-            + "\".\"namespaces\"(\"namespace_name\" VARCHAR2(128), PRIMARY KEY (\"namespace_name\"))",
-        "SELECT \"full_table_name\" FROM \"" + metadataSchemaName + "\".\"metadata\"",
-        "SELECT * FROM \"" + metadataSchemaName + "\".\"namespaces\"",
-        ImmutableList.of(
-            "INSERT INTO \"" + metadataSchemaName + "\".\"namespaces\" VALUES ('ns2')",
-            "INSERT INTO \"" + metadataSchemaName + "\".\"namespaces\" VALUES ('ns1')",
-            "INSERT INTO \"" + metadataSchemaName + "\".\"namespaces\" VALUES ('ns3')"));
-  }
-
-  @Test
-  public void
-      upgrade_WithExistingNamespacesTableForSqlServer_ShouldInsertAllNamespacesFromMetadataTable()
-          throws SQLException, ExecutionException {
-    upgrade_WithNonExistingNamespacesTableForX_ShouldInsertAllNamespacesFromMetadataTable(
-        RdbEngine.SQL_SERVER,
-        "SELECT TOP 1 1 FROM [" + metadataSchemaName + "].[metadata]",
-        ImmutableList.of("CREATE SCHEMA [" + metadataSchemaName + "]"),
-        "CREATE TABLE ["
-            + metadataSchemaName
-            + "].[namespaces]([namespace_name] VARCHAR(128), PRIMARY KEY ([namespace_name]))",
-        "SELECT [full_table_name] FROM [" + metadataSchemaName + "].[metadata]",
-        "SELECT * FROM [" + metadataSchemaName + "].[namespaces]",
-        ImmutableList.of(
-            "INSERT INTO [" + metadataSchemaName + "].[namespaces] VALUES ('ns2')",
-            "INSERT INTO [" + metadataSchemaName + "].[namespaces] VALUES ('ns1')",
-            "INSERT INTO [" + metadataSchemaName + "].[namespaces] VALUES ('ns3')"));
-  }
-
-  private void
-      upgrade_WithNonExistingNamespacesTableForX_ShouldInsertAllNamespacesFromMetadataTable(
-          RdbEngine rdbEngine,
-          String tableMetadataExistStatement,
-          List<String> createMetadataNamespaceStatements,
-          String createNamespaceTableStatement,
-          String getTableMetadataNamespacesStatement,
-          String getNamespacesStatement,
-          List<String> insertNamespaceStatements)
-          throws SQLException, ExecutionException {
-    // Arrange
-    // Instantiate mocks
-    Statement tableMetadataExistsStatementMock = mock(Statement.class);
-    List<Statement> createMetadataNamespaceStatementsMock =
-        prepareMockStatements(createMetadataNamespaceStatements.size());
-    Statement createNamespaceTableStatementMock = mock(Statement.class);
-    Statement getTableMetadataNamespacesStatementMock = mock(Statement.class);
-    Statement getNamespacesStatementMock = mock(Statement.class);
-    List<Statement> insertNamespaceStatementsMock =
-        prepareMockStatements(insertNamespaceStatements.size());
-    List<Statement> statementsMock =
-        ImmutableList.<Statement>builder()
-            .add(tableMetadataExistsStatementMock)
-            .addAll(createMetadataNamespaceStatementsMock)
-            .add(createNamespaceTableStatementMock)
-            .add(getTableMetadataNamespacesStatementMock)
-            .addAll(insertNamespaceStatementsMock)
-            .build();
-
-    // Prepare calls
-    when(connection.createStatement())
-        .thenReturn(
-            statementsMock.get(0),
-            statementsMock.subList(1, statementsMock.size()).toArray(new Statement[0]));
-    Connection connection2 = mock(Connection.class);
-    when(connection2.createStatement()).thenReturn(getNamespacesStatementMock);
-    when(dataSource.getConnection()).thenReturn(connection, connection2);
-    ResultSet resultSet1 =
-        mockResultSet(
-            new SelectFullTableNameFromMetadataTableResultSetMocker.Row("ns1.tbl1"),
-            new SelectFullTableNameFromMetadataTableResultSetMocker.Row("ns2.tbl2"),
-            new SelectFullTableNameFromMetadataTableResultSetMocker.Row("ns3.tbl3"));
-    when(getTableMetadataNamespacesStatementMock.executeQuery(anyString())).thenReturn(resultSet1);
-    ResultSet resultSet2 =
-        mockResultSet(new SelectNamespaceNameFromNamespaceTableResultSetMocker.Row[0]);
-    when(getNamespacesStatementMock.executeQuery(anyString())).thenReturn(resultSet2);
-
-    JdbcAdmin admin = createJdbcAdminFor(rdbEngine);
-
-    // Act
-    admin.upgrade(Collections.emptyMap());
-
-    // Assert
-    verify(tableMetadataExistsStatementMock).execute(tableMetadataExistStatement);
-    for (int i = 0; i < createMetadataNamespaceStatementsMock.size(); i++) {
-      verify(createMetadataNamespaceStatementsMock.get(i))
-          .execute(createMetadataNamespaceStatements.get(i));
-    }
-    verify(createNamespaceTableStatementMock).execute(createNamespaceTableStatement);
-    verify(getTableMetadataNamespacesStatementMock)
-        .executeQuery(getTableMetadataNamespacesStatement);
-    verify(getNamespacesStatementMock).executeQuery(getNamespacesStatement);
-    for (int i = 0; i < insertNamespaceStatementsMock.size(); i++) {
-      verify(insertNamespaceStatementsMock.get(i)).execute(insertNamespaceStatements.get(i));
-    }
-  }
-
-  private List<Statement> prepareMockStatements(int count) {
-    List<Statement> statements = new ArrayList<>();
-    for (int i = 0; i < count; i++) {
-      Statement statement = mock(Statement.class);
-      statements.add(statement);
-    }
-    return statements;
-  }
-
   // Utility class used to mock ResultSet for a "select * from" query on the metadata table
   static class SelectAllFromMetadataTableResultSetMocker
       implements org.mockito.stubbing.Answer<Object> {
