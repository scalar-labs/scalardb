--- conflicted
+++ resolved
@@ -337,7 +337,6 @@
   }
 
   @Test
-<<<<<<< HEAD
   public void getNamespaceNames_StubShouldBeCalledProperly() throws ExecutionException {
     // Arrange
 
@@ -366,7 +365,9 @@
 
     // Assert
     verify(stub).upgrade(UpgradeRequest.newBuilder().putAllOptions(options).build());
-=======
+  }
+
+  @Test
   public void unsupportedOperations_ShouldThrowUnsupportedException() {
     // Arrange
     String namespace = "sample_ns";
@@ -383,6 +384,5 @@
     assertThat(thrown1).isInstanceOf(UnsupportedOperationException.class);
     assertThat(thrown2).isInstanceOf(UnsupportedOperationException.class);
     assertThat(thrown3).isInstanceOf(UnsupportedOperationException.class);
->>>>>>> 4ed375ad
   }
 }