--- conflicted
+++ resolved
@@ -2940,33 +2940,13 @@
   }
 
   @Test
-<<<<<<< HEAD
-  public void renameColumn_ForMysql_ShouldWorkProperly() throws SQLException, ExecutionException {
-    renameColumn_ForX_ShouldWorkProperly(
-=======
   public void dropColumnFromTable_ForMysql_ShouldWorkProperly()
       throws SQLException, ExecutionException {
     dropColumnFromTable_ForX_ShouldWorkProperly(
->>>>>>> 14cb0a70
         RdbEngine.MYSQL,
         "SELECT `column_name`,`data_type`,`key_type`,`clustering_order`,`indexed` FROM `"
             + METADATA_SCHEMA
             + "`.`metadata` WHERE `full_table_name`=? ORDER BY `ordinal_position` ASC",
-<<<<<<< HEAD
-        "ALTER TABLE `ns`.`table` RENAME COLUMN `c2` TO `c3`",
-        "DELETE FROM `" + METADATA_SCHEMA + "`.`metadata` WHERE `full_table_name` = 'ns.table'",
-        "INSERT INTO `"
-            + METADATA_SCHEMA
-            + "`.`metadata` VALUES ('ns.table','c1','TEXT','PARTITION',NULL,false,1)",
-        "INSERT INTO `"
-            + METADATA_SCHEMA
-            + "`.`metadata` VALUES ('ns.table','c3','INT',NULL,NULL,false,2)");
-  }
-
-  @Test
-  public void renameColumn_ForOracle_ShouldWorkProperly() throws SQLException, ExecutionException {
-    renameColumn_ForX_ShouldWorkProperly(
-=======
         "ALTER TABLE `ns`.`table` DROP COLUMN `c2`",
         "DELETE FROM `" + METADATA_SCHEMA + "`.`metadata` WHERE `full_table_name` = 'ns.table'",
         "INSERT INTO `"
@@ -2978,33 +2958,16 @@
   public void dropColumnFromTable_ForOracle_ShouldWorkProperly()
       throws SQLException, ExecutionException {
     dropColumnFromTable_ForX_ShouldWorkProperly(
->>>>>>> 14cb0a70
         RdbEngine.ORACLE,
         "SELECT \"column_name\",\"data_type\",\"key_type\",\"clustering_order\",\"indexed\" FROM \""
             + METADATA_SCHEMA
             + "\".\"metadata\" WHERE \"full_table_name\"=? ORDER BY \"ordinal_position\" ASC",
-<<<<<<< HEAD
-        "ALTER TABLE \"ns\".\"table\" RENAME COLUMN \"c2\" TO \"c3\"",
-=======
         "ALTER TABLE \"ns\".\"table\" DROP COLUMN \"c2\"",
->>>>>>> 14cb0a70
         "DELETE FROM \""
             + METADATA_SCHEMA
             + "\".\"metadata\" WHERE \"full_table_name\" = 'ns.table'",
         "INSERT INTO \""
             + METADATA_SCHEMA
-<<<<<<< HEAD
-            + "\".\"metadata\" VALUES ('ns.table','c1','TEXT','PARTITION',NULL,0,1)",
-        "INSERT INTO \""
-            + METADATA_SCHEMA
-            + "\".\"metadata\" VALUES ('ns.table','c3','INT',NULL,NULL,0,2)");
-  }
-
-  @Test
-  public void renameColumn_ForPostgresql_ShouldWorkProperly()
-      throws SQLException, ExecutionException {
-    renameColumn_ForX_ShouldWorkProperly(
-=======
             + "\".\"metadata\" VALUES ('ns.table','c1','TEXT','PARTITION',NULL,0,1)");
   }
 
@@ -3012,33 +2975,16 @@
   public void dropColumnFromTable_ForPostgresql_ShouldWorkProperly()
       throws SQLException, ExecutionException {
     dropColumnFromTable_ForX_ShouldWorkProperly(
->>>>>>> 14cb0a70
         RdbEngine.POSTGRESQL,
         "SELECT \"column_name\",\"data_type\",\"key_type\",\"clustering_order\",\"indexed\" FROM \""
             + METADATA_SCHEMA
             + "\".\"metadata\" WHERE \"full_table_name\"=? ORDER BY \"ordinal_position\" ASC",
-<<<<<<< HEAD
-        "ALTER TABLE \"ns\".\"table\" RENAME COLUMN \"c2\" TO \"c3\"",
-=======
         "ALTER TABLE \"ns\".\"table\" DROP COLUMN \"c2\"",
->>>>>>> 14cb0a70
         "DELETE FROM \""
             + METADATA_SCHEMA
             + "\".\"metadata\" WHERE \"full_table_name\" = 'ns.table'",
         "INSERT INTO \""
             + METADATA_SCHEMA
-<<<<<<< HEAD
-            + "\".\"metadata\" VALUES ('ns.table','c1','TEXT','PARTITION',NULL,false,1)",
-        "INSERT INTO \""
-            + METADATA_SCHEMA
-            + "\".\"metadata\" VALUES ('ns.table','c3','INT',NULL,NULL,false,2)");
-  }
-
-  @Test
-  public void renameColumn_ForSqlServer_ShouldWorkProperly()
-      throws SQLException, ExecutionException {
-    renameColumn_ForX_ShouldWorkProperly(
-=======
             + "\".\"metadata\" VALUES ('ns.table','c1','TEXT','PARTITION',NULL,false,1)");
   }
 
@@ -3046,26 +2992,10 @@
   public void dropColumnFromTable_ForSqlServer_ShouldWorkProperly()
       throws SQLException, ExecutionException {
     dropColumnFromTable_ForX_ShouldWorkProperly(
->>>>>>> 14cb0a70
         RdbEngine.SQL_SERVER,
         "SELECT [column_name],[data_type],[key_type],[clustering_order],[indexed] FROM ["
             + METADATA_SCHEMA
             + "].[metadata] WHERE [full_table_name]=? ORDER BY [ordinal_position] ASC",
-<<<<<<< HEAD
-        "EXEC sp_rename '[ns].[table].[c2]', 'c3', 'COLUMN'",
-        "DELETE FROM [" + METADATA_SCHEMA + "].[metadata] WHERE [full_table_name] = 'ns.table'",
-        "INSERT INTO ["
-            + METADATA_SCHEMA
-            + "].[metadata] VALUES ('ns.table','c1','TEXT','PARTITION',NULL,0,1)",
-        "INSERT INTO ["
-            + METADATA_SCHEMA
-            + "].[metadata] VALUES ('ns.table','c3','INT',NULL,NULL,0,2)");
-  }
-
-  @Test
-  public void renameColumn_ForSqlite_ShouldWorkProperly() throws SQLException, ExecutionException {
-    renameColumn_ForX_ShouldWorkProperly(
-=======
         "ALTER TABLE [ns].[table] DROP COLUMN [c2]",
         "DELETE FROM [" + METADATA_SCHEMA + "].[metadata] WHERE [full_table_name] = 'ns.table'",
         "INSERT INTO ["
@@ -3077,26 +3007,10 @@
   public void dropColumnFromTable_ForSqlite_ShouldWorkProperly()
       throws SQLException, ExecutionException {
     dropColumnFromTable_ForX_ShouldWorkProperly(
->>>>>>> 14cb0a70
         RdbEngine.SQLITE,
         "SELECT \"column_name\",\"data_type\",\"key_type\",\"clustering_order\",\"indexed\" FROM \""
             + METADATA_SCHEMA
             + "$metadata\" WHERE \"full_table_name\"=? ORDER BY \"ordinal_position\" ASC",
-<<<<<<< HEAD
-        "ALTER TABLE \"ns$table\" RENAME COLUMN \"c2\" TO \"c3\"",
-        "DELETE FROM \"" + METADATA_SCHEMA + "$metadata\" WHERE \"full_table_name\" = 'ns.table'",
-        "INSERT INTO \""
-            + METADATA_SCHEMA
-            + "$metadata\" VALUES ('ns.table','c1','TEXT','PARTITION',NULL,FALSE,1)",
-        "INSERT INTO \""
-            + METADATA_SCHEMA
-            + "$metadata\" VALUES ('ns.table','c3','INT',NULL,NULL,FALSE,2)");
-  }
-
-  @Test
-  public void renameColumn_ForDb2_ShouldWorkProperly() throws SQLException, ExecutionException {
-    renameColumn_ForX_ShouldWorkProperly(
-=======
         "ALTER TABLE \"ns$table\" DROP COLUMN \"c2\"",
         "DELETE FROM \"" + METADATA_SCHEMA + "$metadata\" WHERE \"full_table_name\" = 'ns.table'",
         "INSERT INTO \""
@@ -3108,63 +3022,36 @@
   public void dropColumnFromTable_ForDb2_ShouldWorkProperly()
       throws SQLException, ExecutionException {
     dropColumnFromTable_ForX_ShouldWorkProperly(
->>>>>>> 14cb0a70
         RdbEngine.DB2,
         "SELECT \"column_name\",\"data_type\",\"key_type\",\"clustering_order\",\"indexed\" FROM \""
             + METADATA_SCHEMA
             + "\".\"metadata\" WHERE \"full_table_name\"=? ORDER BY \"ordinal_position\" ASC",
-<<<<<<< HEAD
-        "ALTER TABLE \"ns\".\"table\" RENAME COLUMN \"c2\" TO \"c3\"",
-=======
         "ALTER TABLE \"ns\".\"table\" DROP COLUMN \"c2\"",
         "CALL SYSPROC.ADMIN_CMD('REORG TABLE \"ns\".\"table\"')",
->>>>>>> 14cb0a70
         "DELETE FROM \""
             + METADATA_SCHEMA
             + "\".\"metadata\" WHERE \"full_table_name\" = 'ns.table'",
         "INSERT INTO \""
             + METADATA_SCHEMA
-<<<<<<< HEAD
-            + "\".\"metadata\" VALUES ('ns.table','c1','TEXT','PARTITION',NULL,false,1)",
-        "INSERT INTO \""
-            + METADATA_SCHEMA
-            + "\".\"metadata\" VALUES ('ns.table','c3','INT',NULL,NULL,false,2)");
-  }
-
-  private void renameColumn_ForX_ShouldWorkProperly(
-=======
             + "\".\"metadata\" VALUES ('ns.table','c1','TEXT','PARTITION',NULL,false,1)");
   }
 
   private void dropColumnFromTable_ForX_ShouldWorkProperly(
->>>>>>> 14cb0a70
       RdbEngine rdbEngine, String expectedGetMetadataStatement, String... expectedSqlStatements)
       throws SQLException, ExecutionException {
     // Arrange
     String namespace = "ns";
     String table = "table";
-<<<<<<< HEAD
-    String columnName1 = "c1";
-    String columnName2 = "c2";
-    String columnName3 = "c3";
-=======
     String column1 = "c1";
     String column2 = "c2";
->>>>>>> 14cb0a70
 
     PreparedStatement selectStatement = mock(PreparedStatement.class);
     ResultSet resultSet =
         mockResultSet(
             new SelectAllFromMetadataTableResultSetMocker.Row(
-<<<<<<< HEAD
-                columnName1, DataType.TEXT.toString(), "PARTITION", null, false),
-            new SelectAllFromMetadataTableResultSetMocker.Row(
-                columnName2, DataType.INT.toString(), null, null, false));
-=======
                 column1, DataType.TEXT.toString(), "PARTITION", null, false),
             new SelectAllFromMetadataTableResultSetMocker.Row(
                 column2, DataType.INT.toString(), null, null, false));
->>>>>>> 14cb0a70
     when(selectStatement.executeQuery()).thenReturn(resultSet);
 
     when(connection.prepareStatement(any())).thenReturn(selectStatement);
@@ -3182,11 +3069,161 @@
     JdbcAdmin admin = createJdbcAdminFor(rdbEngine);
 
     // Act
-<<<<<<< HEAD
+    admin.dropColumnFromTable(namespace, table, column2);
+
+    // Assert
+    verify(selectStatement).setString(1, getFullTableName(namespace, table));
+    verify(connection).prepareStatement(expectedGetMetadataStatement);
+    for (int i = 0; i < expectedSqlStatements.length; i++) {
+      verify(expectedStatements.get(i)).execute(expectedSqlStatements[i]);
+    }
+  }
+
+  @Test
+  public void renameColumn_ForMysql_ShouldWorkProperly() throws SQLException, ExecutionException {
+    renameColumn_ForX_ShouldWorkProperly(
+        RdbEngine.MYSQL,
+        "SELECT `column_name`,`data_type`,`key_type`,`clustering_order`,`indexed` FROM `"
+            + METADATA_SCHEMA
+            + "`.`metadata` WHERE `full_table_name`=? ORDER BY `ordinal_position` ASC",
+        "ALTER TABLE `ns`.`table` RENAME COLUMN `c2` TO `c3`",
+        "DELETE FROM `" + METADATA_SCHEMA + "`.`metadata` WHERE `full_table_name` = 'ns.table'",
+        "INSERT INTO `"
+            + METADATA_SCHEMA
+            + "`.`metadata` VALUES ('ns.table','c1','TEXT','PARTITION',NULL,false,1)",
+        "INSERT INTO `"
+            + METADATA_SCHEMA
+            + "`.`metadata` VALUES ('ns.table','c3','INT',NULL,NULL,false,2)");
+  }
+
+  @Test
+  public void renameColumn_ForOracle_ShouldWorkProperly() throws SQLException, ExecutionException {
+    renameColumn_ForX_ShouldWorkProperly(
+        RdbEngine.ORACLE,
+        "SELECT \"column_name\",\"data_type\",\"key_type\",\"clustering_order\",\"indexed\" FROM \""
+            + METADATA_SCHEMA
+            + "\".\"metadata\" WHERE \"full_table_name\"=? ORDER BY \"ordinal_position\" ASC",
+        "ALTER TABLE \"ns\".\"table\" RENAME COLUMN \"c2\" TO \"c3\"",
+        "DELETE FROM \""
+            + METADATA_SCHEMA
+            + "\".\"metadata\" WHERE \"full_table_name\" = 'ns.table'",
+        "INSERT INTO \""
+            + METADATA_SCHEMA
+            + "\".\"metadata\" VALUES ('ns.table','c1','TEXT','PARTITION',NULL,0,1)",
+        "INSERT INTO \""
+            + METADATA_SCHEMA
+            + "\".\"metadata\" VALUES ('ns.table','c3','INT',NULL,NULL,0,2)");
+  }
+
+  @Test
+  public void renameColumn_ForPostgresql_ShouldWorkProperly()
+      throws SQLException, ExecutionException {
+    renameColumn_ForX_ShouldWorkProperly(
+        RdbEngine.POSTGRESQL,
+        "SELECT \"column_name\",\"data_type\",\"key_type\",\"clustering_order\",\"indexed\" FROM \""
+            + METADATA_SCHEMA
+            + "\".\"metadata\" WHERE \"full_table_name\"=? ORDER BY \"ordinal_position\" ASC",
+        "ALTER TABLE \"ns\".\"table\" RENAME COLUMN \"c2\" TO \"c3\"",
+        "DELETE FROM \""
+            + METADATA_SCHEMA
+            + "\".\"metadata\" WHERE \"full_table_name\" = 'ns.table'",
+        "INSERT INTO \""
+            + METADATA_SCHEMA
+            + "\".\"metadata\" VALUES ('ns.table','c1','TEXT','PARTITION',NULL,false,1)",
+        "INSERT INTO \""
+            + METADATA_SCHEMA
+            + "\".\"metadata\" VALUES ('ns.table','c3','INT',NULL,NULL,false,2)");
+  }
+
+  @Test
+  public void renameColumn_ForSqlServer_ShouldWorkProperly()
+      throws SQLException, ExecutionException {
+    renameColumn_ForX_ShouldWorkProperly(
+        RdbEngine.SQL_SERVER,
+        "SELECT [column_name],[data_type],[key_type],[clustering_order],[indexed] FROM ["
+            + METADATA_SCHEMA
+            + "].[metadata] WHERE [full_table_name]=? ORDER BY [ordinal_position] ASC",
+        "EXEC sp_rename '[ns].[table].[c2]', 'c3', 'COLUMN'",
+        "DELETE FROM [" + METADATA_SCHEMA + "].[metadata] WHERE [full_table_name] = 'ns.table'",
+        "INSERT INTO ["
+            + METADATA_SCHEMA
+            + "].[metadata] VALUES ('ns.table','c1','TEXT','PARTITION',NULL,0,1)",
+        "INSERT INTO ["
+            + METADATA_SCHEMA
+            + "].[metadata] VALUES ('ns.table','c3','INT',NULL,NULL,0,2)");
+  }
+
+  @Test
+  public void renameColumn_ForSqlite_ShouldWorkProperly() throws SQLException, ExecutionException {
+    renameColumn_ForX_ShouldWorkProperly(
+        RdbEngine.SQLITE,
+        "SELECT \"column_name\",\"data_type\",\"key_type\",\"clustering_order\",\"indexed\" FROM \""
+            + METADATA_SCHEMA
+            + "$metadata\" WHERE \"full_table_name\"=? ORDER BY \"ordinal_position\" ASC",
+        "ALTER TABLE \"ns$table\" RENAME COLUMN \"c2\" TO \"c3\"",
+        "DELETE FROM \"" + METADATA_SCHEMA + "$metadata\" WHERE \"full_table_name\" = 'ns.table'",
+        "INSERT INTO \""
+            + METADATA_SCHEMA
+            + "$metadata\" VALUES ('ns.table','c1','TEXT','PARTITION',NULL,FALSE,1)",
+        "INSERT INTO \""
+            + METADATA_SCHEMA
+            + "$metadata\" VALUES ('ns.table','c3','INT',NULL,NULL,FALSE,2)");
+  }
+
+  @Test
+  public void renameColumn_ForDb2_ShouldWorkProperly() throws SQLException, ExecutionException {
+    renameColumn_ForX_ShouldWorkProperly(
+        RdbEngine.DB2,
+        "SELECT \"column_name\",\"data_type\",\"key_type\",\"clustering_order\",\"indexed\" FROM \""
+            + METADATA_SCHEMA
+            + "\".\"metadata\" WHERE \"full_table_name\"=? ORDER BY \"ordinal_position\" ASC",
+        "ALTER TABLE \"ns\".\"table\" RENAME COLUMN \"c2\" TO \"c3\"",
+        "DELETE FROM \""
+            + METADATA_SCHEMA
+            + "\".\"metadata\" WHERE \"full_table_name\" = 'ns.table'",
+        "INSERT INTO \""
+            + METADATA_SCHEMA
+            + "\".\"metadata\" VALUES ('ns.table','c1','TEXT','PARTITION',NULL,false,1)",
+        "INSERT INTO \""
+            + METADATA_SCHEMA
+            + "\".\"metadata\" VALUES ('ns.table','c3','INT',NULL,NULL,false,2)");
+  }
+
+  private void renameColumn_ForX_ShouldWorkProperly(
+      RdbEngine rdbEngine, String expectedGetMetadataStatement, String... expectedSqlStatements)
+      throws SQLException, ExecutionException {
+    // Arrange
+    String namespace = "ns";
+    String table = "table";
+    String columnName1 = "c1";
+    String columnName2 = "c2";
+    String columnName3 = "c3";
+
+    PreparedStatement selectStatement = mock(PreparedStatement.class);
+    ResultSet resultSet =
+        mockResultSet(
+            new SelectAllFromMetadataTableResultSetMocker.Row(
+                columnName1, DataType.TEXT.toString(), "PARTITION", null, false),
+            new SelectAllFromMetadataTableResultSetMocker.Row(
+                columnName2, DataType.INT.toString(), null, null, false));
+    when(selectStatement.executeQuery()).thenReturn(resultSet);
+
+    when(connection.prepareStatement(any())).thenReturn(selectStatement);
+    List<Statement> expectedStatements = new ArrayList<>();
+    for (int i = 0; i < expectedSqlStatements.length; i++) {
+      Statement expectedStatement = mock(Statement.class);
+      expectedStatements.add(expectedStatement);
+    }
+    when(connection.createStatement())
+        .thenReturn(
+            expectedStatements.get(0),
+            expectedStatements.subList(1, expectedStatements.size()).toArray(new Statement[0]));
+
+    when(dataSource.getConnection()).thenReturn(connection);
+    JdbcAdmin admin = createJdbcAdminFor(rdbEngine);
+
+    // Act
     admin.renameColumn(namespace, table, columnName2, columnName3);
-=======
-    admin.dropColumnFromTable(namespace, table, column2);
->>>>>>> 14cb0a70
 
     // Assert
     verify(selectStatement).setString(1, getFullTableName(namespace, table));
