--- conflicted
+++ resolved
@@ -563,11 +563,7 @@
   public void createTableInternal_ForOracle_ShouldCreateTableAndIndexes() throws SQLException {
     createTableInternal_ForX_CreateTableAndIndexes(
         RdbEngine.ORACLE,
-<<<<<<< HEAD
         "CREATE TABLE \"my_ns\".\"foo_table\"(\"c3\" NUMBER(1),\"c1\" VARCHAR2(128),\"c5\" NUMBER(10),\"c2\" NUMBER(16),\"c4\" BLOB,\"c6\" BINARY_DOUBLE,\"c7\" BINARY_FLOAT,\"c8\" DATE,\"c9\" TIMESTAMP(6),\"c10\" TIMESTAMP(3),\"c11\" TIMESTAMP(3) WITH TIME ZONE, PRIMARY KEY (\"c3\",\"c1\",\"c5\")) ROWDEPENDENCIES",
-=======
-        "CREATE TABLE \"my_ns\".\"foo_table\"(\"c3\" NUMBER(1),\"c1\" VARCHAR2(128),\"c5\" NUMBER(10),\"c2\" NUMBER(16),\"c4\" RAW(2000),\"c6\" BINARY_DOUBLE,\"c7\" BINARY_FLOAT,\"c8\" DATE,\"c9\" TIMESTAMP(6),\"c10\" TIMESTAMP(3),\"c11\" TIMESTAMP(3) WITH TIME ZONE, PRIMARY KEY (\"c3\",\"c1\",\"c5\")) ROWDEPENDENCIES",
->>>>>>> da9f323f
         "ALTER TABLE \"my_ns\".\"foo_table\" INITRANS 3 MAXTRANS 255",
         "CREATE UNIQUE INDEX \"my_ns.foo_table_clustering_order_idx\" ON \"my_ns\".\"foo_table\" (\"c3\" ASC,\"c1\" DESC,\"c5\" ASC)",
         "CREATE INDEX \"my_ns\".\"index_my_ns_foo_table_c5\" ON \"my_ns\".\"foo_table\" (\"c5\")",
@@ -581,11 +577,7 @@
     when(config.getOracleVariableKeyColumnSize()).thenReturn(64);
     createTableInternal_ForX_CreateTableAndIndexes(
         new RdbEngineOracle(config),
-<<<<<<< HEAD
         "CREATE TABLE \"my_ns\".\"foo_table\"(\"c3\" NUMBER(1),\"c1\" VARCHAR2(64),\"c5\" NUMBER(10),\"c2\" NUMBER(16),\"c4\" BLOB,\"c6\" BINARY_DOUBLE,\"c7\" BINARY_FLOAT,\"c8\" DATE,\"c9\" TIMESTAMP(6),\"c10\" TIMESTAMP(3),\"c11\" TIMESTAMP(3) WITH TIME ZONE, PRIMARY KEY (\"c3\",\"c1\",\"c5\")) ROWDEPENDENCIES",
-=======
-        "CREATE TABLE \"my_ns\".\"foo_table\"(\"c3\" NUMBER(1),\"c1\" VARCHAR2(64),\"c5\" NUMBER(10),\"c2\" NUMBER(16),\"c4\" RAW(2000),\"c6\" BINARY_DOUBLE,\"c7\" BINARY_FLOAT,\"c8\" DATE,\"c9\" TIMESTAMP(6),\"c10\" TIMESTAMP(3),\"c11\" TIMESTAMP(3) WITH TIME ZONE, PRIMARY KEY (\"c3\",\"c1\",\"c5\")) ROWDEPENDENCIES",
->>>>>>> da9f323f
         "ALTER TABLE \"my_ns\".\"foo_table\" INITRANS 3 MAXTRANS 255",
         "CREATE UNIQUE INDEX \"my_ns.foo_table_clustering_order_idx\" ON \"my_ns\".\"foo_table\" (\"c3\" ASC,\"c1\" DESC,\"c5\" ASC)",
         "CREATE INDEX \"my_ns\".\"index_my_ns_foo_table_c5\" ON \"my_ns\".\"foo_table\" (\"c5\")",
@@ -712,11 +704,7 @@
       throws SQLException {
     createTableInternal_IfNotExistsForX_createTableAndIndexesIfNotExists(
         RdbEngine.ORACLE,
-<<<<<<< HEAD
         "CREATE TABLE \"my_ns\".\"foo_table\"(\"c3\" NUMBER(1),\"c1\" VARCHAR2(128),\"c5\" NUMBER(10),\"c2\" NUMBER(16),\"c4\" BLOB,\"c6\" BINARY_DOUBLE,\"c7\" BINARY_FLOAT,\"c8\" DATE,\"c9\" TIMESTAMP(6),\"c10\" TIMESTAMP(3),\"c11\" TIMESTAMP(3) WITH TIME ZONE, PRIMARY KEY (\"c3\",\"c1\",\"c5\")) ROWDEPENDENCIES",
-=======
-        "CREATE TABLE \"my_ns\".\"foo_table\"(\"c3\" NUMBER(1),\"c1\" VARCHAR2(128),\"c5\" NUMBER(10),\"c2\" NUMBER(16),\"c4\" RAW(2000),\"c6\" BINARY_DOUBLE,\"c7\" BINARY_FLOAT,\"c8\" DATE,\"c9\" TIMESTAMP(6),\"c10\" TIMESTAMP(3),\"c11\" TIMESTAMP(3) WITH TIME ZONE, PRIMARY KEY (\"c3\",\"c1\",\"c5\")) ROWDEPENDENCIES",
->>>>>>> da9f323f
         "ALTER TABLE \"my_ns\".\"foo_table\" INITRANS 3 MAXTRANS 255",
         "CREATE UNIQUE INDEX \"my_ns.foo_table_clustering_order_idx\" ON \"my_ns\".\"foo_table\" (\"c3\" ASC,\"c1\" DESC,\"c5\" ASC)",
         "CREATE INDEX \"my_ns\".\"index_my_ns_foo_table_c5\" ON \"my_ns\".\"foo_table\" (\"c5\")",
@@ -4734,12 +4722,8 @@
   }
 
   @Test
-<<<<<<< HEAD
   void
       createTableInternal_Db2_WithBlobColumnAsKeyOrIndex_ShouldThrowUnsupportedOperationException() {
-=======
-  void createTableInternal_WithBlobColumnAsKeyOrIndex_ShouldThrowUnsupportedOperationException() {
->>>>>>> da9f323f
     // Arrange
     TableMetadata metadata1 =
         TableMetadata.newBuilder().addPartitionKey("pk").addColumn("pk", DataType.BLOB).build();
@@ -4772,11 +4756,7 @@
   }
 
   @Test
-<<<<<<< HEAD
   void createIndex_Db2_WithBlobColumnAsKeyOrIndex_ShouldThrowUnsupportedOperationException()
-=======
-  void createIndex_WithBlobColumnAsKeyOrIndex_ShouldThrowUnsupportedOperationException()
->>>>>>> da9f323f
       throws SQLException {
     // Arrange
     String namespace = "my_ns";
@@ -4805,7 +4785,7 @@
         .hasMessageContainingAll("BLOB", "index");
   }
 
-<<<<<<< HEAD
+  @Test
   void
       createTableInternal_Oracle_WithBlobColumnAsKeyOrIndex_ShouldThrowUnsupportedOperationException() {
     // Arrange
@@ -4869,8 +4849,6 @@
         .hasMessageContainingAll("BLOB", "index");
   }
 
-=======
->>>>>>> da9f323f
   // Utility class used to mock ResultSet for a "select * from" query on the metadata table
   static class SelectAllFromMetadataTableResultSetMocker
       implements org.mockito.stubbing.Answer<Object> {
