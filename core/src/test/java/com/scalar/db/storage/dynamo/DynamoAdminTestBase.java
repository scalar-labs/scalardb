package com.scalar.db.storage.dynamo;

import static org.assertj.core.api.Assertions.assertThat;
import static org.assertj.core.api.Assertions.assertThatThrownBy;
import static org.assertj.core.api.Assertions.catchThrowable;
import static org.assertj.core.api.Assertions.entry;
import static org.mockito.ArgumentMatchers.any;
import static org.mockito.Mockito.mock;
import static org.mockito.Mockito.never;
import static org.mockito.Mockito.times;
import static org.mockito.Mockito.verify;
import static org.mockito.Mockito.when;

import com.google.common.collect.ImmutableList;
import com.google.common.collect.ImmutableMap;
import com.google.common.collect.ImmutableSet;
import com.scalar.db.api.Scan.Ordering.Order;
import com.scalar.db.api.TableMetadata;
import com.scalar.db.exception.storage.ExecutionException;
import com.scalar.db.io.DataType;
import java.util.Collections;
import java.util.HashMap;
import java.util.List;
import java.util.Map;
import java.util.Optional;
import java.util.Set;
import org.assertj.core.api.Assertions;
import org.junit.jupiter.api.BeforeEach;
import org.junit.jupiter.api.Test;
import org.mockito.ArgumentCaptor;
import org.mockito.Mock;
import org.mockito.MockitoAnnotations;
import software.amazon.awssdk.services.applicationautoscaling.ApplicationAutoScalingClient;
import software.amazon.awssdk.services.applicationautoscaling.model.DeleteScalingPolicyRequest;
import software.amazon.awssdk.services.applicationautoscaling.model.DeregisterScalableTargetRequest;
import software.amazon.awssdk.services.applicationautoscaling.model.PutScalingPolicyRequest;
import software.amazon.awssdk.services.applicationautoscaling.model.RegisterScalableTargetRequest;
import software.amazon.awssdk.services.dynamodb.DynamoDbClient;
import software.amazon.awssdk.services.dynamodb.model.AttributeDefinition;
import software.amazon.awssdk.services.dynamodb.model.AttributeValue;
import software.amazon.awssdk.services.dynamodb.model.ContinuousBackupsDescription;
import software.amazon.awssdk.services.dynamodb.model.ContinuousBackupsStatus;
import software.amazon.awssdk.services.dynamodb.model.CreateTableRequest;
import software.amazon.awssdk.services.dynamodb.model.DeleteItemRequest;
import software.amazon.awssdk.services.dynamodb.model.DeleteTableRequest;
import software.amazon.awssdk.services.dynamodb.model.DescribeContinuousBackupsRequest;
import software.amazon.awssdk.services.dynamodb.model.DescribeContinuousBackupsResponse;
import software.amazon.awssdk.services.dynamodb.model.DescribeTableRequest;
import software.amazon.awssdk.services.dynamodb.model.DescribeTableResponse;
import software.amazon.awssdk.services.dynamodb.model.GetItemRequest;
import software.amazon.awssdk.services.dynamodb.model.GetItemResponse;
import software.amazon.awssdk.services.dynamodb.model.GlobalSecondaryIndexDescription;
import software.amazon.awssdk.services.dynamodb.model.IndexStatus;
import software.amazon.awssdk.services.dynamodb.model.KeySchemaElement;
import software.amazon.awssdk.services.dynamodb.model.KeyType;
import software.amazon.awssdk.services.dynamodb.model.ListTablesRequest;
import software.amazon.awssdk.services.dynamodb.model.ListTablesResponse;
import software.amazon.awssdk.services.dynamodb.model.PointInTimeRecoverySpecification;
import software.amazon.awssdk.services.dynamodb.model.ProjectionType;
import software.amazon.awssdk.services.dynamodb.model.ProvisionedThroughput;
import software.amazon.awssdk.services.dynamodb.model.PutItemRequest;
import software.amazon.awssdk.services.dynamodb.model.ResourceNotFoundException;
import software.amazon.awssdk.services.dynamodb.model.ScalarAttributeType;
import software.amazon.awssdk.services.dynamodb.model.ScanRequest;
import software.amazon.awssdk.services.dynamodb.model.ScanResponse;
import software.amazon.awssdk.services.dynamodb.model.TableDescription;
import software.amazon.awssdk.services.dynamodb.model.TableStatus;
import software.amazon.awssdk.services.dynamodb.model.UpdateContinuousBackupsRequest;
import software.amazon.awssdk.services.dynamodb.model.UpdateTableRequest;

/**
 * Abstraction that defines unit tests for the {@link DynamoAdmin}. The class purpose is to be able
 * to run the {@link DynamoAdmin} unit tests with different values for the {@link DynamoConfig},
 * notably {@link DynamoConfig#NAMESPACE_PREFIX}.
 */
public abstract class DynamoAdminTestBase {

  private static final String METADATA_NAMESPACE = "scalardb";

  private static final String NAMESPACE = "namespace";
  private static final String TABLE = "table";

  @Mock private DynamoConfig config;
  @Mock private DynamoDbClient client;
  @Mock private ApplicationAutoScalingClient applicationAutoScalingClient;
  @Mock private DescribeTableResponse tableIsActiveResponse;
  @Mock private DescribeContinuousBackupsResponse backupIsEnabledResponse;
  private DynamoAdmin admin;

  @BeforeEach
  public void setUp() throws Exception {
    MockitoAnnotations.openMocks(this).close();
    when(config.getNamespacePrefix()).thenReturn(getNamespacePrefixConfig());
    when(config.getMetadataNamespace()).thenReturn(METADATA_NAMESPACE);

    // prepare tableIsActiveResponse
    TableDescription tableDescription = mock(TableDescription.class);
    when(tableIsActiveResponse.table()).thenReturn(tableDescription);
    when(tableDescription.tableStatus()).thenReturn(TableStatus.ACTIVE);

    // prepare backupIsEnabledResponse
    ContinuousBackupsDescription continuousBackupsDescription =
        mock(ContinuousBackupsDescription.class);
    when(backupIsEnabledResponse.continuousBackupsDescription())
        .thenReturn(continuousBackupsDescription);
    when(continuousBackupsDescription.continuousBackupsStatus())
        .thenReturn(ContinuousBackupsStatus.ENABLED);

    admin = new DynamoAdmin(client, applicationAutoScalingClient, config);
  }

  /**
   * This sets the {@link DynamoConfig#NAMESPACE_PREFIX} value that will be used to run the tests
   *
   * @return {@link DynamoConfig#NAMESPACE_PREFIX} value
   */
  abstract Optional<String> getNamespacePrefixConfig();

  private String getFullTableName() {
    return getNamespacePrefixConfig().orElse("") + NAMESPACE + "." + TABLE;
  }

  private String getPrefixedNamespace() {
    return getNamespacePrefixConfig().orElse("") + NAMESPACE;
  }

  private String getFullMetadataTableName() {
    return getNamespacePrefixConfig().orElse("")
        + METADATA_NAMESPACE
        + "."
        + DynamoAdmin.METADATA_TABLE;
  }

  private String getFullNamespaceTableName() {
    return getNamespacePrefixConfig().orElse("")
        + METADATA_NAMESPACE
        + "."
        + DynamoAdmin.NAMESPACES_TABLE;
  }

  private String getPrefixedMetadataNamespace() {
    return getNamespacePrefixConfig().orElse("") + METADATA_NAMESPACE;
  }

  @Test
  public void getTableMetadata_ShouldReturnCorrectTableMetadata() throws ExecutionException {
    // Arrange
    Map<String, AttributeValue> expectedKey = new HashMap<>();
    expectedKey.put(
        DynamoAdmin.METADATA_ATTR_TABLE, AttributeValue.builder().s(getFullTableName()).build());

    GetItemResponse response = mock(GetItemResponse.class);
    when(client.getItem(any(GetItemRequest.class))).thenReturn(response);
    when(response.item())
        .thenReturn(
            ImmutableMap.<String, AttributeValue>builder()
                .put(
                    DynamoAdmin.METADATA_ATTR_TABLE,
                    AttributeValue.builder().s(getFullTableName()).build())
                .put(
                    DynamoAdmin.METADATA_ATTR_COLUMNS,
                    AttributeValue.builder()
                        .m(
                            ImmutableMap.<String, AttributeValue>builder()
                                .put("c1", AttributeValue.builder().s("text").build())
                                .put("c2", AttributeValue.builder().s("bigint").build())
                                .put("c3", AttributeValue.builder().s("boolean").build())
                                .put("c4", AttributeValue.builder().s("blob").build())
                                .put("c5", AttributeValue.builder().s("int").build())
                                .put("c6", AttributeValue.builder().s("double").build())
                                .put("c7", AttributeValue.builder().s("float").build())
                                .build())
                        .build())
                .put(
                    DynamoAdmin.METADATA_ATTR_PARTITION_KEY,
                    AttributeValue.builder().l(AttributeValue.builder().s("c1").build()).build())
                .put(
                    DynamoAdmin.METADATA_ATTR_CLUSTERING_KEY,
                    AttributeValue.builder()
                        .l(
                            AttributeValue.builder().s("c2").build(),
                            AttributeValue.builder().s("c3").build())
                        .build())
                .put(
                    DynamoAdmin.METADATA_ATTR_CLUSTERING_ORDERS,
                    AttributeValue.builder()
                        .m(
                            ImmutableMap.<String, AttributeValue>builder()
                                .put("c2", AttributeValue.builder().s("DESC").build())
                                .put("c3", AttributeValue.builder().s("ASC").build())
                                .build())
                        .build())
                .put(
                    DynamoAdmin.METADATA_ATTR_SECONDARY_INDEX,
                    AttributeValue.builder().ss("c4").build())
                .build());

    // Act
    TableMetadata actual = admin.getTableMetadata(NAMESPACE, TABLE);

    // Assert
    assertThat(actual)
        .isEqualTo(
            TableMetadata.newBuilder()
                .addPartitionKey("c1")
                .addClusteringKey("c2", Order.DESC)
                .addClusteringKey("c3", Order.ASC)
                .addColumn("c1", DataType.TEXT)
                .addColumn("c2", DataType.BIGINT)
                .addColumn("c3", DataType.BOOLEAN)
                .addColumn("c4", DataType.BLOB)
                .addColumn("c5", DataType.INT)
                .addColumn("c6", DataType.DOUBLE)
                .addColumn("c7", DataType.FLOAT)
                .addSecondaryIndex("c4")
                .build());

    ArgumentCaptor<GetItemRequest> captor = ArgumentCaptor.forClass(GetItemRequest.class);
    verify(client).getItem(captor.capture());
    GetItemRequest actualRequest = captor.getValue();
    assertThat(actualRequest.tableName()).isEqualTo(getFullMetadataTableName());
    assertThat(actualRequest.key()).isEqualTo(expectedKey);
    assertThat(actualRequest.consistentRead()).isTrue();
  }

  @Test
  public void dropNamespace_WithOtherNamespacesExisting_ShouldDropNamespace()
      throws ExecutionException {
    // Arrange
    ScanResponse scanResponse = mock(ScanResponse.class);
    when(scanResponse.items())
        .thenReturn(
            ImmutableList.of(
                ImmutableMap.of(
                    DynamoAdmin.NAMESPACES_ATTR_NAME,
                    AttributeValue.builder().s(getPrefixedNamespace() + 1).build()),
                ImmutableMap.of(
                    DynamoAdmin.NAMESPACES_ATTR_NAME,
                    AttributeValue.builder().s(getPrefixedMetadataNamespace()).build())));
    when(client.scan(any(ScanRequest.class))).thenReturn(scanResponse);

    // Act
    admin.dropNamespace(NAMESPACE);

    // Assert
    verify(client)
        .deleteItem(
            DeleteItemRequest.builder()
                .tableName(getFullNamespaceTableName())
                .key(
                    ImmutableMap.of(
                        DynamoAdmin.NAMESPACES_ATTR_NAME,
                        AttributeValue.builder().s(getPrefixedNamespace()).build()))
                .build());
    verify(client)
        .scan(ScanRequest.builder().tableName(getFullNamespaceTableName()).limit(2).build());
  }

  @Test
  public void dropNamespace_WithOnlyMetadataNamespacesLeft_ShouldDropNamespaceAndNamespacesTable()
      throws ExecutionException {
    // Arrange
    ScanResponse scanResponse = mock(ScanResponse.class);
    when(scanResponse.items())
        .thenReturn(
            ImmutableList.of(
                ImmutableMap.of(
                    DynamoAdmin.NAMESPACES_ATTR_NAME,
                    AttributeValue.builder().s(getPrefixedMetadataNamespace()).build())));
    when(client.scan(any(ScanRequest.class))).thenReturn(scanResponse);

    ListTablesResponse listTablesResponse = mock(ListTablesResponse.class);
    when(client.listTables(any(ListTablesRequest.class))).thenReturn(listTablesResponse);
    when(listTablesResponse.lastEvaluatedTableName()).thenReturn(null);
    when(listTablesResponse.tableNames())
        .thenReturn(
            Collections.singletonList(
                getPrefixedMetadataNamespace() + "." + DynamoAdmin.NAMESPACES_TABLE))
        .thenReturn(Collections.emptyList());

    // Act
    admin.dropNamespace(NAMESPACE);

    // Assert
    verify(client)
        .deleteItem(
            DeleteItemRequest.builder()
                .tableName(getFullNamespaceTableName())
                .key(
                    ImmutableMap.of(
                        DynamoAdmin.NAMESPACES_ATTR_NAME,
                        AttributeValue.builder().s(getPrefixedNamespace()).build()))
                .build());

    verify(client)
        .scan(ScanRequest.builder().tableName(getFullNamespaceTableName()).limit(2).build());
    verify(client)
        .deleteTable(DeleteTableRequest.builder().tableName(getFullNamespaceTableName()).build());
  }

  @Test
  public void createTable_WhenMetadataTableNotExist_ShouldCreateTableAndMetadataTable()
      throws ExecutionException {
    // Arrange
    TableMetadata metadata =
        TableMetadata.newBuilder()
            .addPartitionKey("c1")
            .addClusteringKey("c2", Order.ASC)
            .addClusteringKey("c3", Order.ASC)
            .addColumn("c1", DataType.TEXT)
            .addColumn("c2", DataType.BIGINT)
            .addColumn("c3", DataType.BOOLEAN)
            .addColumn("c4", DataType.BLOB)
            .addColumn("c5", DataType.INT)
            .addColumn("c6", DataType.DOUBLE)
            .addColumn("c7", DataType.FLOAT)
            .addColumn("c8", DataType.DATE)
            .addColumn("c9", DataType.TIME)
            .addColumn("c10", DataType.TIMESTAMP)
            .addColumn("c11", DataType.TIMESTAMPTZ)
            .addSecondaryIndex("c4")
            .build();

    when(client.describeTable(DescribeTableRequest.builder().tableName(getFullTableName()).build()))
        .thenReturn(tableIsActiveResponse);

    when(client.describeContinuousBackups(any(DescribeContinuousBackupsRequest.class)))
        .thenReturn(backupIsEnabledResponse);

    // for the table metadata table
    when(client.describeTable(
            DescribeTableRequest.builder().tableName(getFullMetadataTableName()).build()))
        .thenThrow(ResourceNotFoundException.class)
        .thenReturn(tableIsActiveResponse);

    // Act
    admin.createTable(NAMESPACE, TABLE, metadata);

    // Assert
    verify(client)
        .describeTable(
            DescribeTableRequest.builder().tableName(getFullNamespaceTableName()).build());
    ArgumentCaptor<CreateTableRequest> createTableRequestCaptor =
        ArgumentCaptor.forClass(CreateTableRequest.class);
    verify(client, times(2)).createTable(createTableRequestCaptor.capture());
    List<CreateTableRequest> actualCreateTableRequests = createTableRequestCaptor.getAllValues();

    List<AttributeDefinition> attributeDefinitions =
        actualCreateTableRequests.get(0).attributeDefinitions();
    assertThat(attributeDefinitions.size()).isEqualTo(3);
    assertThat(attributeDefinitions.get(0).attributeName()).isEqualTo(DynamoAdmin.PARTITION_KEY);
    assertThat(attributeDefinitions.get(0).attributeType()).isEqualTo(ScalarAttributeType.B);
    assertThat(attributeDefinitions.get(1).attributeName()).isEqualTo(DynamoAdmin.CLUSTERING_KEY);
    assertThat(attributeDefinitions.get(1).attributeType()).isEqualTo(ScalarAttributeType.B);
    assertThat(attributeDefinitions.get(2).attributeName()).isEqualTo("c4");
    assertThat(attributeDefinitions.get(2).attributeType()).isEqualTo(ScalarAttributeType.B);

    assertThat(actualCreateTableRequests.get(0).keySchema().size()).isEqualTo(2);
    assertThat(actualCreateTableRequests.get(0).keySchema().get(0).attributeName())
        .isEqualTo(DynamoAdmin.PARTITION_KEY);
    assertThat(actualCreateTableRequests.get(0).keySchema().get(0).keyType())
        .isEqualTo(KeyType.HASH);
    assertThat(actualCreateTableRequests.get(0).keySchema().get(1).attributeName())
        .isEqualTo(DynamoAdmin.CLUSTERING_KEY);
    assertThat(actualCreateTableRequests.get(0).keySchema().get(1).keyType())
        .isEqualTo(KeyType.RANGE);

    assertThat(actualCreateTableRequests.get(0).globalSecondaryIndexes().size()).isEqualTo(1);
    assertThat(actualCreateTableRequests.get(0).globalSecondaryIndexes().get(0).indexName())
        .isEqualTo(getFullTableName() + ".global_index.c4");
    assertThat(actualCreateTableRequests.get(0).globalSecondaryIndexes().get(0).keySchema().size())
        .isEqualTo(1);
    assertThat(
            actualCreateTableRequests
                .get(0)
                .globalSecondaryIndexes()
                .get(0)
                .keySchema()
                .get(0)
                .attributeName())
        .isEqualTo("c4");
    assertThat(
            actualCreateTableRequests
                .get(0)
                .globalSecondaryIndexes()
                .get(0)
                .keySchema()
                .get(0)
                .keyType())
        .isEqualTo(KeyType.HASH);
    assertThat(
            actualCreateTableRequests
                .get(0)
                .globalSecondaryIndexes()
                .get(0)
                .projection()
                .projectionType())
        .isEqualTo(ProjectionType.ALL);
    assertThat(
            actualCreateTableRequests
                .get(0)
                .globalSecondaryIndexes()
                .get(0)
                .provisionedThroughput()
                .readCapacityUnits())
        .isEqualTo(10);
    assertThat(
            actualCreateTableRequests
                .get(0)
                .globalSecondaryIndexes()
                .get(0)
                .provisionedThroughput()
                .writeCapacityUnits())
        .isEqualTo(10);

    assertThat(actualCreateTableRequests.get(0).provisionedThroughput().writeCapacityUnits())
        .isEqualTo(10);
    assertThat(actualCreateTableRequests.get(0).provisionedThroughput().readCapacityUnits())
        .isEqualTo(10);

    assertThat(actualCreateTableRequests.get(0).tableName()).isEqualTo(getFullTableName());

    // for the table metadata table
    attributeDefinitions = actualCreateTableRequests.get(1).attributeDefinitions();
    assertThat(attributeDefinitions.size()).isEqualTo(1);
    assertThat(attributeDefinitions.get(0).attributeName())
        .isEqualTo(DynamoAdmin.METADATA_ATTR_TABLE);
    assertThat(attributeDefinitions.get(0).attributeType()).isEqualTo(ScalarAttributeType.S);

    assertThat(actualCreateTableRequests.get(1).keySchema().size()).isEqualTo(1);
    assertThat(actualCreateTableRequests.get(1).keySchema().get(0).attributeName())
        .isEqualTo(DynamoAdmin.METADATA_ATTR_TABLE);
    assertThat(actualCreateTableRequests.get(1).keySchema().get(0).keyType())
        .isEqualTo(KeyType.HASH);

    assertThat(actualCreateTableRequests.get(1).provisionedThroughput().writeCapacityUnits())
        .isEqualTo(1);
    assertThat(actualCreateTableRequests.get(1).provisionedThroughput().readCapacityUnits())
        .isEqualTo(1);

    assertThat(actualCreateTableRequests.get(1).tableName()).isEqualTo(getFullMetadataTableName());

    ArgumentCaptor<PutItemRequest> putItemRequestCaptor =
        ArgumentCaptor.forClass(PutItemRequest.class);
    verify(client).putItem(putItemRequestCaptor.capture());
    PutItemRequest actualPutItemRequest = putItemRequestCaptor.getValue();
    assertThat(actualPutItemRequest.tableName()).isEqualTo(getFullMetadataTableName());

    Map<String, AttributeValue> itemValues = new HashMap<>();
    itemValues.put(
        DynamoAdmin.METADATA_ATTR_TABLE, AttributeValue.builder().s(getFullTableName()).build());
    Map<String, AttributeValue> columns = new HashMap<>();
    columns.put("c1", AttributeValue.builder().s("text").build());
    columns.put("c2", AttributeValue.builder().s("bigint").build());
    columns.put("c3", AttributeValue.builder().s("boolean").build());
    columns.put("c4", AttributeValue.builder().s("blob").build());
    columns.put("c5", AttributeValue.builder().s("int").build());
    columns.put("c6", AttributeValue.builder().s("double").build());
    columns.put("c7", AttributeValue.builder().s("float").build());
    columns.put("c8", AttributeValue.builder().s("date").build());
    columns.put("c9", AttributeValue.builder().s("time").build());
    columns.put("c10", AttributeValue.builder().s("timestamp").build());
    columns.put("c11", AttributeValue.builder().s("timestamptz").build());
    itemValues.put(DynamoAdmin.METADATA_ATTR_COLUMNS, AttributeValue.builder().m(columns).build());
    itemValues.put(
        DynamoAdmin.METADATA_ATTR_PARTITION_KEY,
        AttributeValue.builder().l(AttributeValue.builder().s("c1").build()).build());
    itemValues.put(
        DynamoAdmin.METADATA_ATTR_CLUSTERING_KEY,
        AttributeValue.builder()
            .l(AttributeValue.builder().s("c2").build(), AttributeValue.builder().s("c3").build())
            .build());
    Map<String, AttributeValue> clusteringOrders = new HashMap<>();
    clusteringOrders.put("c2", AttributeValue.builder().s("ASC").build());
    clusteringOrders.put("c3", AttributeValue.builder().s("ASC").build());
    itemValues.put(
        DynamoAdmin.METADATA_ATTR_CLUSTERING_ORDERS,
        AttributeValue.builder().m(clusteringOrders).build());
    itemValues.put(
        DynamoAdmin.METADATA_ATTR_SECONDARY_INDEX, AttributeValue.builder().ss("c4").build());
    assertThat(actualPutItemRequest.item()).isEqualTo(itemValues);

    verify(applicationAutoScalingClient, times(4))
        .registerScalableTarget(any(RegisterScalableTargetRequest.class));
    verify(applicationAutoScalingClient, times(4))
        .putScalingPolicy(any(PutScalingPolicyRequest.class));

    ArgumentCaptor<UpdateContinuousBackupsRequest> updateContinuousBackupsRequestCaptor =
        ArgumentCaptor.forClass(UpdateContinuousBackupsRequest.class);
    verify(client, times(2))
        .updateContinuousBackups(updateContinuousBackupsRequestCaptor.capture());
    List<UpdateContinuousBackupsRequest> updateContinuousBackupsRequests =
        updateContinuousBackupsRequestCaptor.getAllValues();
    assertThat(updateContinuousBackupsRequests.size()).isEqualTo(2);
    assertThat(updateContinuousBackupsRequests.get(0).tableName()).isEqualTo(getFullTableName());
    assertThat(updateContinuousBackupsRequests.get(1).tableName())
        .isEqualTo(getFullMetadataTableName());
  }

  @Test
  public void createTable_WhenMetadataTableExists_ShouldCreateOnlyTable()
      throws ExecutionException {
    // Arrange
    TableMetadata metadata =
        TableMetadata.newBuilder()
            .addPartitionKey("c1")
            .addClusteringKey("c2", Order.DESC)
            .addClusteringKey("c3", Order.ASC)
            .addColumn("c1", DataType.TEXT)
            .addColumn("c2", DataType.BIGINT)
            .addColumn("c3", DataType.BOOLEAN)
            .addColumn("c4", DataType.INT)
            .addColumn("c5", DataType.BLOB)
            .addColumn("c6", DataType.DOUBLE)
            .addColumn("c7", DataType.FLOAT)
            .addColumn("c8", DataType.DATE)
            .addColumn("c9", DataType.TIME)
            .addColumn("c10", DataType.TIMESTAMP)
            .addColumn("c11", DataType.TIMESTAMPTZ)
            .addSecondaryIndex("c4")
            .build();

    when(client.describeTable(any(DescribeTableRequest.class))).thenReturn(tableIsActiveResponse);

    when(client.describeContinuousBackups(any(DescribeContinuousBackupsRequest.class)))
        .thenReturn(backupIsEnabledResponse);

    Map<String, String> options = new HashMap<>();
    options.put(DynamoAdmin.REQUEST_UNIT, "100");
    options.put(DynamoAdmin.NO_SCALING, "true");
    options.put(DynamoAdmin.NO_BACKUP, "true");

    // Act
    admin.createTable(NAMESPACE, TABLE, metadata, options);

    // Assert
    verify(client)
        .describeTable(
            DescribeTableRequest.builder().tableName(getFullNamespaceTableName()).build());
    ArgumentCaptor<CreateTableRequest> createTableRequestCaptor =
        ArgumentCaptor.forClass(CreateTableRequest.class);
    verify(client).createTable(createTableRequestCaptor.capture());
    CreateTableRequest actualCreateTableRequest = createTableRequestCaptor.getValue();

    List<AttributeDefinition> attributeDefinitions =
        actualCreateTableRequest.attributeDefinitions();
    assertThat(attributeDefinitions.size()).isEqualTo(3);
    assertThat(attributeDefinitions.get(0).attributeName()).isEqualTo(DynamoAdmin.PARTITION_KEY);
    assertThat(attributeDefinitions.get(0).attributeType()).isEqualTo(ScalarAttributeType.B);
    assertThat(attributeDefinitions.get(1).attributeName()).isEqualTo(DynamoAdmin.CLUSTERING_KEY);
    assertThat(attributeDefinitions.get(1).attributeType()).isEqualTo(ScalarAttributeType.B);
    assertThat(attributeDefinitions.get(2).attributeName()).isEqualTo("c4");
    assertThat(attributeDefinitions.get(2).attributeType()).isEqualTo(ScalarAttributeType.N);

    assertThat(actualCreateTableRequest.keySchema().size()).isEqualTo(2);
    assertThat(actualCreateTableRequest.keySchema().get(0).attributeName())
        .isEqualTo(DynamoAdmin.PARTITION_KEY);
    assertThat(actualCreateTableRequest.keySchema().get(0).keyType()).isEqualTo(KeyType.HASH);
    assertThat(actualCreateTableRequest.keySchema().get(1).attributeName())
        .isEqualTo(DynamoAdmin.CLUSTERING_KEY);
    assertThat(actualCreateTableRequest.keySchema().get(1).keyType()).isEqualTo(KeyType.RANGE);

    assertThat(actualCreateTableRequest.globalSecondaryIndexes().size()).isEqualTo(1);
    assertThat(actualCreateTableRequest.globalSecondaryIndexes().get(0).indexName())
        .isEqualTo(getFullTableName() + ".global_index.c4");
    assertThat(actualCreateTableRequest.globalSecondaryIndexes().get(0).keySchema().size())
        .isEqualTo(1);
    assertThat(
            actualCreateTableRequest
                .globalSecondaryIndexes()
                .get(0)
                .keySchema()
                .get(0)
                .attributeName())
        .isEqualTo("c4");
    assertThat(
            actualCreateTableRequest.globalSecondaryIndexes().get(0).keySchema().get(0).keyType())
        .isEqualTo(KeyType.HASH);
    assertThat(
            actualCreateTableRequest.globalSecondaryIndexes().get(0).projection().projectionType())
        .isEqualTo(ProjectionType.ALL);
    assertThat(
            actualCreateTableRequest
                .globalSecondaryIndexes()
                .get(0)
                .provisionedThroughput()
                .readCapacityUnits())
        .isEqualTo(100);
    assertThat(
            actualCreateTableRequest
                .globalSecondaryIndexes()
                .get(0)
                .provisionedThroughput()
                .writeCapacityUnits())
        .isEqualTo(100);

    assertThat(actualCreateTableRequest.provisionedThroughput().writeCapacityUnits())
        .isEqualTo(100);
    assertThat(actualCreateTableRequest.provisionedThroughput().readCapacityUnits()).isEqualTo(100);

    assertThat(actualCreateTableRequest.tableName()).isEqualTo(getFullTableName());

    // for the table metadata table
    ArgumentCaptor<PutItemRequest> putItemRequestCaptor =
        ArgumentCaptor.forClass(PutItemRequest.class);
    verify(client).putItem(putItemRequestCaptor.capture());
    PutItemRequest actualPutItemRequest = putItemRequestCaptor.getValue();
    assertThat(actualPutItemRequest.tableName()).isEqualTo(getFullMetadataTableName());

    Map<String, AttributeValue> itemValues = new HashMap<>();
    itemValues.put(
        DynamoAdmin.METADATA_ATTR_TABLE, AttributeValue.builder().s(getFullTableName()).build());
    Map<String, AttributeValue> columns = new HashMap<>();
    columns.put("c1", AttributeValue.builder().s("text").build());
    columns.put("c2", AttributeValue.builder().s("bigint").build());
    columns.put("c3", AttributeValue.builder().s("boolean").build());
    columns.put("c4", AttributeValue.builder().s("int").build());
    columns.put("c5", AttributeValue.builder().s("blob").build());
    columns.put("c6", AttributeValue.builder().s("double").build());
    columns.put("c7", AttributeValue.builder().s("float").build());
    columns.put("c8", AttributeValue.builder().s("date").build());
    columns.put("c9", AttributeValue.builder().s("time").build());
    columns.put("c10", AttributeValue.builder().s("timestamp").build());
    columns.put("c11", AttributeValue.builder().s("timestamptz").build());
    itemValues.put(DynamoAdmin.METADATA_ATTR_COLUMNS, AttributeValue.builder().m(columns).build());
    itemValues.put(
        DynamoAdmin.METADATA_ATTR_PARTITION_KEY,
        AttributeValue.builder().l(AttributeValue.builder().s("c1").build()).build());
    itemValues.put(
        DynamoAdmin.METADATA_ATTR_CLUSTERING_KEY,
        AttributeValue.builder()
            .l(AttributeValue.builder().s("c2").build(), AttributeValue.builder().s("c3").build())
            .build());
    Map<String, AttributeValue> clusteringOrders = new HashMap<>();
    clusteringOrders.put("c2", AttributeValue.builder().s("DESC").build());
    clusteringOrders.put("c3", AttributeValue.builder().s("ASC").build());
    itemValues.put(
        DynamoAdmin.METADATA_ATTR_CLUSTERING_ORDERS,
        AttributeValue.builder().m(clusteringOrders).build());
    itemValues.put(
        DynamoAdmin.METADATA_ATTR_SECONDARY_INDEX, AttributeValue.builder().ss("c4").build());
    assertThat(actualPutItemRequest.item()).isEqualTo(itemValues);

    verify(applicationAutoScalingClient, never())
        .registerScalableTarget(any(RegisterScalableTargetRequest.class));
    verify(applicationAutoScalingClient, never())
        .putScalingPolicy(any(PutScalingPolicyRequest.class));
    verify(client, never()).updateContinuousBackups(any(UpdateContinuousBackupsRequest.class));
  }

  @Test
  public void
      createTable_tableMetadataWithPartitionKeyWithNonLastBlobValueGiven_ShouldThrowIllegalArgumentException() {
    // Arrange
    TableMetadata metadata =
        TableMetadata.newBuilder()
            .addPartitionKey("c1")
            .addPartitionKey("c2")
            .addColumn("c1", DataType.BLOB)
            .addColumn("c2", DataType.INT)
            .addColumn("c3", DataType.INT)
            .build();

    // Act Assert
    assertThatThrownBy(() -> admin.createTable(NAMESPACE, TABLE, metadata))
        .isInstanceOf(IllegalArgumentException.class);
  }

  @Test
  public void
      createTable_tableMetadataWithClusteringKeyWithBlobValueGiven_ShouldThrowIllegalArgumentException() {
    // Arrange
    TableMetadata metadata =
        TableMetadata.newBuilder()
            .addPartitionKey("c1")
            .addClusteringKey("c2")
            .addClusteringKey("c3")
            .addColumn("c1", DataType.INT)
            .addColumn("c2", DataType.INT)
            .addColumn("c3", DataType.BLOB)
            .addColumn("c4", DataType.TEXT)
            .build();

    // Act Assert
    assertThatThrownBy(() -> admin.createTable(NAMESPACE, TABLE, metadata))
        .isInstanceOf(IllegalArgumentException.class);
  }

  @Test
  public void
      createTable_tableMetadataWithBooleanSecondaryIndexGiven_ShouldThrowIllegalArgumentException() {
    // Arrange
    TableMetadata metadata =
        TableMetadata.newBuilder()
            .addPartitionKey("c1")
            .addColumn("c1", DataType.INT)
            .addColumn("c2", DataType.BOOLEAN)
            .addSecondaryIndex("c2")
            .build();

    // Act Assert
    assertThatThrownBy(() -> admin.createTable(NAMESPACE, TABLE, metadata))
        .isInstanceOf(IllegalArgumentException.class);
  }

  @Test
  public void createTable_WhenActualMetadataTableCreationIsDelayed_ShouldFailAfterRetries() {
    // Arrange
    when(client.describeTable(any(DescribeTableRequest.class))).thenReturn(tableIsActiveResponse);
    when(client.describeContinuousBackups(any(DescribeContinuousBackupsRequest.class)))
        .thenReturn(backupIsEnabledResponse);
    when(client.putItem(any(PutItemRequest.class))).thenThrow(ResourceNotFoundException.class);
    TableMetadata metadata =
        TableMetadata.newBuilder()
            .addPartitionKey("c1")
            .addClusteringKey("c2", Order.DESC)
            .addClusteringKey("c3", Order.ASC)
            .addColumn("c1", DataType.TEXT)
            .addColumn("c2", DataType.BIGINT)
            .addColumn("c3", DataType.BOOLEAN)
            .addColumn("c4", DataType.INT)
            .addColumn("c5", DataType.BLOB)
            .addColumn("c6", DataType.DOUBLE)
            .addColumn("c7", DataType.FLOAT)
            .addColumn("c8", DataType.DATE)
            .addColumn("c9", DataType.TIME)
            .addColumn("c10", DataType.TIMESTAMP)
            .addColumn("c11", DataType.TIMESTAMPTZ)
            .addSecondaryIndex("c4")
            .build();

    // Act Assert
    assertThatThrownBy(() -> admin.createTable(NAMESPACE, TABLE, metadata))
        .isInstanceOf(ExecutionException.class);
    verify(client, times(DynamoAdmin.MAX_RETRY_COUNT + 1)).putItem(any(PutItemRequest.class));
  }

  @Test
  public void dropTable_WithNoMetadataLeft_ShouldDropTableAndDeleteMetadata()
      throws ExecutionException {
    // Arrange
    GetItemResponse response = mock(GetItemResponse.class);
    when(client.getItem(any(GetItemRequest.class))).thenReturn(response);
    when(response.item())
        .thenReturn(
            ImmutableMap.<String, AttributeValue>builder()
                .put(
                    DynamoAdmin.METADATA_ATTR_TABLE,
                    AttributeValue.builder().s(getFullTableName()).build())
                .put(
                    DynamoAdmin.METADATA_ATTR_COLUMNS,
                    AttributeValue.builder()
                        .m(
                            ImmutableMap.<String, AttributeValue>builder()
                                .put("c1", AttributeValue.builder().s("text").build())
                                .put("c2", AttributeValue.builder().s("bigint").build())
                                .put("c3", AttributeValue.builder().s("boolean").build())
                                .put("c4", AttributeValue.builder().s("int").build())
                                .build())
                        .build())
                .put(
                    DynamoAdmin.METADATA_ATTR_PARTITION_KEY,
                    AttributeValue.builder().l(AttributeValue.builder().s("c1").build()).build())
                .put(
                    DynamoAdmin.METADATA_ATTR_CLUSTERING_ORDERS,
                    AttributeValue.builder()
                        .l(
                            AttributeValue.builder().s("c2").build(),
                            AttributeValue.builder().s("c3").build())
                        .build())
                .put(
                    DynamoAdmin.METADATA_ATTR_CLUSTERING_KEY,
                    AttributeValue.builder()
                        .m(
                            ImmutableMap.<String, AttributeValue>builder()
                                .put("c2", AttributeValue.builder().s("DESC").build())
                                .put("c3", AttributeValue.builder().s("ASC").build())
                                .build())
                        .build())
                .put(
                    DynamoAdmin.METADATA_ATTR_SECONDARY_INDEX,
                    AttributeValue.builder().ss("c4").build())
                .build());

    // for the table metadata table
    ScanResponse scanResponse = mock(ScanResponse.class);
    when(scanResponse.count()).thenReturn(1);
    when(client.scan(ScanRequest.builder().tableName(getFullMetadataTableName()).limit(1).build()))
        .thenReturn(scanResponse);

    ListTablesResponse listTablesResponse = mock(ListTablesResponse.class);
    when(client.listTables(any(ListTablesRequest.class))).thenReturn(listTablesResponse);
    when(listTablesResponse.lastEvaluatedTableName()).thenReturn(null);
    List<String> tableList = Collections.emptyList();
    when(listTablesResponse.tableNames()).thenReturn(tableList);

    // for the namespaces table
    ScanResponse scanResponseForNamespacesTable = mock(ScanResponse.class);
    when(scanResponseForNamespacesTable.items())
        .thenReturn(
            ImmutableList.of(
                ImmutableMap.of(
                    DynamoAdmin.NAMESPACES_ATTR_NAME,
                    AttributeValue.builder().s(getPrefixedMetadataNamespace()).build()),
                ImmutableMap.of(
                    DynamoAdmin.NAMESPACES_ATTR_NAME,
                    AttributeValue.builder().s(getPrefixedNamespace()).build())));
    when(client.scan(ScanRequest.builder().tableName(getFullNamespaceTableName()).limit(2).build()))
        .thenReturn(scanResponseForNamespacesTable);

    // Act
    admin.dropTable(NAMESPACE, TABLE);

    // Assert
    ArgumentCaptor<DeleteTableRequest> deleteTableRequestCaptor =
        ArgumentCaptor.forClass(DeleteTableRequest.class);
    verify(client).deleteTable(deleteTableRequestCaptor.capture());
    DeleteTableRequest actualDeleteTableRequest = deleteTableRequestCaptor.getValue();
    assertThat(actualDeleteTableRequest.tableName()).isEqualTo(getFullTableName());

    // for the table metadata table
    ArgumentCaptor<DeleteItemRequest> deleteItemRequestCaptor =
        ArgumentCaptor.forClass(DeleteItemRequest.class);
    verify(client).deleteItem(deleteItemRequestCaptor.capture());
    DeleteItemRequest actualDeleteItemRequest = deleteItemRequestCaptor.getValue();
    assertThat(actualDeleteItemRequest.tableName()).isEqualTo(getFullMetadataTableName());
    assertThat(actualDeleteItemRequest.key().get(DynamoAdmin.METADATA_ATTR_TABLE).s())
        .isEqualTo(getFullTableName());

    verify(applicationAutoScalingClient, times(4))
        .deleteScalingPolicy(any(DeleteScalingPolicyRequest.class));
    verify(applicationAutoScalingClient, times(4))
        .deregisterScalableTarget(any(DeregisterScalableTargetRequest.class));
  }

  @Test
  public void dropTable_WithMetadataLeft_ShouldDropTableAndDropMetadataTable()
      throws ExecutionException {
    // Arrange
    GetItemResponse response = mock(GetItemResponse.class);
    when(client.getItem(any(GetItemRequest.class))).thenReturn(response);
    when(response.item())
        .thenReturn(
            ImmutableMap.<String, AttributeValue>builder()
                .put(
                    DynamoAdmin.METADATA_ATTR_TABLE,
                    AttributeValue.builder().s(getFullTableName()).build())
                .put(
                    DynamoAdmin.METADATA_ATTR_COLUMNS,
                    AttributeValue.builder()
                        .m(
                            ImmutableMap.<String, AttributeValue>builder()
                                .put("c1", AttributeValue.builder().s("text").build())
                                .put("c2", AttributeValue.builder().s("bigint").build())
                                .put("c3", AttributeValue.builder().s("boolean").build())
                                .put("c4", AttributeValue.builder().s("int").build())
                                .build())
                        .build())
                .put(
                    DynamoAdmin.METADATA_ATTR_PARTITION_KEY,
                    AttributeValue.builder().l(AttributeValue.builder().s("c1").build()).build())
                .put(
                    DynamoAdmin.METADATA_ATTR_CLUSTERING_KEY,
                    AttributeValue.builder()
                        .l(
                            AttributeValue.builder().s("c2").build(),
                            AttributeValue.builder().s("c3").build())
                        .build())
                .put(
                    DynamoAdmin.METADATA_ATTR_CLUSTERING_ORDERS,
                    AttributeValue.builder()
                        .m(
                            ImmutableMap.<String, AttributeValue>builder()
                                .put("c2", AttributeValue.builder().s("DESC").build())
                                .put("c3", AttributeValue.builder().s("ASC").build())
                                .build())
                        .build())
                .put(
                    DynamoAdmin.METADATA_ATTR_SECONDARY_INDEX,
                    AttributeValue.builder().ss("c4").build())
                .build());

    // for the table metadata table
    ScanResponse scanResponse = mock(ScanResponse.class);
    when(scanResponse.count()).thenReturn(0);
    when(client.scan(ScanRequest.builder().tableName(getFullMetadataTableName()).limit(1).build()))
        .thenReturn(scanResponse);

    ListTablesResponse listTablesResponse = mock(ListTablesResponse.class);
    when(client.listTables(any(ListTablesRequest.class))).thenReturn(listTablesResponse);
    when(listTablesResponse.lastEvaluatedTableName()).thenReturn(null);
    List<String> tableList = Collections.emptyList();
    when(listTablesResponse.tableNames()).thenReturn(tableList);

    // for the namespaces table
    ScanResponse scanResponseForNamespacesTable = mock(ScanResponse.class);
    when(scanResponseForNamespacesTable.items())
        .thenReturn(
            ImmutableList.of(
                ImmutableMap.of(
                    DynamoAdmin.NAMESPACES_ATTR_NAME,
                    AttributeValue.builder().s(getPrefixedMetadataNamespace()).build()),
                ImmutableMap.of(
                    DynamoAdmin.NAMESPACES_ATTR_NAME,
                    AttributeValue.builder().s(getPrefixedNamespace()).build())));
    when(client.scan(ScanRequest.builder().tableName(getFullNamespaceTableName()).limit(2).build()))
        .thenReturn(scanResponseForNamespacesTable);

    // Act
    admin.dropTable(NAMESPACE, TABLE);

    // Assert
    ArgumentCaptor<DeleteTableRequest> deleteTableRequestCaptor =
        ArgumentCaptor.forClass(DeleteTableRequest.class);
    verify(client, times(2)).deleteTable(deleteTableRequestCaptor.capture());
    List<DeleteTableRequest> actualDeleteTableRequests = deleteTableRequestCaptor.getAllValues();

    assertThat(actualDeleteTableRequests.get(0).tableName()).isEqualTo(getFullTableName());

    // for the table metadata table
    assertThat(actualDeleteTableRequests.get(1).tableName()).isEqualTo(getFullMetadataTableName());

    ArgumentCaptor<DeleteItemRequest> deleteItemRequestCaptor =
        ArgumentCaptor.forClass(DeleteItemRequest.class);
    verify(client).deleteItem(deleteItemRequestCaptor.capture());
    DeleteItemRequest actualDeleteItemRequest = deleteItemRequestCaptor.getValue();
    assertThat(actualDeleteItemRequest.tableName()).isEqualTo(getFullMetadataTableName());
    assertThat(actualDeleteItemRequest.key().get(DynamoAdmin.METADATA_ATTR_TABLE).s())
        .isEqualTo(getFullTableName());

    verify(applicationAutoScalingClient, times(4))
        .deleteScalingPolicy(any(DeleteScalingPolicyRequest.class));
    verify(applicationAutoScalingClient, times(4))
        .deregisterScalableTarget(any(DeregisterScalableTargetRequest.class));
  }

  @Test
  public void truncateTable_WithExistingRecords_ShouldDeleteAllRecords() throws ExecutionException {
    // Arrange
    ScanResponse scanResponse = mock(ScanResponse.class);
    when(scanResponse.items())
        .thenReturn(
            ImmutableList.<Map<String, AttributeValue>>builder()
                .add(
                    ImmutableMap.<String, AttributeValue>builder()
                        .put("pKey1", AttributeValue.builder().s("pKey1Val").build())
                        .build())
                .add(
                    ImmutableMap.<String, AttributeValue>builder()
                        .put("pKey2", AttributeValue.builder().s("pKey2Val").build())
                        .build())
                .add(
                    ImmutableMap.<String, AttributeValue>builder()
                        .put("pKey3", AttributeValue.builder().s("pKey3Val").build())
                        .build())
                .build());
    when(scanResponse.lastEvaluatedKey()).thenReturn(Collections.emptyMap());
    when(client.scan(any(ScanRequest.class))).thenReturn(scanResponse);

    // Act
    admin.truncateTable(NAMESPACE, TABLE);

    // Assert
    verify(client, times(3)).deleteItem(any(DeleteItemRequest.class));
  }

  @Test
  public void getNamespaceTableNames_ShouldReturnTableNamesCorrectly() throws ExecutionException {
    // Arrange
    Set<String> tableNames = ImmutableSet.of("t1", "t2");

    ListTablesResponse listTablesResponse = mock(ListTablesResponse.class);
    when(client.listTables(any(ListTablesRequest.class))).thenReturn(listTablesResponse);
    when(listTablesResponse.lastEvaluatedTableName()).thenReturn(null);
    when(listTablesResponse.tableNames())
        .thenReturn(
            ImmutableList.of(getPrefixedNamespace() + ".t1", getPrefixedNamespace() + ".t2"));

    // Act
    Set<String> actualNames = admin.getNamespaceTableNames(NAMESPACE);

    // Assert
    assertThat(actualNames).isEqualTo(tableNames);
  }

  @Test
  public void createIndex_ShouldCreateIndexProperly() throws ExecutionException {
    // Arrange
    GetItemResponse getItemResponse = mock(GetItemResponse.class);
    when(client.getItem(any(GetItemRequest.class))).thenReturn(getItemResponse);
    when(getItemResponse.item())
        .thenReturn(
            ImmutableMap.<String, AttributeValue>builder()
                .put(
                    DynamoAdmin.METADATA_ATTR_TABLE,
                    AttributeValue.builder().s(getFullTableName()).build())
                .put(
                    DynamoAdmin.METADATA_ATTR_COLUMNS,
                    AttributeValue.builder()
                        .m(
                            ImmutableMap.<String, AttributeValue>builder()
                                .put("c1", AttributeValue.builder().s("text").build())
                                .put("c2", AttributeValue.builder().s("bigint").build())
                                .put("c3", AttributeValue.builder().s("boolean").build())
                                .put("c4", AttributeValue.builder().s("int").build())
                                .build())
                        .build())
                .put(
                    DynamoAdmin.METADATA_ATTR_PARTITION_KEY,
                    AttributeValue.builder().l(AttributeValue.builder().s("c1").build()).build())
                .put(
                    DynamoAdmin.METADATA_ATTR_CLUSTERING_KEY,
                    AttributeValue.builder()
                        .l(
                            AttributeValue.builder().s("c2").build(),
                            AttributeValue.builder().s("c3").build())
                        .build())
                .put(
                    DynamoAdmin.METADATA_ATTR_CLUSTERING_ORDERS,
                    AttributeValue.builder()
                        .m(
                            ImmutableMap.<String, AttributeValue>builder()
                                .put("c2", AttributeValue.builder().s("DESC").build())
                                .put("c3", AttributeValue.builder().s("ASC").build())
                                .build())
                        .build())
                .build());

    DescribeTableResponse describeTableResponse = mock(DescribeTableResponse.class);
    when(client.describeTable(any(DescribeTableRequest.class))).thenReturn(describeTableResponse);
    TableDescription tableDescription = mock(TableDescription.class);
    when(describeTableResponse.table()).thenReturn(tableDescription);
    GlobalSecondaryIndexDescription globalSecondaryIndexDescription =
        mock(GlobalSecondaryIndexDescription.class);
    when(tableDescription.globalSecondaryIndexes())
        .thenReturn(Collections.singletonList(globalSecondaryIndexDescription));
    String indexName = getFullTableName() + ".global_index.c4";
    when(globalSecondaryIndexDescription.indexName()).thenReturn(indexName);
    when(globalSecondaryIndexDescription.indexStatus()).thenReturn(IndexStatus.ACTIVE);

    // Act
    admin.createIndex(NAMESPACE, TABLE, "c4", Collections.emptyMap());

    // Assert
    verify(client).updateTable(any(UpdateTableRequest.class));
    verify(applicationAutoScalingClient, times(2))
        .putScalingPolicy(any(PutScalingPolicyRequest.class));
    verify(applicationAutoScalingClient, times(2))
        .registerScalableTarget(any(RegisterScalableTargetRequest.class));
  }

  @Test
  public void createIndex_OnBooleanColumn_ShouldThrowIllegalArgumentException() {
    // Arrange
    GetItemResponse getItemResponse = mock(GetItemResponse.class);
    when(client.getItem(any(GetItemRequest.class))).thenReturn(getItemResponse);
    when(getItemResponse.item())
        .thenReturn(
            ImmutableMap.<String, AttributeValue>builder()
                .put(
                    DynamoAdmin.METADATA_ATTR_TABLE,
                    AttributeValue.builder().s(getFullTableName()).build())
                .put(
                    DynamoAdmin.METADATA_ATTR_COLUMNS,
                    AttributeValue.builder()
                        .m(
                            ImmutableMap.<String, AttributeValue>builder()
                                .put("c1", AttributeValue.builder().s("text").build())
                                .put("c2", AttributeValue.builder().s("boolean").build())
                                .build())
                        .build())
                .put(
                    DynamoAdmin.METADATA_ATTR_PARTITION_KEY,
                    AttributeValue.builder().l(AttributeValue.builder().s("c1").build()).build())
                .build());

    // Act
    assertThatThrownBy(() -> admin.createIndex(NAMESPACE, TABLE, "c2", Collections.emptyMap()))
        .isInstanceOf(IllegalArgumentException.class);

    // Assert
    verify(client)
        .getItem(
            GetItemRequest.builder()
                .tableName(getFullMetadataTableName())
                .key(
                    ImmutableMap.of(
                        DynamoAdmin.METADATA_ATTR_TABLE,
                        AttributeValue.builder().s(getFullTableName()).build()))
                .consistentRead(true)
                .build());
  }

  @Test
  public void dropIndex_ShouldDropIndexProperly() throws ExecutionException {
    // Arrange
    GetItemResponse getItemResponse = mock(GetItemResponse.class);
    when(client.getItem(any(GetItemRequest.class))).thenReturn(getItemResponse);
    when(getItemResponse.item())
        .thenReturn(
            ImmutableMap.<String, AttributeValue>builder()
                .put(
                    DynamoAdmin.METADATA_ATTR_TABLE,
                    AttributeValue.builder().s(getFullTableName()).build())
                .put(
                    DynamoAdmin.METADATA_ATTR_COLUMNS,
                    AttributeValue.builder()
                        .m(
                            ImmutableMap.<String, AttributeValue>builder()
                                .put("c1", AttributeValue.builder().s("text").build())
                                .put("c2", AttributeValue.builder().s("bigint").build())
                                .put("c3", AttributeValue.builder().s("boolean").build())
                                .put("c4", AttributeValue.builder().s("int").build())
                                .build())
                        .build())
                .put(
                    DynamoAdmin.METADATA_ATTR_PARTITION_KEY,
                    AttributeValue.builder().l(AttributeValue.builder().s("c1").build()).build())
                .put(
                    DynamoAdmin.METADATA_ATTR_CLUSTERING_ORDERS,
                    AttributeValue.builder()
                        .l(
                            AttributeValue.builder().s("c2").build(),
                            AttributeValue.builder().s("c3").build())
                        .build())
                .put(
                    DynamoAdmin.METADATA_ATTR_CLUSTERING_KEY,
                    AttributeValue.builder()
                        .m(
                            ImmutableMap.<String, AttributeValue>builder()
                                .put("c2", AttributeValue.builder().s("DESC").build())
                                .put("c3", AttributeValue.builder().s("ASC").build())
                                .build())
                        .build())
                .put(
                    DynamoAdmin.METADATA_ATTR_SECONDARY_INDEX,
                    AttributeValue.builder().ss("c4").build())
                .build());

    DescribeTableResponse describeTableResponse = mock(DescribeTableResponse.class);
    when(client.describeTable(any(DescribeTableRequest.class))).thenReturn(describeTableResponse);
    TableDescription tableDescription = mock(TableDescription.class);
    when(describeTableResponse.table()).thenReturn(tableDescription);
    when(tableDescription.globalSecondaryIndexes()).thenReturn(Collections.emptyList());

    // Act
    admin.dropIndex(NAMESPACE, TABLE, "c4");

    // Assert
    verify(client).updateTable(any(UpdateTableRequest.class));
    verify(applicationAutoScalingClient, times(2))
        .deleteScalingPolicy(any(DeleteScalingPolicyRequest.class));
    verify(applicationAutoScalingClient, times(2))
        .deregisterScalableTarget(any(DeregisterScalableTargetRequest.class));
  }

  @Test
  public void repairTable_WithExistingTableToRepairAndMetadataTables_shouldNotCreateTables()
      throws ExecutionException {
    // Arrange
    TableMetadata metadata =
        TableMetadata.newBuilder().addPartitionKey("c1").addColumn("c1", DataType.TEXT).build();

    // The table to repair exists
    when(client.describeTable(DescribeTableRequest.builder().tableName(getFullTableName()).build()))
        .thenReturn(tableIsActiveResponse);
    // The metadata table exists
    when(client.describeTable(
            DescribeTableRequest.builder().tableName(getFullMetadataTableName()).build()))
        .thenReturn(tableIsActiveResponse);

    // Continuous backup check
    when(client.describeContinuousBackups(any(DescribeContinuousBackupsRequest.class)))
        .thenReturn(backupIsEnabledResponse);

    // Act
    admin.repairTable(NAMESPACE, TABLE, metadata, ImmutableMap.of());

    // Assert
    verify(client, never()).createTable(any(CreateTableRequest.class));

    // Check continuous backup registration
    ArgumentCaptor<UpdateContinuousBackupsRequest> updateContinuousBackupsRequestCaptor =
        ArgumentCaptor.forClass(UpdateContinuousBackupsRequest.class);
    verify(client, times(2))
        .updateContinuousBackups(updateContinuousBackupsRequestCaptor.capture());
    assertThat(updateContinuousBackupsRequestCaptor.getAllValues().get(0).tableName())
        .isEqualTo(getFullTableName());
    assertThat(updateContinuousBackupsRequestCaptor.getAllValues().get(1).tableName())
        .isEqualTo(getFullMetadataTableName());

    // Check scaling policy
    ArgumentCaptor<RegisterScalableTargetRequest> registerScalableTargetRequestArgumentCaptor =
        ArgumentCaptor.forClass(RegisterScalableTargetRequest.class);
    verify(applicationAutoScalingClient, times(2))
        .registerScalableTarget(registerScalableTargetRequestArgumentCaptor.capture());
    registerScalableTargetRequestArgumentCaptor
        .getAllValues()
        .forEach(
            captor ->
                Assertions.assertThat(captor.resourceId())
                    .isEqualTo("table/" + getFullTableName()));

    // Check added metadata
    Map<String, AttributeValue> itemValues = new HashMap<>();
    itemValues.put(
        DynamoAdmin.METADATA_ATTR_TABLE, AttributeValue.builder().s(getFullTableName()).build());
    Map<String, AttributeValue> columns = new HashMap<>();
    columns.put("c1", AttributeValue.builder().s(DataType.TEXT.name().toLowerCase()).build());
    itemValues.put(DynamoAdmin.METADATA_ATTR_COLUMNS, AttributeValue.builder().m(columns).build());
    itemValues.put(
        DynamoAdmin.METADATA_ATTR_PARTITION_KEY,
        AttributeValue.builder()
            .l(ImmutableList.of(AttributeValue.builder().s("c1").build()))
            .build());
    verify(client)
        .putItem(
            PutItemRequest.builder()
                .tableName(getFullMetadataTableName())
                .item(itemValues)
                .build());
  }

  @Test
  public void repairTable_WithNonExistingTableAndMetadataTables_shouldCreateBothTables()
      throws ExecutionException {
    // Arrange
    TableMetadata metadata =
        TableMetadata.newBuilder().addPartitionKey("c1").addColumn("c1", DataType.TEXT).build();

    when(client.describeTable(DescribeTableRequest.builder().tableName(getFullTableName()).build()))
        // Check that the table repair do not exist
        .thenThrow(ResourceNotFoundException.class)
        // Check that waits for the table to repair to be created
        .thenReturn(tableIsActiveResponse);

    when(client.describeTable(
            DescribeTableRequest.builder().tableName(getFullMetadataTableName()).build()))
        // Check that the metadata table do not exist
        .thenThrow(ResourceNotFoundException.class)
        // Check that wait for the metadata table to be created
        .thenReturn(tableIsActiveResponse);

    // Continuous backup check
    when(client.describeContinuousBackups(any(DescribeContinuousBackupsRequest.class)))
        .thenReturn(backupIsEnabledResponse);

    // Act
    admin.repairTable(NAMESPACE, TABLE, metadata, ImmutableMap.of());

    // Assert
    // Check metadata table creation
    ArgumentCaptor<CreateTableRequest> createTableRequestArgumentCaptor =
        ArgumentCaptor.forClass(CreateTableRequest.class);
    verify(client, times(2)).createTable(createTableRequestArgumentCaptor.capture());
    CreateTableRequest actualCreateTableToRepairRequest =
        createTableRequestArgumentCaptor.getAllValues().get(0);
    assertThat(actualCreateTableToRepairRequest.tableName()).isEqualTo(getFullTableName());
    CreateTableRequest actualCreateMetadataTableRequest =
        createTableRequestArgumentCaptor.getAllValues().get(1);
    assertThat(actualCreateMetadataTableRequest.tableName()).isEqualTo(getFullMetadataTableName());

    // Check continuous backup registration
    ArgumentCaptor<UpdateContinuousBackupsRequest> updateContinuousBackupsRequestCaptor =
        ArgumentCaptor.forClass(UpdateContinuousBackupsRequest.class);
    verify(client, times(2))
        .updateContinuousBackups(updateContinuousBackupsRequestCaptor.capture());
    assertThat(updateContinuousBackupsRequestCaptor.getAllValues().get(0).tableName())
        .isEqualTo(getFullTableName());
    assertThat(updateContinuousBackupsRequestCaptor.getAllValues().get(1).tableName())
        .isEqualTo(getFullMetadataTableName());

    // Check scaling policy
    ArgumentCaptor<RegisterScalableTargetRequest> registerScalableTargetRequestArgumentCaptor =
        ArgumentCaptor.forClass(RegisterScalableTargetRequest.class);
    verify(applicationAutoScalingClient, times(2))
        .registerScalableTarget(registerScalableTargetRequestArgumentCaptor.capture());
    registerScalableTargetRequestArgumentCaptor
        .getAllValues()
        .forEach(
            captor ->
                Assertions.assertThat(captor.resourceId())
                    .isEqualTo("table/" + getFullTableName()));

    // Check added metadata
    Map<String, AttributeValue> itemValues = new HashMap<>();
    itemValues.put(
        DynamoAdmin.METADATA_ATTR_TABLE, AttributeValue.builder().s(getFullTableName()).build());
    Map<String, AttributeValue> columns = new HashMap<>();
    columns.put("c1", AttributeValue.builder().s(DataType.TEXT.name().toLowerCase()).build());
    itemValues.put(DynamoAdmin.METADATA_ATTR_COLUMNS, AttributeValue.builder().m(columns).build());
    itemValues.put(
        DynamoAdmin.METADATA_ATTR_PARTITION_KEY,
        AttributeValue.builder()
            .l(ImmutableList.of(AttributeValue.builder().s("c1").build()))
            .build());
    verify(client)
        .putItem(
            PutItemRequest.builder()
                .tableName(getFullMetadataTableName())
                .item(itemValues)
                .build());
  }

  @Test
  public void repairTable_WhenTableAlreadyExistsWithoutIndex_ShouldCreateIndex()
      throws ExecutionException {
    // Arrange
    TableMetadata metadata =
        TableMetadata.newBuilder()
            .addPartitionKey("c1")
            .addColumn("c1", DataType.TEXT)
            .addColumn("c2", DataType.INT)
            .addColumn("c3", DataType.INT)
            .addSecondaryIndex("c3")
            .build();
    // The table to repair exists
    when(client.describeTable(DescribeTableRequest.builder().tableName(getFullTableName()).build()))
        .thenReturn(tableIsActiveResponse);
    // The metadata table exists
    when(client.describeTable(
            DescribeTableRequest.builder().tableName(getFullMetadataTableName()).build()))
        .thenReturn(tableIsActiveResponse);
    // Continuous backup check
    when(client.describeContinuousBackups(any(DescribeContinuousBackupsRequest.class)))
        .thenReturn(backupIsEnabledResponse);
    // Table metadata to return in createIndex
    GetItemResponse getItemResponse = mock(GetItemResponse.class);
    when(client.getItem(any(GetItemRequest.class))).thenReturn(getItemResponse);
    when(getItemResponse.item())
        .thenReturn(
            ImmutableMap.<String, AttributeValue>builder()
                .put(
                    DynamoAdmin.METADATA_ATTR_TABLE,
                    AttributeValue.builder().s(getFullTableName()).build())
                .put(
                    DynamoAdmin.METADATA_ATTR_COLUMNS,
                    AttributeValue.builder()
                        .m(
                            ImmutableMap.<String, AttributeValue>builder()
                                .put("c1", AttributeValue.builder().s("text").build())
                                .put("c2", AttributeValue.builder().s("int").build())
                                .put("c3", AttributeValue.builder().s("int").build())
                                .build())
                        .build())
                .put(
                    DynamoAdmin.METADATA_ATTR_PARTITION_KEY,
                    AttributeValue.builder().l(AttributeValue.builder().s("c1").build()).build())
                .put(
                    DynamoAdmin.METADATA_ATTR_SECONDARY_INDEX,
                    AttributeValue.builder().ss("c3").build())
                .build());
    // For waitForTableCreation in createIndex
    DescribeTableResponse describeTableResponse = mock(DescribeTableResponse.class);
    when(client.describeTable(any(DescribeTableRequest.class))).thenReturn(describeTableResponse);
    TableDescription tableDescription = mock(TableDescription.class);
    when(describeTableResponse.table()).thenReturn(tableDescription);
    GlobalSecondaryIndexDescription globalSecondaryIndexDescription =
        mock(GlobalSecondaryIndexDescription.class);
    when(tableDescription.globalSecondaryIndexes())
        .thenReturn(Collections.emptyList())
        .thenReturn(Collections.singletonList(globalSecondaryIndexDescription));
    String indexName = getFullTableName() + ".global_index.c3";
    when(globalSecondaryIndexDescription.indexName()).thenReturn(indexName);
    when(globalSecondaryIndexDescription.indexStatus()).thenReturn(IndexStatus.ACTIVE);

    // Act
    admin.repairTable(NAMESPACE, TABLE, metadata, ImmutableMap.of());

    // Assert
    verify(client, times(1)).updateTable(any(UpdateTableRequest.class));
  }

  @Test
  public void addNewColumnToTable_ShouldWorkProperly() throws ExecutionException {
    // Arrange
    String currentColumn = "c1";
    String newColumn = "c2";

    GetItemResponse response = mock(GetItemResponse.class);
    when(client.getItem(any(GetItemRequest.class))).thenReturn(response);
    when(response.item())
        .thenReturn(
            ImmutableMap.<String, AttributeValue>builder()
                .put(
                    DynamoAdmin.METADATA_ATTR_TABLE,
                    AttributeValue.builder().s(getFullTableName()).build())
                .put(
                    DynamoAdmin.METADATA_ATTR_COLUMNS,
                    AttributeValue.builder()
                        .m(
                            ImmutableMap.<String, AttributeValue>builder()
                                .put(currentColumn, AttributeValue.builder().s("text").build())
                                .build())
                        .build())
                .put(
                    DynamoAdmin.METADATA_ATTR_PARTITION_KEY,
                    AttributeValue.builder()
                        .l(AttributeValue.builder().s(currentColumn).build())
                        .build())
                .build());

    // Act
    admin.addNewColumnToTable(NAMESPACE, TABLE, newColumn, DataType.INT);

    // Assert
    // Get metadata
    Map<String, AttributeValue> key = new HashMap<>();
    key.put(
        DynamoAdmin.METADATA_ATTR_TABLE, AttributeValue.builder().s(getFullTableName()).build());
    verify(client)
        .getItem(
            GetItemRequest.builder()
                .tableName(getFullMetadataTableName())
                .key(key)
                .consistentRead(true)
                .build());

    // Put metadata
    Map<String, AttributeValue> itemValues = new HashMap<>();
    itemValues.put(
        DynamoAdmin.METADATA_ATTR_TABLE, AttributeValue.builder().s(getFullTableName()).build());
    Map<String, AttributeValue> columns = new HashMap<>();

    columns.put(
        currentColumn, AttributeValue.builder().s(DataType.TEXT.toString().toLowerCase()).build());
    columns.put(
        newColumn, AttributeValue.builder().s(DataType.INT.toString().toLowerCase()).build());

    itemValues.put(DynamoAdmin.METADATA_ATTR_COLUMNS, AttributeValue.builder().m(columns).build());
    itemValues.put(
        DynamoAdmin.METADATA_ATTR_PARTITION_KEY,
        AttributeValue.builder()
            .l(Collections.singletonList(AttributeValue.builder().s(currentColumn).build()))
            .build());
    verify(client)
        .putItem(
            PutItemRequest.builder()
                .tableName(getFullMetadataTableName())
                .item(itemValues)
                .build());
  }

  @Test
  public void
      createNamespace_WithNonExistingNamespacesTable_ShouldCreateNamespacesTableAndAddNamespace()
          throws ExecutionException {
    // Arrange
    when(client.describeTable(any(DescribeTableRequest.class)))
        .thenThrow(mock(ResourceNotFoundException.class))
        .thenReturn(tableIsActiveResponse);
    when(client.describeContinuousBackups(any(DescribeContinuousBackupsRequest.class)))
        .thenReturn(backupIsEnabledResponse);

    // Act
    admin.createNamespace(NAMESPACE, Collections.emptyMap());

    // Assert
    verify(client, times(2))
        .describeTable(
            DescribeTableRequest.builder().tableName(getFullNamespaceTableName()).build());
    CreateTableRequest createNamespaceTableRequest =
        CreateTableRequest.builder()
            .attributeDefinitions(
                ImmutableList.of(
                    AttributeDefinition.builder()
                        .attributeName(DynamoAdmin.NAMESPACES_ATTR_NAME)
                        .attributeType(ScalarAttributeType.S)
                        .build()))
            .keySchema(
                KeySchemaElement.builder()
                    .attributeName(DynamoAdmin.NAMESPACES_ATTR_NAME)
                    .keyType(KeyType.HASH)
                    .build())
            .provisionedThroughput(
                ProvisionedThroughput.builder()
                    .readCapacityUnits(DynamoAdmin.METADATA_TABLES_REQUEST_UNIT)
                    .writeCapacityUnits(DynamoAdmin.METADATA_TABLES_REQUEST_UNIT)
                    .build())
            .tableName(getFullNamespaceTableName())
            .build();
    verify(client).createTable(createNamespaceTableRequest);
    verify(client)
        .describeContinuousBackups(
            DescribeContinuousBackupsRequest.builder()
                .tableName(getFullNamespaceTableName())
                .build());
    verify(client)
        .updateContinuousBackups(
            UpdateContinuousBackupsRequest.builder()
                .tableName(getFullNamespaceTableName())
                .pointInTimeRecoverySpecification(
                    PointInTimeRecoverySpecification.builder()
                        .pointInTimeRecoveryEnabled(true)
                        .build())
                .build());
    verify(client)
        .putItem(
            PutItemRequest.builder()
                .tableName(getFullNamespaceTableName())
                .item(
                    ImmutableMap.of(
                        DynamoAdmin.NAMESPACES_ATTR_NAME,
                        AttributeValue.builder().s(getPrefixedMetadataNamespace()).build()))
                .build());
    verify(client)
        .putItem(
            PutItemRequest.builder()
                .tableName(getFullNamespaceTableName())
                .item(
                    ImmutableMap.of(
                        DynamoAdmin.NAMESPACES_ATTR_NAME,
                        AttributeValue.builder().s(getPrefixedNamespace()).build()))
                .build());
  }

  @Test
  public void createNamespace_WithExistingNamespacesTable_ShouldAddNamespace()
      throws ExecutionException {
    // Arrange

    // Act
    admin.createNamespace(NAMESPACE, Collections.emptyMap());

    // Assert
    verify(client)
        .describeTable(
            DescribeTableRequest.builder().tableName(getFullNamespaceTableName()).build());
    verify(client)
        .putItem(
            PutItemRequest.builder()
                .tableName(getFullNamespaceTableName())
                .item(
                    ImmutableMap.of(
                        DynamoAdmin.NAMESPACES_ATTR_NAME,
                        AttributeValue.builder().s(getPrefixedNamespace()).build()))
                .build());
  }

  @Test
  public void createNamespace_WhenActualNamespaceTableCreationIsDelayed_ShouldFailAfterRetries() {
    // Arrange
    when(client.putItem(any(PutItemRequest.class))).thenThrow(ResourceNotFoundException.class);

    // Act Assert
    assertThatThrownBy(() -> admin.createNamespace(NAMESPACE, Collections.emptyMap()))
        .isInstanceOf(ExecutionException.class);
    verify(client, times(DynamoAdmin.MAX_RETRY_COUNT + 1)).putItem(any(PutItemRequest.class));
  }

  @Test
  public void namespaceExists_WithExistingNamespace_ShouldReturnTrue() throws ExecutionException {
    // Arrange
    GetItemResponse getItemResponse = mock(GetItemResponse.class);
    when(client.getItem(any(GetItemRequest.class))).thenReturn(getItemResponse);
    when(getItemResponse.hasItem()).thenReturn(true);

    // Act
    boolean actualNamespaceExists = admin.namespaceExists(NAMESPACE);

    // Assert]
    assertThat(actualNamespaceExists).isTrue();
    verify(client)
        .getItem(
            GetItemRequest.builder()
                .tableName(getFullNamespaceTableName())
                .key(
                    ImmutableMap.of(
                        DynamoAdmin.NAMESPACES_ATTR_NAME,
                        AttributeValue.builder().s(getPrefixedNamespace()).build()))
                .build());
  }

  @Test
  public void namespaceExists_WithNonExistingNamespace_ShouldReturnFalse()
      throws ExecutionException {
    // Arrange
    GetItemResponse getItemResponse = mock(GetItemResponse.class);
    when(client.getItem(any(GetItemRequest.class))).thenReturn(getItemResponse);
    when(getItemResponse.hasItem()).thenReturn(false);

    // Act
    boolean actualNamespaceExists = admin.namespaceExists(NAMESPACE);

    // Assert]
    assertThat(actualNamespaceExists).isFalse();
    verify(client)
        .getItem(
            GetItemRequest.builder()
                .tableName(getFullNamespaceTableName())
                .key(
                    ImmutableMap.of(
                        DynamoAdmin.NAMESPACES_ATTR_NAME,
                        AttributeValue.builder().s(getPrefixedNamespace()).build()))
                .build());
  }

  @Test
  public void namespaceExists_WithNonExistingNamespacesTable_ShouldReturnFalse()
      throws ExecutionException {
    // Arrange
    when(client.getItem(any(GetItemRequest.class))).thenThrow(ResourceNotFoundException.class);

    // Act
    boolean actualNamespaceExists = admin.namespaceExists(NAMESPACE);

    // Assert]
    assertThat(actualNamespaceExists).isFalse();
    verify(client)
        .getItem(
            GetItemRequest.builder()
                .tableName(getFullNamespaceTableName())
                .key(
                    ImmutableMap.of(
                        DynamoAdmin.NAMESPACES_ATTR_NAME,
                        AttributeValue.builder().s(getPrefixedNamespace()).build()))
                .build());
  }

  @Test
  public void getNamespacesNames_WithExistingNamespacesTable_ShouldReturnNamespaceNames()
      throws ExecutionException {
    // Arrange
    ScanResponse scanResponse = mock(ScanResponse.class);
    when(client.scan(any(ScanRequest.class))).thenReturn(scanResponse);
    when(scanResponse.items())
        .thenReturn(
            ImmutableList.of(
                ImmutableMap.of(
                    DynamoAdmin.NAMESPACES_ATTR_NAME,
                    AttributeValue.builder().s(getPrefixedNamespace() + 1).build()),
                ImmutableMap.of(
                    DynamoAdmin.NAMESPACES_ATTR_NAME,
                    AttributeValue.builder().s(getPrefixedNamespace() + 2).build())))
        .thenReturn(
            Collections.singletonList(
                ImmutableMap.of(
                    DynamoAdmin.NAMESPACES_ATTR_NAME,
                    AttributeValue.builder().s(getPrefixedNamespace() + 3).build())));
    Map<String, AttributeValue> lastEvaluatedKey =
        ImmutableMap.of("foo", AttributeValue.builder().build());
    when(scanResponse.lastEvaluatedKey())
        .thenReturn(lastEvaluatedKey)
        .thenReturn(Collections.emptyMap());

    // Act
    Set<String> actualNamespaceNames = admin.getNamespaceNames();

    // Assert
    assertThat(actualNamespaceNames).containsOnly(NAMESPACE + 1, NAMESPACE + 2, NAMESPACE + 3);
    verify(client)
        .scan(
            ScanRequest.builder()
                .tableName(getFullNamespaceTableName())
                .exclusiveStartKey(null)
                .build());
    verify(client)
        .scan(
            ScanRequest.builder()
                .tableName(getFullNamespaceTableName())
                .exclusiveStartKey(lastEvaluatedKey)
                .build());
  }

  @Test
  public void getNamespacesNames_WithNonExistingNamespaces_ShouldReturnEmptySet()
      throws ExecutionException {
    // Arrange
    ScanResponse scanResponse = mock(ScanResponse.class);
    when(client.scan(any(ScanRequest.class))).thenReturn(scanResponse);
    when(scanResponse.items()).thenReturn(Collections.emptyList());

    when(scanResponse.lastEvaluatedKey()).thenReturn(Collections.emptyMap());

    // Act
    Set<String> actualNamespaceNames = admin.getNamespaceNames();

    // Assert
    assertThat(actualNamespaceNames).isEmpty();
    verify(client)
        .scan(
            ScanRequest.builder()
                .tableName(getFullNamespaceTableName())
                .exclusiveStartKey(null)
                .build());
  }

  @Test
  public void getNamespacesNames_WithNonExistingNamespacesTable_ShouldReturnEmptySet()
      throws ExecutionException {
    // Arrange
    when(client.scan(any(ScanRequest.class))).thenThrow(ResourceNotFoundException.class);

    // Act
    Set<String> actualNamespaceNames = admin.getNamespaceNames();

    // Assert
    assertThat(actualNamespaceNames).isEmpty();
    verify(client)
        .scan(
            ScanRequest.builder()
                .tableName(getFullNamespaceTableName())
                .exclusiveStartKey(null)
                .build());
  }

  @Test
  public void unsupportedOperations_ShouldThrowUnsupportedException() {
    // Arrange Act
    Throwable thrown1 =
        catchThrowable(
            () -> admin.getImportTableMetadata(NAMESPACE, TABLE, Collections.emptyMap()));
    Throwable thrown2 =
        catchThrowable(() -> admin.addRawColumnToTable(NAMESPACE, TABLE, "c1", DataType.INT));
    Throwable thrown3 =
        catchThrowable(
            () ->
                admin.importTable(
                    NAMESPACE, TABLE, Collections.emptyMap(), Collections.emptyMap()));
    Throwable thrown4 = catchThrowable(() -> admin.dropColumnFromTable(NAMESPACE, TABLE, "c1"));
    Throwable thrown5 = catchThrowable(() -> admin.renameColumn(NAMESPACE, TABLE, "c1", "c2"));
<<<<<<< HEAD
    Throwable thrown6 =
        catchThrowable(() -> admin.alterColumnType(NAMESPACE, TABLE, "c1", DataType.INT));
=======
    Throwable thrown6 = catchThrowable(() -> admin.renameTable(NAMESPACE, TABLE, "new_table"));
>>>>>>> bb3de17a

    // Assert
    assertThat(thrown1).isInstanceOf(UnsupportedOperationException.class);
    assertThat(thrown2).isInstanceOf(UnsupportedOperationException.class);
    assertThat(thrown3).isInstanceOf(UnsupportedOperationException.class);
    assertThat(thrown4).isInstanceOf(UnsupportedOperationException.class);
    assertThat(thrown5).isInstanceOf(UnsupportedOperationException.class);
    assertThat(thrown6).isInstanceOf(UnsupportedOperationException.class);
  }

  @Test
  public void
      repairNamespace_WithNonExistingNamespacesTable_ShouldCreateNamespacesTableAndAddNamespace()
          throws ExecutionException {
    // Arrange
    when(client.describeTable(any(DescribeTableRequest.class)))
        .thenThrow(mock(ResourceNotFoundException.class))
        .thenReturn(tableIsActiveResponse);
    when(client.describeContinuousBackups(any(DescribeContinuousBackupsRequest.class)))
        .thenReturn(backupIsEnabledResponse);

    // Act
    admin.repairNamespace(NAMESPACE, Collections.emptyMap());

    // Assert
    verify(client, times(2))
        .describeTable(
            DescribeTableRequest.builder().tableName(getFullNamespaceTableName()).build());
    CreateTableRequest createNamespaceTableRequest =
        CreateTableRequest.builder()
            .attributeDefinitions(
                ImmutableList.of(
                    AttributeDefinition.builder()
                        .attributeName(DynamoAdmin.NAMESPACES_ATTR_NAME)
                        .attributeType(ScalarAttributeType.S)
                        .build()))
            .keySchema(
                KeySchemaElement.builder()
                    .attributeName(DynamoAdmin.NAMESPACES_ATTR_NAME)
                    .keyType(KeyType.HASH)
                    .build())
            .provisionedThroughput(
                ProvisionedThroughput.builder()
                    .readCapacityUnits(DynamoAdmin.METADATA_TABLES_REQUEST_UNIT)
                    .writeCapacityUnits(DynamoAdmin.METADATA_TABLES_REQUEST_UNIT)
                    .build())
            .tableName(getFullNamespaceTableName())
            .build();
    verify(client).createTable(createNamespaceTableRequest);
    verify(client)
        .describeContinuousBackups(
            DescribeContinuousBackupsRequest.builder()
                .tableName(getFullNamespaceTableName())
                .build());
    verify(client)
        .updateContinuousBackups(
            UpdateContinuousBackupsRequest.builder()
                .tableName(getFullNamespaceTableName())
                .pointInTimeRecoverySpecification(
                    PointInTimeRecoverySpecification.builder()
                        .pointInTimeRecoveryEnabled(true)
                        .build())
                .build());
    verify(client)
        .putItem(
            PutItemRequest.builder()
                .tableName(getFullNamespaceTableName())
                .item(
                    ImmutableMap.of(
                        DynamoAdmin.NAMESPACES_ATTR_NAME,
                        AttributeValue.builder().s(getPrefixedMetadataNamespace()).build()))
                .build());
    verify(client)
        .putItem(
            PutItemRequest.builder()
                .tableName(getFullNamespaceTableName())
                .item(
                    ImmutableMap.of(
                        DynamoAdmin.NAMESPACES_ATTR_NAME,
                        AttributeValue.builder().s(getPrefixedNamespace()).build()))
                .build());
  }

  @Test
  public void repairNamespace_WithExistingNamespacesTable_ShouldAddNamespace()
      throws ExecutionException {
    // Arrange

    // Act
    admin.repairNamespace(NAMESPACE, Collections.emptyMap());

    // Assert
    verify(client)
        .describeTable(
            DescribeTableRequest.builder().tableName(getFullNamespaceTableName()).build());
    verify(client)
        .putItem(
            PutItemRequest.builder()
                .tableName(getFullNamespaceTableName())
                .item(
                    ImmutableMap.of(
                        DynamoAdmin.NAMESPACES_ATTR_NAME,
                        AttributeValue.builder().s(getPrefixedNamespace()).build()))
                .build());
  }

  @Test
  public void upgrade_WithExistingTables_ShouldUpsertNamespaceNames() throws ExecutionException {
    // Arrange
    when(client.describeTable(any(DescribeTableRequest.class)))
        .thenReturn(mock(DescribeTableResponse.class))
        .thenThrow(mock(ResourceNotFoundException.class))
        .thenReturn(tableIsActiveResponse);

    when(client.describeContinuousBackups(any(DescribeContinuousBackupsRequest.class)))
        .thenReturn(backupIsEnabledResponse);
    ScanResponse scanResponse = mock(ScanResponse.class);
    when(client.scan(any(ScanRequest.class))).thenReturn(scanResponse);
    Map<String, AttributeValue> lastEvaluatedKeyFirstIteration =
        ImmutableMap.of("", AttributeValue.builder().build());
    Map<String, AttributeValue> lastEvaluatedKeySecondIteration = ImmutableMap.of();
    when(scanResponse.lastEvaluatedKey())
        .thenReturn(lastEvaluatedKeyFirstIteration)
        .thenReturn(lastEvaluatedKeySecondIteration);
    when(scanResponse.items())
        .thenReturn(
            ImmutableList.of(
                ImmutableMap.of(
                    DynamoAdmin.METADATA_ATTR_TABLE,
                    AttributeValue.builder().s("ns1.tbl1").build())))
        .thenReturn(
            ImmutableList.of(
                ImmutableMap.of(
                    DynamoAdmin.METADATA_ATTR_TABLE,
                    AttributeValue.builder().s("ns1.tbl2").build()),
                ImmutableMap.of(
                    DynamoAdmin.METADATA_ATTR_TABLE,
                    AttributeValue.builder().s("ns2.tbl3").build())));

    // Act
    admin.upgrade(Collections.emptyMap());

    // Assert
    verify(client)
        .describeTable(
            DescribeTableRequest.builder().tableName(getFullMetadataTableName()).build());
    verify(client, times(2))
        .describeTable(
            DescribeTableRequest.builder().tableName(getFullNamespaceTableName()).build());
    CreateTableRequest createNamespaceTableRequest =
        CreateTableRequest.builder()
            .attributeDefinitions(
                ImmutableList.of(
                    AttributeDefinition.builder()
                        .attributeName(DynamoAdmin.NAMESPACES_ATTR_NAME)
                        .attributeType(ScalarAttributeType.S)
                        .build()))
            .keySchema(
                KeySchemaElement.builder()
                    .attributeName(DynamoAdmin.NAMESPACES_ATTR_NAME)
                    .keyType(KeyType.HASH)
                    .build())
            .provisionedThroughput(
                ProvisionedThroughput.builder()
                    .readCapacityUnits(DynamoAdmin.METADATA_TABLES_REQUEST_UNIT)
                    .writeCapacityUnits(DynamoAdmin.METADATA_TABLES_REQUEST_UNIT)
                    .build())
            .tableName(getFullNamespaceTableName())
            .build();
    verify(client).createTable(createNamespaceTableRequest);
    verify(client)
        .describeContinuousBackups(
            DescribeContinuousBackupsRequest.builder()
                .tableName(getFullNamespaceTableName())
                .build());
    verify(client)
        .updateContinuousBackups(
            UpdateContinuousBackupsRequest.builder()
                .tableName(getFullNamespaceTableName())
                .pointInTimeRecoverySpecification(
                    PointInTimeRecoverySpecification.builder()
                        .pointInTimeRecoveryEnabled(true)
                        .build())
                .build());
    verify(client)
        .scan(
            ScanRequest.builder()
                .tableName(getFullMetadataTableName())
                .exclusiveStartKey(null)
                .build());
    verify(client)
        .scan(
            ScanRequest.builder()
                .tableName(getFullMetadataTableName())
                .exclusiveStartKey(lastEvaluatedKeyFirstIteration)
                .build());
    ArgumentCaptor<PutItemRequest> putItemRequestCaptor =
        ArgumentCaptor.forClass(PutItemRequest.class);

    verify(client, times(3)).putItem(putItemRequestCaptor.capture());
    PutItemRequest actualPutItemRequest1 = putItemRequestCaptor.getAllValues().get(0);
    assertThat(actualPutItemRequest1.tableName()).isEqualTo(getFullNamespaceTableName());
    assertThat(actualPutItemRequest1.item())
        .containsExactly(
            entry(
                DynamoAdmin.NAMESPACES_ATTR_NAME,
                AttributeValue.builder().s(getPrefixedMetadataNamespace()).build()));
    PutItemRequest actualPutItemRequest2 = putItemRequestCaptor.getAllValues().get(1);
    assertThat(actualPutItemRequest2.tableName()).isEqualTo(getFullNamespaceTableName());
    assertThat(actualPutItemRequest2.item())
        .containsExactly(
            entry(DynamoAdmin.NAMESPACES_ATTR_NAME, AttributeValue.builder().s("ns1").build()));
    PutItemRequest actualPutItemRequest3 = putItemRequestCaptor.getAllValues().get(2);
    assertThat(actualPutItemRequest3.tableName()).isEqualTo(getFullNamespaceTableName());
    assertThat(actualPutItemRequest3.item())
        .containsExactly(
            entry(DynamoAdmin.NAMESPACES_ATTR_NAME, AttributeValue.builder().s("ns2").build()));
  }
}<|MERGE_RESOLUTION|>--- conflicted
+++ resolved
@@ -1719,12 +1719,9 @@
                     NAMESPACE, TABLE, Collections.emptyMap(), Collections.emptyMap()));
     Throwable thrown4 = catchThrowable(() -> admin.dropColumnFromTable(NAMESPACE, TABLE, "c1"));
     Throwable thrown5 = catchThrowable(() -> admin.renameColumn(NAMESPACE, TABLE, "c1", "c2"));
-<<<<<<< HEAD
-    Throwable thrown6 =
+    Throwable thrown6 = catchThrowable(() -> admin.renameTable(NAMESPACE, TABLE, "new_table"));
+    Throwable thrown7 =
         catchThrowable(() -> admin.alterColumnType(NAMESPACE, TABLE, "c1", DataType.INT));
-=======
-    Throwable thrown6 = catchThrowable(() -> admin.renameTable(NAMESPACE, TABLE, "new_table"));
->>>>>>> bb3de17a
 
     // Assert
     assertThat(thrown1).isInstanceOf(UnsupportedOperationException.class);
@@ -1733,6 +1730,7 @@
     assertThat(thrown4).isInstanceOf(UnsupportedOperationException.class);
     assertThat(thrown5).isInstanceOf(UnsupportedOperationException.class);
     assertThat(thrown6).isInstanceOf(UnsupportedOperationException.class);
+    assertThat(thrown7).isInstanceOf(UnsupportedOperationException.class);
   }
 
   @Test
