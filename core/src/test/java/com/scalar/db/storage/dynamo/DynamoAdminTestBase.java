package com.scalar.db.storage.dynamo;

import static org.assertj.core.api.Assertions.assertThat;
import static org.assertj.core.api.Assertions.assertThatThrownBy;
import static org.assertj.core.api.Assertions.catchThrowable;
import static org.assertj.core.api.Assertions.entry;
import static org.mockito.ArgumentMatchers.any;
import static org.mockito.Mockito.mock;
import static org.mockito.Mockito.never;
import static org.mockito.Mockito.times;
import static org.mockito.Mockito.verify;
import static org.mockito.Mockito.when;

import com.google.common.collect.ImmutableList;
import com.google.common.collect.ImmutableMap;
import com.google.common.collect.ImmutableSet;
import com.scalar.db.api.Scan.Ordering.Order;
import com.scalar.db.api.TableMetadata;
import com.scalar.db.exception.storage.ExecutionException;
import com.scalar.db.io.DataType;
import java.util.Collections;
import java.util.HashMap;
import java.util.List;
import java.util.Map;
import java.util.Optional;
import java.util.Set;
import org.assertj.core.api.Assertions;
import org.junit.jupiter.api.BeforeEach;
import org.junit.jupiter.api.Test;
import org.mockito.ArgumentCaptor;
import org.mockito.Mock;
import org.mockito.MockitoAnnotations;
import software.amazon.awssdk.services.applicationautoscaling.ApplicationAutoScalingClient;
import software.amazon.awssdk.services.applicationautoscaling.model.DeleteScalingPolicyRequest;
import software.amazon.awssdk.services.applicationautoscaling.model.DeregisterScalableTargetRequest;
import software.amazon.awssdk.services.applicationautoscaling.model.PutScalingPolicyRequest;
import software.amazon.awssdk.services.applicationautoscaling.model.RegisterScalableTargetRequest;
import software.amazon.awssdk.services.dynamodb.DynamoDbClient;
import software.amazon.awssdk.services.dynamodb.model.AttributeDefinition;
import software.amazon.awssdk.services.dynamodb.model.AttributeValue;
import software.amazon.awssdk.services.dynamodb.model.ContinuousBackupsDescription;
import software.amazon.awssdk.services.dynamodb.model.ContinuousBackupsStatus;
import software.amazon.awssdk.services.dynamodb.model.CreateTableRequest;
import software.amazon.awssdk.services.dynamodb.model.DeleteItemRequest;
import software.amazon.awssdk.services.dynamodb.model.DeleteTableRequest;
import software.amazon.awssdk.services.dynamodb.model.DescribeContinuousBackupsRequest;
import software.amazon.awssdk.services.dynamodb.model.DescribeContinuousBackupsResponse;
import software.amazon.awssdk.services.dynamodb.model.DescribeTableRequest;
import software.amazon.awssdk.services.dynamodb.model.DescribeTableResponse;
import software.amazon.awssdk.services.dynamodb.model.GetItemRequest;
import software.amazon.awssdk.services.dynamodb.model.GetItemResponse;
import software.amazon.awssdk.services.dynamodb.model.GlobalSecondaryIndexDescription;
import software.amazon.awssdk.services.dynamodb.model.IndexStatus;
import software.amazon.awssdk.services.dynamodb.model.KeySchemaElement;
import software.amazon.awssdk.services.dynamodb.model.KeyType;
import software.amazon.awssdk.services.dynamodb.model.ListTablesRequest;
import software.amazon.awssdk.services.dynamodb.model.ListTablesResponse;
import software.amazon.awssdk.services.dynamodb.model.PointInTimeRecoverySpecification;
import software.amazon.awssdk.services.dynamodb.model.ProjectionType;
import software.amazon.awssdk.services.dynamodb.model.ProvisionedThroughput;
import software.amazon.awssdk.services.dynamodb.model.PutItemRequest;
import software.amazon.awssdk.services.dynamodb.model.ResourceNotFoundException;
import software.amazon.awssdk.services.dynamodb.model.ScalarAttributeType;
import software.amazon.awssdk.services.dynamodb.model.ScanRequest;
import software.amazon.awssdk.services.dynamodb.model.ScanResponse;
import software.amazon.awssdk.services.dynamodb.model.TableDescription;
import software.amazon.awssdk.services.dynamodb.model.TableStatus;
import software.amazon.awssdk.services.dynamodb.model.UpdateContinuousBackupsRequest;
import software.amazon.awssdk.services.dynamodb.model.UpdateTableRequest;

/**
 * Abstraction that defines unit tests for the {@link DynamoAdmin}. The class purpose is to be able
 * to run the {@link DynamoAdmin} unit tests with different values for the {@link DynamoConfig},
 * notably {@link DynamoConfig#NAMESPACE_PREFIX}.
 */
public abstract class DynamoAdminTestBase {

  private static final String METADATA_NAMESPACE = "scalardb";

  private static final String NAMESPACE = "namespace";
  private static final String TABLE = "table";

  @Mock private DynamoConfig config;
  @Mock private DynamoDbClient client;
  @Mock private ApplicationAutoScalingClient applicationAutoScalingClient;
  @Mock private DescribeTableResponse tableIsActiveResponse;
  @Mock private DescribeContinuousBackupsResponse backupIsEnabledResponse;
  private DynamoAdmin admin;

  @BeforeEach
  public void setUp() throws Exception {
    MockitoAnnotations.openMocks(this).close();
    when(config.getNamespacePrefix()).thenReturn(getNamespacePrefixConfig());
    when(config.getMetadataNamespace()).thenReturn(METADATA_NAMESPACE);

    // prepare tableIsActiveResponse
    TableDescription tableDescription = mock(TableDescription.class);
    when(tableIsActiveResponse.table()).thenReturn(tableDescription);
    when(tableDescription.tableStatus()).thenReturn(TableStatus.ACTIVE);

    // prepare backupIsEnabledResponse
    ContinuousBackupsDescription continuousBackupsDescription =
        mock(ContinuousBackupsDescription.class);
    when(backupIsEnabledResponse.continuousBackupsDescription())
        .thenReturn(continuousBackupsDescription);
    when(continuousBackupsDescription.continuousBackupsStatus())
        .thenReturn(ContinuousBackupsStatus.ENABLED);

    admin = new DynamoAdmin(client, applicationAutoScalingClient, config);
  }

  /**
   * This sets the {@link DynamoConfig#NAMESPACE_PREFIX} value that will be used to run the tests
   *
   * @return {@link DynamoConfig#NAMESPACE_PREFIX} value
   */
  abstract Optional<String> getNamespacePrefixConfig();

  private String getFullTableName() {
    return getNamespacePrefixConfig().orElse("") + NAMESPACE + "." + TABLE;
  }

  private String getPrefixedNamespace() {
    return getNamespacePrefixConfig().orElse("") + NAMESPACE;
  }

  private String getFullMetadataTableName() {
    return getNamespacePrefixConfig().orElse("")
        + METADATA_NAMESPACE
        + "."
        + DynamoAdmin.METADATA_TABLE;
  }

  private String getFullNamespaceTableName() {
    return getNamespacePrefixConfig().orElse("")
        + METADATA_NAMESPACE
        + "."
        + DynamoAdmin.NAMESPACES_TABLE;
  }

  private String getPrefixedMetadataNamespace() {
    return getNamespacePrefixConfig().orElse("") + METADATA_NAMESPACE;
  }

  @Test
  public void getTableMetadata_ShouldReturnCorrectTableMetadata() throws ExecutionException {
    // Arrange
    Map<String, AttributeValue> expectedKey = new HashMap<>();
    expectedKey.put(
        DynamoAdmin.METADATA_ATTR_TABLE, AttributeValue.builder().s(getFullTableName()).build());

    GetItemResponse response = mock(GetItemResponse.class);
    when(client.getItem(any(GetItemRequest.class))).thenReturn(response);
    when(response.item())
        .thenReturn(
            ImmutableMap.<String, AttributeValue>builder()
                .put(
                    DynamoAdmin.METADATA_ATTR_TABLE,
                    AttributeValue.builder().s(getFullTableName()).build())
                .put(
                    DynamoAdmin.METADATA_ATTR_COLUMNS,
                    AttributeValue.builder()
                        .m(
                            ImmutableMap.<String, AttributeValue>builder()
                                .put("c1", AttributeValue.builder().s("text").build())
                                .put("c2", AttributeValue.builder().s("bigint").build())
                                .put("c3", AttributeValue.builder().s("boolean").build())
                                .put("c4", AttributeValue.builder().s("blob").build())
                                .put("c5", AttributeValue.builder().s("int").build())
                                .put("c6", AttributeValue.builder().s("double").build())
                                .put("c7", AttributeValue.builder().s("float").build())
                                .build())
                        .build())
                .put(
                    DynamoAdmin.METADATA_ATTR_PARTITION_KEY,
                    AttributeValue.builder().l(AttributeValue.builder().s("c1").build()).build())
                .put(
                    DynamoAdmin.METADATA_ATTR_CLUSTERING_KEY,
                    AttributeValue.builder()
                        .l(
                            AttributeValue.builder().s("c2").build(),
                            AttributeValue.builder().s("c3").build())
                        .build())
                .put(
                    DynamoAdmin.METADATA_ATTR_CLUSTERING_ORDERS,
                    AttributeValue.builder()
                        .m(
                            ImmutableMap.<String, AttributeValue>builder()
                                .put("c2", AttributeValue.builder().s("DESC").build())
                                .put("c3", AttributeValue.builder().s("ASC").build())
                                .build())
                        .build())
                .put(
                    DynamoAdmin.METADATA_ATTR_SECONDARY_INDEX,
                    AttributeValue.builder().ss("c4").build())
                .build());

    // Act
    TableMetadata actual = admin.getTableMetadata(NAMESPACE, TABLE);

    // Assert
    assertThat(actual)
        .isEqualTo(
            TableMetadata.newBuilder()
                .addPartitionKey("c1")
                .addClusteringKey("c2", Order.DESC)
                .addClusteringKey("c3", Order.ASC)
                .addColumn("c1", DataType.TEXT)
                .addColumn("c2", DataType.BIGINT)
                .addColumn("c3", DataType.BOOLEAN)
                .addColumn("c4", DataType.BLOB)
                .addColumn("c5", DataType.INT)
                .addColumn("c6", DataType.DOUBLE)
                .addColumn("c7", DataType.FLOAT)
                .addSecondaryIndex("c4")
                .build());

    ArgumentCaptor<GetItemRequest> captor = ArgumentCaptor.forClass(GetItemRequest.class);
    verify(client).getItem(captor.capture());
    GetItemRequest actualRequest = captor.getValue();
    assertThat(actualRequest.tableName()).isEqualTo(getFullMetadataTableName());
    assertThat(actualRequest.key()).isEqualTo(expectedKey);
    assertThat(actualRequest.consistentRead()).isTrue();
  }

  @Test
  public void dropNamespace_WithOtherNamespacesExisting_ShouldDropNamespace()
      throws ExecutionException {
    // Arrange
    ScanResponse scanResponse = mock(ScanResponse.class);
    when(scanResponse.items())
        .thenReturn(
            ImmutableList.of(
                ImmutableMap.of(
                    DynamoAdmin.NAMESPACES_ATTR_NAME,
                    AttributeValue.builder().s(getPrefixedNamespace() + 1).build()),
                ImmutableMap.of(
                    DynamoAdmin.NAMESPACES_ATTR_NAME,
                    AttributeValue.builder().s(getPrefixedMetadataNamespace()).build())));
    when(client.scan(any(ScanRequest.class))).thenReturn(scanResponse);

    // Act
    admin.dropNamespace(NAMESPACE);

    // Assert
    verify(client)
        .deleteItem(
            DeleteItemRequest.builder()
                .tableName(getFullNamespaceTableName())
                .key(
                    ImmutableMap.of(
                        DynamoAdmin.NAMESPACES_ATTR_NAME,
                        AttributeValue.builder().s(getPrefixedNamespace()).build()))
                .build());
    verify(client)
        .scan(ScanRequest.builder().tableName(getFullNamespaceTableName()).limit(2).build());
  }

  @Test
  public void dropNamespace_WithOnlyMetadataNamespacesLeft_ShouldDropNamespaceAndNamespacesTable()
      throws ExecutionException {
    // Arrange
    ScanResponse scanResponse = mock(ScanResponse.class);
    when(scanResponse.items())
        .thenReturn(
            ImmutableList.of(
                ImmutableMap.of(
                    DynamoAdmin.NAMESPACES_ATTR_NAME,
                    AttributeValue.builder().s(getPrefixedMetadataNamespace()).build())));
    when(client.scan(any(ScanRequest.class))).thenReturn(scanResponse);

    ListTablesResponse listTablesResponse = mock(ListTablesResponse.class);
    when(client.listTables(any(ListTablesRequest.class))).thenReturn(listTablesResponse);
    when(listTablesResponse.lastEvaluatedTableName()).thenReturn(null);
    when(listTablesResponse.tableNames())
        .thenReturn(
            Collections.singletonList(
                getPrefixedMetadataNamespace() + "." + DynamoAdmin.NAMESPACES_TABLE))
        .thenReturn(Collections.emptyList());

    // Act
    admin.dropNamespace(NAMESPACE);

    // Assert
    verify(client)
        .deleteItem(
            DeleteItemRequest.builder()
                .tableName(getFullNamespaceTableName())
                .key(
                    ImmutableMap.of(
                        DynamoAdmin.NAMESPACES_ATTR_NAME,
                        AttributeValue.builder().s(getPrefixedNamespace()).build()))
                .build());

    verify(client)
        .scan(ScanRequest.builder().tableName(getFullNamespaceTableName()).limit(2).build());
    verify(client)
        .deleteTable(DeleteTableRequest.builder().tableName(getFullNamespaceTableName()).build());
  }

  @Test
  public void createTable_WhenMetadataTableNotExist_ShouldCreateTableAndMetadataTable()
      throws ExecutionException {
    // Arrange
    TableMetadata metadata =
        TableMetadata.newBuilder()
            .addPartitionKey("c1")
            .addClusteringKey("c2", Order.ASC)
            .addClusteringKey("c3", Order.ASC)
            .addColumn("c1", DataType.TEXT)
            .addColumn("c2", DataType.BIGINT)
            .addColumn("c3", DataType.BOOLEAN)
            .addColumn("c4", DataType.BLOB)
            .addColumn("c5", DataType.INT)
            .addColumn("c6", DataType.DOUBLE)
            .addColumn("c7", DataType.FLOAT)
            .addColumn("c8", DataType.DATE)
            .addColumn("c9", DataType.TIME)
            .addColumn("c10", DataType.TIMESTAMP)
            .addColumn("c11", DataType.TIMESTAMPTZ)
            .addSecondaryIndex("c4")
            .build();

    when(client.describeTable(DescribeTableRequest.builder().tableName(getFullTableName()).build()))
        .thenReturn(tableIsActiveResponse);

    when(client.describeContinuousBackups(any(DescribeContinuousBackupsRequest.class)))
        .thenReturn(backupIsEnabledResponse);

    // for the table metadata table
    when(client.describeTable(
            DescribeTableRequest.builder().tableName(getFullMetadataTableName()).build()))
        .thenThrow(ResourceNotFoundException.class)
        .thenReturn(tableIsActiveResponse);

    // Act
    admin.createTable(NAMESPACE, TABLE, metadata);

    // Assert
    verify(client)
        .describeTable(
            DescribeTableRequest.builder().tableName(getFullNamespaceTableName()).build());
    ArgumentCaptor<CreateTableRequest> createTableRequestCaptor =
        ArgumentCaptor.forClass(CreateTableRequest.class);
    verify(client, times(2)).createTable(createTableRequestCaptor.capture());
    List<CreateTableRequest> actualCreateTableRequests = createTableRequestCaptor.getAllValues();

    List<AttributeDefinition> attributeDefinitions =
        actualCreateTableRequests.get(0).attributeDefinitions();
    assertThat(attributeDefinitions.size()).isEqualTo(3);
    assertThat(attributeDefinitions.get(0).attributeName()).isEqualTo(DynamoAdmin.PARTITION_KEY);
    assertThat(attributeDefinitions.get(0).attributeType()).isEqualTo(ScalarAttributeType.B);
    assertThat(attributeDefinitions.get(1).attributeName()).isEqualTo(DynamoAdmin.CLUSTERING_KEY);
    assertThat(attributeDefinitions.get(1).attributeType()).isEqualTo(ScalarAttributeType.B);
    assertThat(attributeDefinitions.get(2).attributeName()).isEqualTo("c4");
    assertThat(attributeDefinitions.get(2).attributeType()).isEqualTo(ScalarAttributeType.B);

    assertThat(actualCreateTableRequests.get(0).keySchema().size()).isEqualTo(2);
    assertThat(actualCreateTableRequests.get(0).keySchema().get(0).attributeName())
        .isEqualTo(DynamoAdmin.PARTITION_KEY);
    assertThat(actualCreateTableRequests.get(0).keySchema().get(0).keyType())
        .isEqualTo(KeyType.HASH);
    assertThat(actualCreateTableRequests.get(0).keySchema().get(1).attributeName())
        .isEqualTo(DynamoAdmin.CLUSTERING_KEY);
    assertThat(actualCreateTableRequests.get(0).keySchema().get(1).keyType())
        .isEqualTo(KeyType.RANGE);

    assertThat(actualCreateTableRequests.get(0).globalSecondaryIndexes().size()).isEqualTo(1);
    assertThat(actualCreateTableRequests.get(0).globalSecondaryIndexes().get(0).indexName())
        .isEqualTo(getFullTableName() + ".global_index.c4");
    assertThat(actualCreateTableRequests.get(0).globalSecondaryIndexes().get(0).keySchema().size())
        .isEqualTo(1);
    assertThat(
            actualCreateTableRequests
                .get(0)
                .globalSecondaryIndexes()
                .get(0)
                .keySchema()
                .get(0)
                .attributeName())
        .isEqualTo("c4");
    assertThat(
            actualCreateTableRequests
                .get(0)
                .globalSecondaryIndexes()
                .get(0)
                .keySchema()
                .get(0)
                .keyType())
        .isEqualTo(KeyType.HASH);
    assertThat(
            actualCreateTableRequests
                .get(0)
                .globalSecondaryIndexes()
                .get(0)
                .projection()
                .projectionType())
        .isEqualTo(ProjectionType.ALL);
    assertThat(
            actualCreateTableRequests
                .get(0)
                .globalSecondaryIndexes()
                .get(0)
                .provisionedThroughput()
                .readCapacityUnits())
        .isEqualTo(10);
    assertThat(
            actualCreateTableRequests
                .get(0)
                .globalSecondaryIndexes()
                .get(0)
                .provisionedThroughput()
                .writeCapacityUnits())
        .isEqualTo(10);

    assertThat(actualCreateTableRequests.get(0).provisionedThroughput().writeCapacityUnits())
        .isEqualTo(10);
    assertThat(actualCreateTableRequests.get(0).provisionedThroughput().readCapacityUnits())
        .isEqualTo(10);

    assertThat(actualCreateTableRequests.get(0).tableName()).isEqualTo(getFullTableName());

    // for the table metadata table
    attributeDefinitions = actualCreateTableRequests.get(1).attributeDefinitions();
    assertThat(attributeDefinitions.size()).isEqualTo(1);
    assertThat(attributeDefinitions.get(0).attributeName())
        .isEqualTo(DynamoAdmin.METADATA_ATTR_TABLE);
    assertThat(attributeDefinitions.get(0).attributeType()).isEqualTo(ScalarAttributeType.S);

    assertThat(actualCreateTableRequests.get(1).keySchema().size()).isEqualTo(1);
    assertThat(actualCreateTableRequests.get(1).keySchema().get(0).attributeName())
        .isEqualTo(DynamoAdmin.METADATA_ATTR_TABLE);
    assertThat(actualCreateTableRequests.get(1).keySchema().get(0).keyType())
        .isEqualTo(KeyType.HASH);

    assertThat(actualCreateTableRequests.get(1).provisionedThroughput().writeCapacityUnits())
        .isEqualTo(1);
    assertThat(actualCreateTableRequests.get(1).provisionedThroughput().readCapacityUnits())
        .isEqualTo(1);

    assertThat(actualCreateTableRequests.get(1).tableName()).isEqualTo(getFullMetadataTableName());

    ArgumentCaptor<PutItemRequest> putItemRequestCaptor =
        ArgumentCaptor.forClass(PutItemRequest.class);
    verify(client).putItem(putItemRequestCaptor.capture());
    PutItemRequest actualPutItemRequest = putItemRequestCaptor.getValue();
    assertThat(actualPutItemRequest.tableName()).isEqualTo(getFullMetadataTableName());

    Map<String, AttributeValue> itemValues = new HashMap<>();
    itemValues.put(
        DynamoAdmin.METADATA_ATTR_TABLE, AttributeValue.builder().s(getFullTableName()).build());
    Map<String, AttributeValue> columns = new HashMap<>();
    columns.put("c1", AttributeValue.builder().s("text").build());
    columns.put("c2", AttributeValue.builder().s("bigint").build());
    columns.put("c3", AttributeValue.builder().s("boolean").build());
    columns.put("c4", AttributeValue.builder().s("blob").build());
    columns.put("c5", AttributeValue.builder().s("int").build());
    columns.put("c6", AttributeValue.builder().s("double").build());
    columns.put("c7", AttributeValue.builder().s("float").build());
    columns.put("c8", AttributeValue.builder().s("date").build());
    columns.put("c9", AttributeValue.builder().s("time").build());
    columns.put("c10", AttributeValue.builder().s("timestamp").build());
    columns.put("c11", AttributeValue.builder().s("timestamptz").build());
    itemValues.put(DynamoAdmin.METADATA_ATTR_COLUMNS, AttributeValue.builder().m(columns).build());
    itemValues.put(
        DynamoAdmin.METADATA_ATTR_PARTITION_KEY,
        AttributeValue.builder().l(AttributeValue.builder().s("c1").build()).build());
    itemValues.put(
        DynamoAdmin.METADATA_ATTR_CLUSTERING_KEY,
        AttributeValue.builder()
            .l(AttributeValue.builder().s("c2").build(), AttributeValue.builder().s("c3").build())
            .build());
    Map<String, AttributeValue> clusteringOrders = new HashMap<>();
    clusteringOrders.put("c2", AttributeValue.builder().s("ASC").build());
    clusteringOrders.put("c3", AttributeValue.builder().s("ASC").build());
    itemValues.put(
        DynamoAdmin.METADATA_ATTR_CLUSTERING_ORDERS,
        AttributeValue.builder().m(clusteringOrders).build());
    itemValues.put(
        DynamoAdmin.METADATA_ATTR_SECONDARY_INDEX, AttributeValue.builder().ss("c4").build());
    assertThat(actualPutItemRequest.item()).isEqualTo(itemValues);

    verify(applicationAutoScalingClient, times(4))
        .registerScalableTarget(any(RegisterScalableTargetRequest.class));
    verify(applicationAutoScalingClient, times(4))
        .putScalingPolicy(any(PutScalingPolicyRequest.class));

    ArgumentCaptor<UpdateContinuousBackupsRequest> updateContinuousBackupsRequestCaptor =
        ArgumentCaptor.forClass(UpdateContinuousBackupsRequest.class);
    verify(client, times(2))
        .updateContinuousBackups(updateContinuousBackupsRequestCaptor.capture());
    List<UpdateContinuousBackupsRequest> updateContinuousBackupsRequests =
        updateContinuousBackupsRequestCaptor.getAllValues();
    assertThat(updateContinuousBackupsRequests.size()).isEqualTo(2);
    assertThat(updateContinuousBackupsRequests.get(0).tableName()).isEqualTo(getFullTableName());
    assertThat(updateContinuousBackupsRequests.get(1).tableName())
        .isEqualTo(getFullMetadataTableName());
  }

  @Test
  public void createTable_WhenMetadataTableExists_ShouldCreateOnlyTable()
      throws ExecutionException {
    // Arrange
    TableMetadata metadata =
        TableMetadata.newBuilder()
            .addPartitionKey("c1")
            .addClusteringKey("c2", Order.DESC)
            .addClusteringKey("c3", Order.ASC)
            .addColumn("c1", DataType.TEXT)
            .addColumn("c2", DataType.BIGINT)
            .addColumn("c3", DataType.BOOLEAN)
            .addColumn("c4", DataType.INT)
            .addColumn("c5", DataType.BLOB)
            .addColumn("c6", DataType.DOUBLE)
            .addColumn("c7", DataType.FLOAT)
            .addColumn("c8", DataType.DATE)
            .addColumn("c9", DataType.TIME)
            .addColumn("c10", DataType.TIMESTAMP)
            .addColumn("c11", DataType.TIMESTAMPTZ)
            .addSecondaryIndex("c4")
            .build();

    when(client.describeTable(any(DescribeTableRequest.class))).thenReturn(tableIsActiveResponse);

    when(client.describeContinuousBackups(any(DescribeContinuousBackupsRequest.class)))
        .thenReturn(backupIsEnabledResponse);

    Map<String, String> options = new HashMap<>();
    options.put(DynamoAdmin.REQUEST_UNIT, "100");
    options.put(DynamoAdmin.NO_SCALING, "true");
    options.put(DynamoAdmin.NO_BACKUP, "true");

    // Act
    admin.createTable(NAMESPACE, TABLE, metadata, options);

    // Assert
    verify(client)
        .describeTable(
            DescribeTableRequest.builder().tableName(getFullNamespaceTableName()).build());
    ArgumentCaptor<CreateTableRequest> createTableRequestCaptor =
        ArgumentCaptor.forClass(CreateTableRequest.class);
    verify(client).createTable(createTableRequestCaptor.capture());
    CreateTableRequest actualCreateTableRequest = createTableRequestCaptor.getValue();

    List<AttributeDefinition> attributeDefinitions =
        actualCreateTableRequest.attributeDefinitions();
    assertThat(attributeDefinitions.size()).isEqualTo(3);
    assertThat(attributeDefinitions.get(0).attributeName()).isEqualTo(DynamoAdmin.PARTITION_KEY);
    assertThat(attributeDefinitions.get(0).attributeType()).isEqualTo(ScalarAttributeType.B);
    assertThat(attributeDefinitions.get(1).attributeName()).isEqualTo(DynamoAdmin.CLUSTERING_KEY);
    assertThat(attributeDefinitions.get(1).attributeType()).isEqualTo(ScalarAttributeType.B);
    assertThat(attributeDefinitions.get(2).attributeName()).isEqualTo("c4");
    assertThat(attributeDefinitions.get(2).attributeType()).isEqualTo(ScalarAttributeType.N);

    assertThat(actualCreateTableRequest.keySchema().size()).isEqualTo(2);
    assertThat(actualCreateTableRequest.keySchema().get(0).attributeName())
        .isEqualTo(DynamoAdmin.PARTITION_KEY);
    assertThat(actualCreateTableRequest.keySchema().get(0).keyType()).isEqualTo(KeyType.HASH);
    assertThat(actualCreateTableRequest.keySchema().get(1).attributeName())
        .isEqualTo(DynamoAdmin.CLUSTERING_KEY);
    assertThat(actualCreateTableRequest.keySchema().get(1).keyType()).isEqualTo(KeyType.RANGE);

    assertThat(actualCreateTableRequest.globalSecondaryIndexes().size()).isEqualTo(1);
    assertThat(actualCreateTableRequest.globalSecondaryIndexes().get(0).indexName())
        .isEqualTo(getFullTableName() + ".global_index.c4");
    assertThat(actualCreateTableRequest.globalSecondaryIndexes().get(0).keySchema().size())
        .isEqualTo(1);
    assertThat(
            actualCreateTableRequest
                .globalSecondaryIndexes()
                .get(0)
                .keySchema()
                .get(0)
                .attributeName())
        .isEqualTo("c4");
    assertThat(
            actualCreateTableRequest.globalSecondaryIndexes().get(0).keySchema().get(0).keyType())
        .isEqualTo(KeyType.HASH);
    assertThat(
            actualCreateTableRequest.globalSecondaryIndexes().get(0).projection().projectionType())
        .isEqualTo(ProjectionType.ALL);
    assertThat(
            actualCreateTableRequest
                .globalSecondaryIndexes()
                .get(0)
                .provisionedThroughput()
                .readCapacityUnits())
        .isEqualTo(100);
    assertThat(
            actualCreateTableRequest
                .globalSecondaryIndexes()
                .get(0)
                .provisionedThroughput()
                .writeCapacityUnits())
        .isEqualTo(100);

    assertThat(actualCreateTableRequest.provisionedThroughput().writeCapacityUnits())
        .isEqualTo(100);
    assertThat(actualCreateTableRequest.provisionedThroughput().readCapacityUnits()).isEqualTo(100);

    assertThat(actualCreateTableRequest.tableName()).isEqualTo(getFullTableName());

    // for the table metadata table
    ArgumentCaptor<PutItemRequest> putItemRequestCaptor =
        ArgumentCaptor.forClass(PutItemRequest.class);
    verify(client).putItem(putItemRequestCaptor.capture());
    PutItemRequest actualPutItemRequest = putItemRequestCaptor.getValue();
    assertThat(actualPutItemRequest.tableName()).isEqualTo(getFullMetadataTableName());

    Map<String, AttributeValue> itemValues = new HashMap<>();
    itemValues.put(
        DynamoAdmin.METADATA_ATTR_TABLE, AttributeValue.builder().s(getFullTableName()).build());
    Map<String, AttributeValue> columns = new HashMap<>();
    columns.put("c1", AttributeValue.builder().s("text").build());
    columns.put("c2", AttributeValue.builder().s("bigint").build());
    columns.put("c3", AttributeValue.builder().s("boolean").build());
    columns.put("c4", AttributeValue.builder().s("int").build());
    columns.put("c5", AttributeValue.builder().s("blob").build());
    columns.put("c6", AttributeValue.builder().s("double").build());
    columns.put("c7", AttributeValue.builder().s("float").build());
    columns.put("c8", AttributeValue.builder().s("date").build());
    columns.put("c9", AttributeValue.builder().s("time").build());
    columns.put("c10", AttributeValue.builder().s("timestamp").build());
    columns.put("c11", AttributeValue.builder().s("timestamptz").build());
    itemValues.put(DynamoAdmin.METADATA_ATTR_COLUMNS, AttributeValue.builder().m(columns).build());
    itemValues.put(
        DynamoAdmin.METADATA_ATTR_PARTITION_KEY,
        AttributeValue.builder().l(AttributeValue.builder().s("c1").build()).build());
    itemValues.put(
        DynamoAdmin.METADATA_ATTR_CLUSTERING_KEY,
        AttributeValue.builder()
            .l(AttributeValue.builder().s("c2").build(), AttributeValue.builder().s("c3").build())
            .build());
    Map<String, AttributeValue> clusteringOrders = new HashMap<>();
    clusteringOrders.put("c2", AttributeValue.builder().s("DESC").build());
    clusteringOrders.put("c3", AttributeValue.builder().s("ASC").build());
    itemValues.put(
        DynamoAdmin.METADATA_ATTR_CLUSTERING_ORDERS,
        AttributeValue.builder().m(clusteringOrders).build());
    itemValues.put(
        DynamoAdmin.METADATA_ATTR_SECONDARY_INDEX, AttributeValue.builder().ss("c4").build());
    assertThat(actualPutItemRequest.item()).isEqualTo(itemValues);

    verify(applicationAutoScalingClient, never())
        .registerScalableTarget(any(RegisterScalableTargetRequest.class));
    verify(applicationAutoScalingClient, never())
        .putScalingPolicy(any(PutScalingPolicyRequest.class));
    verify(client, never()).updateContinuousBackups(any(UpdateContinuousBackupsRequest.class));
  }

  @Test
  public void
      createTable_tableMetadataWithPartitionKeyWithNonLastBlobValueGiven_ShouldThrowIllegalArgumentException() {
    // Arrange
    TableMetadata metadata =
        TableMetadata.newBuilder()
            .addPartitionKey("c1")
            .addPartitionKey("c2")
            .addColumn("c1", DataType.BLOB)
            .addColumn("c2", DataType.INT)
            .addColumn("c3", DataType.INT)
            .build();

    // Act Assert
    assertThatThrownBy(() -> admin.createTable(NAMESPACE, TABLE, metadata))
        .isInstanceOf(IllegalArgumentException.class);
  }

  @Test
  public void
      createTable_tableMetadataWithClusteringKeyWithBlobValueGiven_ShouldThrowIllegalArgumentException() {
    // Arrange
    TableMetadata metadata =
        TableMetadata.newBuilder()
            .addPartitionKey("c1")
            .addClusteringKey("c2")
            .addClusteringKey("c3")
            .addColumn("c1", DataType.INT)
            .addColumn("c2", DataType.INT)
            .addColumn("c3", DataType.BLOB)
            .addColumn("c4", DataType.TEXT)
            .build();

    // Act Assert
    assertThatThrownBy(() -> admin.createTable(NAMESPACE, TABLE, metadata))
        .isInstanceOf(IllegalArgumentException.class);
  }

  @Test
  public void
      createTable_tableMetadataWithBooleanSecondaryIndexGiven_ShouldThrowIllegalArgumentException() {
    // Arrange
    TableMetadata metadata =
        TableMetadata.newBuilder()
            .addPartitionKey("c1")
            .addColumn("c1", DataType.INT)
            .addColumn("c2", DataType.BOOLEAN)
            .addSecondaryIndex("c2")
            .build();

    // Act Assert
    assertThatThrownBy(() -> admin.createTable(NAMESPACE, TABLE, metadata))
        .isInstanceOf(IllegalArgumentException.class);
  }

  @Test
  public void createTable_WhenActualMetadataTableCreationIsDelayed_ShouldFailAfterRetries() {
    // Arrange
    when(client.describeTable(any(DescribeTableRequest.class))).thenReturn(tableIsActiveResponse);
    when(client.describeContinuousBackups(any(DescribeContinuousBackupsRequest.class)))
        .thenReturn(backupIsEnabledResponse);
    when(client.putItem(any(PutItemRequest.class))).thenThrow(ResourceNotFoundException.class);
    TableMetadata metadata =
        TableMetadata.newBuilder()
            .addPartitionKey("c1")
            .addClusteringKey("c2", Order.DESC)
            .addClusteringKey("c3", Order.ASC)
            .addColumn("c1", DataType.TEXT)
            .addColumn("c2", DataType.BIGINT)
            .addColumn("c3", DataType.BOOLEAN)
            .addColumn("c4", DataType.INT)
            .addColumn("c5", DataType.BLOB)
            .addColumn("c6", DataType.DOUBLE)
            .addColumn("c7", DataType.FLOAT)
            .addColumn("c8", DataType.DATE)
            .addColumn("c9", DataType.TIME)
            .addColumn("c10", DataType.TIMESTAMP)
            .addColumn("c11", DataType.TIMESTAMPTZ)
            .addSecondaryIndex("c4")
            .build();

    // Act Assert
    assertThatThrownBy(() -> admin.createTable(NAMESPACE, TABLE, metadata))
        .isInstanceOf(ExecutionException.class);
    verify(client, times(DynamoAdmin.MAX_RETRY_COUNT + 1)).putItem(any(PutItemRequest.class));
  }

  @Test
  public void dropTable_WithNoMetadataLeft_ShouldDropTableAndDeleteMetadata()
      throws ExecutionException {
    // Arrange
    GetItemResponse response = mock(GetItemResponse.class);
    when(client.getItem(any(GetItemRequest.class))).thenReturn(response);
    when(response.item())
        .thenReturn(
            ImmutableMap.<String, AttributeValue>builder()
                .put(
                    DynamoAdmin.METADATA_ATTR_TABLE,
                    AttributeValue.builder().s(getFullTableName()).build())
                .put(
                    DynamoAdmin.METADATA_ATTR_COLUMNS,
                    AttributeValue.builder()
                        .m(
                            ImmutableMap.<String, AttributeValue>builder()
                                .put("c1", AttributeValue.builder().s("text").build())
                                .put("c2", AttributeValue.builder().s("bigint").build())
                                .put("c3", AttributeValue.builder().s("boolean").build())
                                .put("c4", AttributeValue.builder().s("int").build())
                                .build())
                        .build())
                .put(
                    DynamoAdmin.METADATA_ATTR_PARTITION_KEY,
                    AttributeValue.builder().l(AttributeValue.builder().s("c1").build()).build())
                .put(
                    DynamoAdmin.METADATA_ATTR_CLUSTERING_ORDERS,
                    AttributeValue.builder()
                        .l(
                            AttributeValue.builder().s("c2").build(),
                            AttributeValue.builder().s("c3").build())
                        .build())
                .put(
                    DynamoAdmin.METADATA_ATTR_CLUSTERING_KEY,
                    AttributeValue.builder()
                        .m(
                            ImmutableMap.<String, AttributeValue>builder()
                                .put("c2", AttributeValue.builder().s("DESC").build())
                                .put("c3", AttributeValue.builder().s("ASC").build())
                                .build())
                        .build())
                .put(
                    DynamoAdmin.METADATA_ATTR_SECONDARY_INDEX,
                    AttributeValue.builder().ss("c4").build())
                .build());

    // for the table metadata table
    ScanResponse scanResponse = mock(ScanResponse.class);
    when(scanResponse.count()).thenReturn(1);
    when(client.scan(ScanRequest.builder().tableName(getFullMetadataTableName()).limit(1).build()))
        .thenReturn(scanResponse);

    ListTablesResponse listTablesResponse = mock(ListTablesResponse.class);
    when(client.listTables(any(ListTablesRequest.class))).thenReturn(listTablesResponse);
    when(listTablesResponse.lastEvaluatedTableName()).thenReturn(null);
    List<String> tableList = Collections.emptyList();
    when(listTablesResponse.tableNames()).thenReturn(tableList);

    // for the namespaces table
    ScanResponse scanResponseForNamespacesTable = mock(ScanResponse.class);
    when(scanResponseForNamespacesTable.items())
        .thenReturn(
            ImmutableList.of(
                ImmutableMap.of(
                    DynamoAdmin.NAMESPACES_ATTR_NAME,
                    AttributeValue.builder().s(getPrefixedMetadataNamespace()).build()),
                ImmutableMap.of(
                    DynamoAdmin.NAMESPACES_ATTR_NAME,
                    AttributeValue.builder().s(getPrefixedNamespace()).build())));
    when(client.scan(ScanRequest.builder().tableName(getFullNamespaceTableName()).limit(2).build()))
        .thenReturn(scanResponseForNamespacesTable);

    // Act
    admin.dropTable(NAMESPACE, TABLE);

    // Assert
    ArgumentCaptor<DeleteTableRequest> deleteTableRequestCaptor =
        ArgumentCaptor.forClass(DeleteTableRequest.class);
    verify(client).deleteTable(deleteTableRequestCaptor.capture());
    DeleteTableRequest actualDeleteTableRequest = deleteTableRequestCaptor.getValue();
    assertThat(actualDeleteTableRequest.tableName()).isEqualTo(getFullTableName());

    // for the table metadata table
    ArgumentCaptor<DeleteItemRequest> deleteItemRequestCaptor =
        ArgumentCaptor.forClass(DeleteItemRequest.class);
    verify(client).deleteItem(deleteItemRequestCaptor.capture());
    DeleteItemRequest actualDeleteItemRequest = deleteItemRequestCaptor.getValue();
    assertThat(actualDeleteItemRequest.tableName()).isEqualTo(getFullMetadataTableName());
    assertThat(actualDeleteItemRequest.key().get(DynamoAdmin.METADATA_ATTR_TABLE).s())
        .isEqualTo(getFullTableName());

    verify(applicationAutoScalingClient, times(4))
        .deleteScalingPolicy(any(DeleteScalingPolicyRequest.class));
    verify(applicationAutoScalingClient, times(4))
        .deregisterScalableTarget(any(DeregisterScalableTargetRequest.class));
  }

  @Test
  public void dropTable_WithMetadataLeft_ShouldDropTableAndDropMetadataTable()
      throws ExecutionException {
    // Arrange
    GetItemResponse response = mock(GetItemResponse.class);
    when(client.getItem(any(GetItemRequest.class))).thenReturn(response);
    when(response.item())
        .thenReturn(
            ImmutableMap.<String, AttributeValue>builder()
                .put(
                    DynamoAdmin.METADATA_ATTR_TABLE,
                    AttributeValue.builder().s(getFullTableName()).build())
                .put(
                    DynamoAdmin.METADATA_ATTR_COLUMNS,
                    AttributeValue.builder()
                        .m(
                            ImmutableMap.<String, AttributeValue>builder()
                                .put("c1", AttributeValue.builder().s("text").build())
                                .put("c2", AttributeValue.builder().s("bigint").build())
                                .put("c3", AttributeValue.builder().s("boolean").build())
                                .put("c4", AttributeValue.builder().s("int").build())
                                .build())
                        .build())
                .put(
                    DynamoAdmin.METADATA_ATTR_PARTITION_KEY,
                    AttributeValue.builder().l(AttributeValue.builder().s("c1").build()).build())
                .put(
                    DynamoAdmin.METADATA_ATTR_CLUSTERING_KEY,
                    AttributeValue.builder()
                        .l(
                            AttributeValue.builder().s("c2").build(),
                            AttributeValue.builder().s("c3").build())
                        .build())
                .put(
                    DynamoAdmin.METADATA_ATTR_CLUSTERING_ORDERS,
                    AttributeValue.builder()
                        .m(
                            ImmutableMap.<String, AttributeValue>builder()
                                .put("c2", AttributeValue.builder().s("DESC").build())
                                .put("c3", AttributeValue.builder().s("ASC").build())
                                .build())
                        .build())
                .put(
                    DynamoAdmin.METADATA_ATTR_SECONDARY_INDEX,
                    AttributeValue.builder().ss("c4").build())
                .build());

    // for the table metadata table
    ScanResponse scanResponse = mock(ScanResponse.class);
    when(scanResponse.count()).thenReturn(0);
    when(client.scan(ScanRequest.builder().tableName(getFullMetadataTableName()).limit(1).build()))
        .thenReturn(scanResponse);

    ListTablesResponse listTablesResponse = mock(ListTablesResponse.class);
    when(client.listTables(any(ListTablesRequest.class))).thenReturn(listTablesResponse);
    when(listTablesResponse.lastEvaluatedTableName()).thenReturn(null);
    List<String> tableList = Collections.emptyList();
    when(listTablesResponse.tableNames()).thenReturn(tableList);

    // for the namespaces table
    ScanResponse scanResponseForNamespacesTable = mock(ScanResponse.class);
    when(scanResponseForNamespacesTable.items())
        .thenReturn(
            ImmutableList.of(
                ImmutableMap.of(
                    DynamoAdmin.NAMESPACES_ATTR_NAME,
                    AttributeValue.builder().s(getPrefixedMetadataNamespace()).build()),
                ImmutableMap.of(
                    DynamoAdmin.NAMESPACES_ATTR_NAME,
                    AttributeValue.builder().s(getPrefixedNamespace()).build())));
    when(client.scan(ScanRequest.builder().tableName(getFullNamespaceTableName()).limit(2).build()))
        .thenReturn(scanResponseForNamespacesTable);

    // Act
    admin.dropTable(NAMESPACE, TABLE);

    // Assert
    ArgumentCaptor<DeleteTableRequest> deleteTableRequestCaptor =
        ArgumentCaptor.forClass(DeleteTableRequest.class);
    verify(client, times(2)).deleteTable(deleteTableRequestCaptor.capture());
    List<DeleteTableRequest> actualDeleteTableRequests = deleteTableRequestCaptor.getAllValues();

    assertThat(actualDeleteTableRequests.get(0).tableName()).isEqualTo(getFullTableName());

    // for the table metadata table
    assertThat(actualDeleteTableRequests.get(1).tableName()).isEqualTo(getFullMetadataTableName());

    ArgumentCaptor<DeleteItemRequest> deleteItemRequestCaptor =
        ArgumentCaptor.forClass(DeleteItemRequest.class);
    verify(client).deleteItem(deleteItemRequestCaptor.capture());
    DeleteItemRequest actualDeleteItemRequest = deleteItemRequestCaptor.getValue();
    assertThat(actualDeleteItemRequest.tableName()).isEqualTo(getFullMetadataTableName());
    assertThat(actualDeleteItemRequest.key().get(DynamoAdmin.METADATA_ATTR_TABLE).s())
        .isEqualTo(getFullTableName());

    verify(applicationAutoScalingClient, times(4))
        .deleteScalingPolicy(any(DeleteScalingPolicyRequest.class));
    verify(applicationAutoScalingClient, times(4))
        .deregisterScalableTarget(any(DeregisterScalableTargetRequest.class));
  }

  @Test
  public void truncateTable_WithExistingRecords_ShouldDeleteAllRecords() throws ExecutionException {
    // Arrange
    ScanResponse scanResponse = mock(ScanResponse.class);
    when(scanResponse.items())
        .thenReturn(
            ImmutableList.<Map<String, AttributeValue>>builder()
                .add(
                    ImmutableMap.<String, AttributeValue>builder()
                        .put("pKey1", AttributeValue.builder().s("pKey1Val").build())
                        .build())
                .add(
                    ImmutableMap.<String, AttributeValue>builder()
                        .put("pKey2", AttributeValue.builder().s("pKey2Val").build())
                        .build())
                .add(
                    ImmutableMap.<String, AttributeValue>builder()
                        .put("pKey3", AttributeValue.builder().s("pKey3Val").build())
                        .build())
                .build());
    when(scanResponse.lastEvaluatedKey()).thenReturn(Collections.emptyMap());
    when(client.scan(any(ScanRequest.class))).thenReturn(scanResponse);

    // Act
    admin.truncateTable(NAMESPACE, TABLE);

    // Assert
    verify(client, times(3)).deleteItem(any(DeleteItemRequest.class));
  }

  @Test
  public void getNamespaceTableNames_ShouldReturnTableNamesCorrectly() throws ExecutionException {
    // Arrange
    Set<String> tableNames = ImmutableSet.of("t1", "t2");

    ListTablesResponse listTablesResponse = mock(ListTablesResponse.class);
    when(client.listTables(any(ListTablesRequest.class))).thenReturn(listTablesResponse);
    when(listTablesResponse.lastEvaluatedTableName()).thenReturn(null);
    when(listTablesResponse.tableNames())
        .thenReturn(
            ImmutableList.of(getPrefixedNamespace() + ".t1", getPrefixedNamespace() + ".t2"));

    // Act
    Set<String> actualNames = admin.getNamespaceTableNames(NAMESPACE);

    // Assert
    assertThat(actualNames).isEqualTo(tableNames);
  }

  @Test
  public void createIndex_ShouldCreateIndexProperly() throws ExecutionException {
    // Arrange
    GetItemResponse getItemResponse = mock(GetItemResponse.class);
    when(client.getItem(any(GetItemRequest.class))).thenReturn(getItemResponse);
    when(getItemResponse.item())
        .thenReturn(
            ImmutableMap.<String, AttributeValue>builder()
                .put(
                    DynamoAdmin.METADATA_ATTR_TABLE,
                    AttributeValue.builder().s(getFullTableName()).build())
                .put(
                    DynamoAdmin.METADATA_ATTR_COLUMNS,
                    AttributeValue.builder()
                        .m(
                            ImmutableMap.<String, AttributeValue>builder()
                                .put("c1", AttributeValue.builder().s("text").build())
                                .put("c2", AttributeValue.builder().s("bigint").build())
                                .put("c3", AttributeValue.builder().s("boolean").build())
                                .put("c4", AttributeValue.builder().s("int").build())
                                .build())
                        .build())
                .put(
                    DynamoAdmin.METADATA_ATTR_PARTITION_KEY,
                    AttributeValue.builder().l(AttributeValue.builder().s("c1").build()).build())
                .put(
                    DynamoAdmin.METADATA_ATTR_CLUSTERING_KEY,
                    AttributeValue.builder()
                        .l(
                            AttributeValue.builder().s("c2").build(),
                            AttributeValue.builder().s("c3").build())
                        .build())
                .put(
                    DynamoAdmin.METADATA_ATTR_CLUSTERING_ORDERS,
                    AttributeValue.builder()
                        .m(
                            ImmutableMap.<String, AttributeValue>builder()
                                .put("c2", AttributeValue.builder().s("DESC").build())
                                .put("c3", AttributeValue.builder().s("ASC").build())
                                .build())
                        .build())
                .build());

    DescribeTableResponse describeTableResponse = mock(DescribeTableResponse.class);
    when(client.describeTable(any(DescribeTableRequest.class))).thenReturn(describeTableResponse);
    TableDescription tableDescription = mock(TableDescription.class);
    when(describeTableResponse.table()).thenReturn(tableDescription);
    GlobalSecondaryIndexDescription globalSecondaryIndexDescription =
        mock(GlobalSecondaryIndexDescription.class);
    when(tableDescription.globalSecondaryIndexes())
        .thenReturn(Collections.singletonList(globalSecondaryIndexDescription));
    String indexName = getFullTableName() + ".global_index.c4";
    when(globalSecondaryIndexDescription.indexName()).thenReturn(indexName);
    when(globalSecondaryIndexDescription.indexStatus()).thenReturn(IndexStatus.ACTIVE);

    // Act
    admin.createIndex(NAMESPACE, TABLE, "c4", Collections.emptyMap());

    // Assert
    verify(client).updateTable(any(UpdateTableRequest.class));
    verify(applicationAutoScalingClient, times(2))
        .putScalingPolicy(any(PutScalingPolicyRequest.class));
    verify(applicationAutoScalingClient, times(2))
        .registerScalableTarget(any(RegisterScalableTargetRequest.class));
  }

  @Test
  public void createIndex_OnBooleanColumn_ShouldThrowIllegalArgumentException() {
    // Arrange
    GetItemResponse getItemResponse = mock(GetItemResponse.class);
    when(client.getItem(any(GetItemRequest.class))).thenReturn(getItemResponse);
    when(getItemResponse.item())
        .thenReturn(
            ImmutableMap.<String, AttributeValue>builder()
                .put(
                    DynamoAdmin.METADATA_ATTR_TABLE,
                    AttributeValue.builder().s(getFullTableName()).build())
                .put(
                    DynamoAdmin.METADATA_ATTR_COLUMNS,
                    AttributeValue.builder()
                        .m(
                            ImmutableMap.<String, AttributeValue>builder()
                                .put("c1", AttributeValue.builder().s("text").build())
                                .put("c2", AttributeValue.builder().s("boolean").build())
                                .build())
                        .build())
                .put(
                    DynamoAdmin.METADATA_ATTR_PARTITION_KEY,
                    AttributeValue.builder().l(AttributeValue.builder().s("c1").build()).build())
                .build());

    // Act
    assertThatThrownBy(() -> admin.createIndex(NAMESPACE, TABLE, "c2", Collections.emptyMap()))
        .isInstanceOf(IllegalArgumentException.class);

    // Assert
    verify(client)
        .getItem(
            GetItemRequest.builder()
                .tableName(getFullMetadataTableName())
                .key(
                    ImmutableMap.of(
                        DynamoAdmin.METADATA_ATTR_TABLE,
                        AttributeValue.builder().s(getFullTableName()).build()))
                .consistentRead(true)
                .build());
  }

  @Test
  public void dropIndex_ShouldDropIndexProperly() throws ExecutionException {
    // Arrange
    GetItemResponse getItemResponse = mock(GetItemResponse.class);
    when(client.getItem(any(GetItemRequest.class))).thenReturn(getItemResponse);
    when(getItemResponse.item())
        .thenReturn(
            ImmutableMap.<String, AttributeValue>builder()
                .put(
                    DynamoAdmin.METADATA_ATTR_TABLE,
                    AttributeValue.builder().s(getFullTableName()).build())
                .put(
                    DynamoAdmin.METADATA_ATTR_COLUMNS,
                    AttributeValue.builder()
                        .m(
                            ImmutableMap.<String, AttributeValue>builder()
                                .put("c1", AttributeValue.builder().s("text").build())
                                .put("c2", AttributeValue.builder().s("bigint").build())
                                .put("c3", AttributeValue.builder().s("boolean").build())
                                .put("c4", AttributeValue.builder().s("int").build())
                                .build())
                        .build())
                .put(
                    DynamoAdmin.METADATA_ATTR_PARTITION_KEY,
                    AttributeValue.builder().l(AttributeValue.builder().s("c1").build()).build())
                .put(
                    DynamoAdmin.METADATA_ATTR_CLUSTERING_ORDERS,
                    AttributeValue.builder()
                        .l(
                            AttributeValue.builder().s("c2").build(),
                            AttributeValue.builder().s("c3").build())
                        .build())
                .put(
                    DynamoAdmin.METADATA_ATTR_CLUSTERING_KEY,
                    AttributeValue.builder()
                        .m(
                            ImmutableMap.<String, AttributeValue>builder()
                                .put("c2", AttributeValue.builder().s("DESC").build())
                                .put("c3", AttributeValue.builder().s("ASC").build())
                                .build())
                        .build())
                .put(
                    DynamoAdmin.METADATA_ATTR_SECONDARY_INDEX,
                    AttributeValue.builder().ss("c4").build())
                .build());

    DescribeTableResponse describeTableResponse = mock(DescribeTableResponse.class);
    when(client.describeTable(any(DescribeTableRequest.class))).thenReturn(describeTableResponse);
    TableDescription tableDescription = mock(TableDescription.class);
    when(describeTableResponse.table()).thenReturn(tableDescription);
    when(tableDescription.globalSecondaryIndexes()).thenReturn(Collections.emptyList());

    // Act
    admin.dropIndex(NAMESPACE, TABLE, "c4");

    // Assert
    verify(client).updateTable(any(UpdateTableRequest.class));
    verify(applicationAutoScalingClient, times(2))
        .deleteScalingPolicy(any(DeleteScalingPolicyRequest.class));
    verify(applicationAutoScalingClient, times(2))
        .deregisterScalableTarget(any(DeregisterScalableTargetRequest.class));
  }

  @Test
  public void repairTable_WithExistingTableToRepairAndMetadataTables_shouldNotCreateTables()
      throws ExecutionException {
    // Arrange
    TableMetadata metadata =
        TableMetadata.newBuilder().addPartitionKey("c1").addColumn("c1", DataType.TEXT).build();

    // The table to repair exists
    when(client.describeTable(DescribeTableRequest.builder().tableName(getFullTableName()).build()))
        .thenReturn(tableIsActiveResponse);
    // The metadata table exists
    when(client.describeTable(
            DescribeTableRequest.builder().tableName(getFullMetadataTableName()).build()))
        .thenReturn(tableIsActiveResponse);

    // Continuous backup check
    when(client.describeContinuousBackups(any(DescribeContinuousBackupsRequest.class)))
        .thenReturn(backupIsEnabledResponse);

    // Act
    admin.repairTable(NAMESPACE, TABLE, metadata, ImmutableMap.of());

    // Assert
    verify(client, never()).createTable(any(CreateTableRequest.class));

    // Check continuous backup registration
    ArgumentCaptor<UpdateContinuousBackupsRequest> updateContinuousBackupsRequestCaptor =
        ArgumentCaptor.forClass(UpdateContinuousBackupsRequest.class);
    verify(client, times(2))
        .updateContinuousBackups(updateContinuousBackupsRequestCaptor.capture());
    assertThat(updateContinuousBackupsRequestCaptor.getAllValues().get(0).tableName())
        .isEqualTo(getFullTableName());
    assertThat(updateContinuousBackupsRequestCaptor.getAllValues().get(1).tableName())
        .isEqualTo(getFullMetadataTableName());

    // Check scaling policy
    ArgumentCaptor<RegisterScalableTargetRequest> registerScalableTargetRequestArgumentCaptor =
        ArgumentCaptor.forClass(RegisterScalableTargetRequest.class);
    verify(applicationAutoScalingClient, times(2))
        .registerScalableTarget(registerScalableTargetRequestArgumentCaptor.capture());
    registerScalableTargetRequestArgumentCaptor
        .getAllValues()
        .forEach(
            captor ->
                Assertions.assertThat(captor.resourceId())
                    .isEqualTo("table/" + getFullTableName()));

    // Check added metadata
    Map<String, AttributeValue> itemValues = new HashMap<>();
    itemValues.put(
        DynamoAdmin.METADATA_ATTR_TABLE, AttributeValue.builder().s(getFullTableName()).build());
    Map<String, AttributeValue> columns = new HashMap<>();
    columns.put("c1", AttributeValue.builder().s(DataType.TEXT.name().toLowerCase()).build());
    itemValues.put(DynamoAdmin.METADATA_ATTR_COLUMNS, AttributeValue.builder().m(columns).build());
    itemValues.put(
        DynamoAdmin.METADATA_ATTR_PARTITION_KEY,
        AttributeValue.builder()
            .l(ImmutableList.of(AttributeValue.builder().s("c1").build()))
            .build());
    verify(client)
        .putItem(
            PutItemRequest.builder()
                .tableName(getFullMetadataTableName())
                .item(itemValues)
                .build());
  }

  @Test
  public void repairTable_WithNonExistingTableAndMetadataTables_shouldCreateBothTables()
      throws ExecutionException {
    // Arrange
    TableMetadata metadata =
        TableMetadata.newBuilder().addPartitionKey("c1").addColumn("c1", DataType.TEXT).build();

    when(client.describeTable(DescribeTableRequest.builder().tableName(getFullTableName()).build()))
        // Check that the table repair do not exist
        .thenThrow(ResourceNotFoundException.class)
        // Check that waits for the table to repair to be created
        .thenReturn(tableIsActiveResponse);

    when(client.describeTable(
            DescribeTableRequest.builder().tableName(getFullMetadataTableName()).build()))
        // Check that the metadata table do not exist
        .thenThrow(ResourceNotFoundException.class)
        // Check that wait for the metadata table to be created
        .thenReturn(tableIsActiveResponse);

    // Continuous backup check
    when(client.describeContinuousBackups(any(DescribeContinuousBackupsRequest.class)))
        .thenReturn(backupIsEnabledResponse);

    // Act
    admin.repairTable(NAMESPACE, TABLE, metadata, ImmutableMap.of());

    // Assert
    // Check metadata table creation
    ArgumentCaptor<CreateTableRequest> createTableRequestArgumentCaptor =
        ArgumentCaptor.forClass(CreateTableRequest.class);
    verify(client, times(2)).createTable(createTableRequestArgumentCaptor.capture());
    CreateTableRequest actualCreateTableToRepairRequest =
        createTableRequestArgumentCaptor.getAllValues().get(0);
    assertThat(actualCreateTableToRepairRequest.tableName()).isEqualTo(getFullTableName());
    CreateTableRequest actualCreateMetadataTableRequest =
        createTableRequestArgumentCaptor.getAllValues().get(1);
    assertThat(actualCreateMetadataTableRequest.tableName()).isEqualTo(getFullMetadataTableName());

    // Check continuous backup registration
    ArgumentCaptor<UpdateContinuousBackupsRequest> updateContinuousBackupsRequestCaptor =
        ArgumentCaptor.forClass(UpdateContinuousBackupsRequest.class);
    verify(client, times(2))
        .updateContinuousBackups(updateContinuousBackupsRequestCaptor.capture());
    assertThat(updateContinuousBackupsRequestCaptor.getAllValues().get(0).tableName())
        .isEqualTo(getFullTableName());
    assertThat(updateContinuousBackupsRequestCaptor.getAllValues().get(1).tableName())
        .isEqualTo(getFullMetadataTableName());

    // Check scaling policy
    ArgumentCaptor<RegisterScalableTargetRequest> registerScalableTargetRequestArgumentCaptor =
        ArgumentCaptor.forClass(RegisterScalableTargetRequest.class);
    verify(applicationAutoScalingClient, times(2))
        .registerScalableTarget(registerScalableTargetRequestArgumentCaptor.capture());
    registerScalableTargetRequestArgumentCaptor
        .getAllValues()
        .forEach(
            captor ->
                Assertions.assertThat(captor.resourceId())
                    .isEqualTo("table/" + getFullTableName()));

    // Check added metadata
    Map<String, AttributeValue> itemValues = new HashMap<>();
    itemValues.put(
        DynamoAdmin.METADATA_ATTR_TABLE, AttributeValue.builder().s(getFullTableName()).build());
    Map<String, AttributeValue> columns = new HashMap<>();
    columns.put("c1", AttributeValue.builder().s(DataType.TEXT.name().toLowerCase()).build());
    itemValues.put(DynamoAdmin.METADATA_ATTR_COLUMNS, AttributeValue.builder().m(columns).build());
    itemValues.put(
        DynamoAdmin.METADATA_ATTR_PARTITION_KEY,
        AttributeValue.builder()
            .l(ImmutableList.of(AttributeValue.builder().s("c1").build()))
            .build());
    verify(client)
        .putItem(
            PutItemRequest.builder()
                .tableName(getFullMetadataTableName())
                .item(itemValues)
                .build());
  }

  @Test
  public void repairTable_WhenTableAlreadyExistsWithoutIndex_ShouldCreateIndex()
      throws ExecutionException {
    // Arrange
    TableMetadata metadata =
        TableMetadata.newBuilder()
            .addPartitionKey("c1")
            .addColumn("c1", DataType.TEXT)
            .addColumn("c2", DataType.INT)
            .addColumn("c3", DataType.INT)
            .addSecondaryIndex("c3")
            .build();
    // The table to repair exists
    when(client.describeTable(DescribeTableRequest.builder().tableName(getFullTableName()).build()))
        .thenReturn(tableIsActiveResponse);
    // The metadata table exists
    when(client.describeTable(
            DescribeTableRequest.builder().tableName(getFullMetadataTableName()).build()))
        .thenReturn(tableIsActiveResponse);
    // Continuous backup check
    when(client.describeContinuousBackups(any(DescribeContinuousBackupsRequest.class)))
        .thenReturn(backupIsEnabledResponse);
    // Table metadata to return in createIndex
    GetItemResponse getItemResponse = mock(GetItemResponse.class);
    when(client.getItem(any(GetItemRequest.class))).thenReturn(getItemResponse);
    when(getItemResponse.item())
        .thenReturn(
            ImmutableMap.<String, AttributeValue>builder()
                .put(
                    DynamoAdmin.METADATA_ATTR_TABLE,
                    AttributeValue.builder().s(getFullTableName()).build())
                .put(
                    DynamoAdmin.METADATA_ATTR_COLUMNS,
                    AttributeValue.builder()
                        .m(
                            ImmutableMap.<String, AttributeValue>builder()
                                .put("c1", AttributeValue.builder().s("text").build())
                                .put("c2", AttributeValue.builder().s("int").build())
                                .put("c3", AttributeValue.builder().s("int").build())
                                .build())
                        .build())
                .put(
                    DynamoAdmin.METADATA_ATTR_PARTITION_KEY,
                    AttributeValue.builder().l(AttributeValue.builder().s("c1").build()).build())
                .put(
                    DynamoAdmin.METADATA_ATTR_SECONDARY_INDEX,
                    AttributeValue.builder().ss("c3").build())
                .build());
    // For waitForTableCreation in createIndex
    DescribeTableResponse describeTableResponse = mock(DescribeTableResponse.class);
    when(client.describeTable(any(DescribeTableRequest.class))).thenReturn(describeTableResponse);
    TableDescription tableDescription = mock(TableDescription.class);
    when(describeTableResponse.table()).thenReturn(tableDescription);
    GlobalSecondaryIndexDescription globalSecondaryIndexDescription =
        mock(GlobalSecondaryIndexDescription.class);
    when(tableDescription.globalSecondaryIndexes())
        .thenReturn(Collections.emptyList())
        .thenReturn(Collections.singletonList(globalSecondaryIndexDescription));
    String indexName = getFullTableName() + ".global_index.c3";
    when(globalSecondaryIndexDescription.indexName()).thenReturn(indexName);
    when(globalSecondaryIndexDescription.indexStatus()).thenReturn(IndexStatus.ACTIVE);

    // Act
    admin.repairTable(NAMESPACE, TABLE, metadata, ImmutableMap.of());

    // Assert
    verify(client, times(1)).updateTable(any(UpdateTableRequest.class));
  }

  @Test
  public void addNewColumnToTable_ShouldWorkProperly() throws ExecutionException {
    // Arrange
    String currentColumn = "c1";
    String newColumn = "c2";

    GetItemResponse response = mock(GetItemResponse.class);
    when(client.getItem(any(GetItemRequest.class))).thenReturn(response);
    when(response.item())
        .thenReturn(
            ImmutableMap.<String, AttributeValue>builder()
                .put(
                    DynamoAdmin.METADATA_ATTR_TABLE,
                    AttributeValue.builder().s(getFullTableName()).build())
                .put(
                    DynamoAdmin.METADATA_ATTR_COLUMNS,
                    AttributeValue.builder()
                        .m(
                            ImmutableMap.<String, AttributeValue>builder()
                                .put(currentColumn, AttributeValue.builder().s("text").build())
                                .build())
                        .build())
                .put(
                    DynamoAdmin.METADATA_ATTR_PARTITION_KEY,
                    AttributeValue.builder()
                        .l(AttributeValue.builder().s(currentColumn).build())
                        .build())
                .build());

    // Act
    admin.addNewColumnToTable(NAMESPACE, TABLE, newColumn, DataType.INT);

    // Assert
    // Get metadata
    Map<String, AttributeValue> key = new HashMap<>();
    key.put(
        DynamoAdmin.METADATA_ATTR_TABLE, AttributeValue.builder().s(getFullTableName()).build());
    verify(client)
        .getItem(
            GetItemRequest.builder()
                .tableName(getFullMetadataTableName())
                .key(key)
                .consistentRead(true)
                .build());

    // Put metadata
    Map<String, AttributeValue> itemValues = new HashMap<>();
    itemValues.put(
        DynamoAdmin.METADATA_ATTR_TABLE, AttributeValue.builder().s(getFullTableName()).build());
    Map<String, AttributeValue> columns = new HashMap<>();

    columns.put(
        currentColumn, AttributeValue.builder().s(DataType.TEXT.toString().toLowerCase()).build());
    columns.put(
        newColumn, AttributeValue.builder().s(DataType.INT.toString().toLowerCase()).build());

    itemValues.put(DynamoAdmin.METADATA_ATTR_COLUMNS, AttributeValue.builder().m(columns).build());
    itemValues.put(
        DynamoAdmin.METADATA_ATTR_PARTITION_KEY,
        AttributeValue.builder()
            .l(Collections.singletonList(AttributeValue.builder().s(currentColumn).build()))
            .build());
    verify(client)
        .putItem(
            PutItemRequest.builder()
                .tableName(getFullMetadataTableName())
                .item(itemValues)
                .build());
  }

  @Test
  public void
      createNamespace_WithNonExistingNamespacesTable_ShouldCreateNamespacesTableAndAddNamespace()
          throws ExecutionException {
    // Arrange
    when(client.describeTable(any(DescribeTableRequest.class)))
        .thenThrow(mock(ResourceNotFoundException.class))
        .thenReturn(tableIsActiveResponse);
    when(client.describeContinuousBackups(any(DescribeContinuousBackupsRequest.class)))
        .thenReturn(backupIsEnabledResponse);

    // Act
    admin.createNamespace(NAMESPACE, Collections.emptyMap());

    // Assert
    verify(client, times(2))
        .describeTable(
            DescribeTableRequest.builder().tableName(getFullNamespaceTableName()).build());
    CreateTableRequest createNamespaceTableRequest =
        CreateTableRequest.builder()
            .attributeDefinitions(
                ImmutableList.of(
                    AttributeDefinition.builder()
                        .attributeName(DynamoAdmin.NAMESPACES_ATTR_NAME)
                        .attributeType(ScalarAttributeType.S)
                        .build()))
            .keySchema(
                KeySchemaElement.builder()
                    .attributeName(DynamoAdmin.NAMESPACES_ATTR_NAME)
                    .keyType(KeyType.HASH)
                    .build())
            .provisionedThroughput(
                ProvisionedThroughput.builder()
                    .readCapacityUnits(DynamoAdmin.METADATA_TABLES_REQUEST_UNIT)
                    .writeCapacityUnits(DynamoAdmin.METADATA_TABLES_REQUEST_UNIT)
                    .build())
            .tableName(getFullNamespaceTableName())
            .build();
    verify(client).createTable(createNamespaceTableRequest);
    verify(client)
        .describeContinuousBackups(
            DescribeContinuousBackupsRequest.builder()
                .tableName(getFullNamespaceTableName())
                .build());
    verify(client)
        .updateContinuousBackups(
            UpdateContinuousBackupsRequest.builder()
                .tableName(getFullNamespaceTableName())
                .pointInTimeRecoverySpecification(
                    PointInTimeRecoverySpecification.builder()
                        .pointInTimeRecoveryEnabled(true)
                        .build())
                .build());
    verify(client)
        .putItem(
            PutItemRequest.builder()
                .tableName(getFullNamespaceTableName())
                .item(
                    ImmutableMap.of(
                        DynamoAdmin.NAMESPACES_ATTR_NAME,
                        AttributeValue.builder().s(getPrefixedMetadataNamespace()).build()))
                .build());
    verify(client)
        .putItem(
            PutItemRequest.builder()
                .tableName(getFullNamespaceTableName())
                .item(
                    ImmutableMap.of(
                        DynamoAdmin.NAMESPACES_ATTR_NAME,
                        AttributeValue.builder().s(getPrefixedNamespace()).build()))
                .build());
  }

  @Test
  public void createNamespace_WithExistingNamespacesTable_ShouldAddNamespace()
      throws ExecutionException {
    // Arrange

    // Act
    admin.createNamespace(NAMESPACE, Collections.emptyMap());

    // Assert
    verify(client)
        .describeTable(
            DescribeTableRequest.builder().tableName(getFullNamespaceTableName()).build());
    verify(client)
        .putItem(
            PutItemRequest.builder()
                .tableName(getFullNamespaceTableName())
                .item(
                    ImmutableMap.of(
                        DynamoAdmin.NAMESPACES_ATTR_NAME,
                        AttributeValue.builder().s(getPrefixedNamespace()).build()))
                .build());
  }

  @Test
  public void createNamespace_WhenActualNamespaceTableCreationIsDelayed_ShouldFailAfterRetries() {
    // Arrange
    when(client.putItem(any(PutItemRequest.class))).thenThrow(ResourceNotFoundException.class);

    // Act Assert
    assertThatThrownBy(() -> admin.createNamespace(NAMESPACE, Collections.emptyMap()))
        .isInstanceOf(ExecutionException.class);
    verify(client, times(DynamoAdmin.MAX_RETRY_COUNT + 1)).putItem(any(PutItemRequest.class));
  }

  @Test
  public void namespaceExists_WithExistingNamespace_ShouldReturnTrue() throws ExecutionException {
    // Arrange
    GetItemResponse getItemResponse = mock(GetItemResponse.class);
    when(client.getItem(any(GetItemRequest.class))).thenReturn(getItemResponse);
    when(getItemResponse.hasItem()).thenReturn(true);

    // Act
    boolean actualNamespaceExists = admin.namespaceExists(NAMESPACE);

    // Assert]
    assertThat(actualNamespaceExists).isTrue();
    verify(client)
        .getItem(
            GetItemRequest.builder()
                .tableName(getFullNamespaceTableName())
                .key(
                    ImmutableMap.of(
                        DynamoAdmin.NAMESPACES_ATTR_NAME,
                        AttributeValue.builder().s(getPrefixedNamespace()).build()))
                .build());
  }

  @Test
  public void namespaceExists_WithNonExistingNamespace_ShouldReturnFalse()
      throws ExecutionException {
    // Arrange
    GetItemResponse getItemResponse = mock(GetItemResponse.class);
    when(client.getItem(any(GetItemRequest.class))).thenReturn(getItemResponse);
    when(getItemResponse.hasItem()).thenReturn(false);

    // Act
    boolean actualNamespaceExists = admin.namespaceExists(NAMESPACE);

    // Assert]
    assertThat(actualNamespaceExists).isFalse();
    verify(client)
        .getItem(
            GetItemRequest.builder()
                .tableName(getFullNamespaceTableName())
                .key(
                    ImmutableMap.of(
                        DynamoAdmin.NAMESPACES_ATTR_NAME,
                        AttributeValue.builder().s(getPrefixedNamespace()).build()))
                .build());
  }

  @Test
  public void namespaceExists_WithNonExistingNamespacesTable_ShouldReturnFalse()
      throws ExecutionException {
    // Arrange
    when(client.getItem(any(GetItemRequest.class))).thenThrow(ResourceNotFoundException.class);

    // Act
    boolean actualNamespaceExists = admin.namespaceExists(NAMESPACE);

    // Assert]
    assertThat(actualNamespaceExists).isFalse();
    verify(client)
        .getItem(
            GetItemRequest.builder()
                .tableName(getFullNamespaceTableName())
                .key(
                    ImmutableMap.of(
                        DynamoAdmin.NAMESPACES_ATTR_NAME,
                        AttributeValue.builder().s(getPrefixedNamespace()).build()))
                .build());
  }

  @Test
  public void getNamespacesNames_WithExistingNamespacesTable_ShouldReturnNamespaceNames()
      throws ExecutionException {
    // Arrange
    ScanResponse scanResponse = mock(ScanResponse.class);
    when(client.scan(any(ScanRequest.class))).thenReturn(scanResponse);
    when(scanResponse.items())
        .thenReturn(
            ImmutableList.of(
                ImmutableMap.of(
                    DynamoAdmin.NAMESPACES_ATTR_NAME,
                    AttributeValue.builder().s(getPrefixedNamespace() + 1).build()),
                ImmutableMap.of(
                    DynamoAdmin.NAMESPACES_ATTR_NAME,
                    AttributeValue.builder().s(getPrefixedNamespace() + 2).build())))
        .thenReturn(
            Collections.singletonList(
                ImmutableMap.of(
                    DynamoAdmin.NAMESPACES_ATTR_NAME,
                    AttributeValue.builder().s(getPrefixedNamespace() + 3).build())));
    Map<String, AttributeValue> lastEvaluatedKey =
        ImmutableMap.of("foo", AttributeValue.builder().build());
    when(scanResponse.lastEvaluatedKey())
        .thenReturn(lastEvaluatedKey)
        .thenReturn(Collections.emptyMap());

    // Act
    Set<String> actualNamespaceNames = admin.getNamespaceNames();

    // Assert
    assertThat(actualNamespaceNames).containsOnly(NAMESPACE + 1, NAMESPACE + 2, NAMESPACE + 3);
    verify(client)
        .scan(
            ScanRequest.builder()
                .tableName(getFullNamespaceTableName())
                .exclusiveStartKey(null)
                .build());
    verify(client)
        .scan(
            ScanRequest.builder()
                .tableName(getFullNamespaceTableName())
                .exclusiveStartKey(lastEvaluatedKey)
                .build());
  }

  @Test
  public void getNamespacesNames_WithNonExistingNamespaces_ShouldReturnEmptySet()
      throws ExecutionException {
    // Arrange
    ScanResponse scanResponse = mock(ScanResponse.class);
    when(client.scan(any(ScanRequest.class))).thenReturn(scanResponse);
    when(scanResponse.items()).thenReturn(Collections.emptyList());

    when(scanResponse.lastEvaluatedKey()).thenReturn(Collections.emptyMap());

    // Act
    Set<String> actualNamespaceNames = admin.getNamespaceNames();

    // Assert
    assertThat(actualNamespaceNames).isEmpty();
    verify(client)
        .scan(
            ScanRequest.builder()
                .tableName(getFullNamespaceTableName())
                .exclusiveStartKey(null)
                .build());
  }

  @Test
  public void getNamespacesNames_WithNonExistingNamespacesTable_ShouldReturnEmptySet()
      throws ExecutionException {
    // Arrange
    when(client.scan(any(ScanRequest.class))).thenThrow(ResourceNotFoundException.class);

    // Act
    Set<String> actualNamespaceNames = admin.getNamespaceNames();

    // Assert
    assertThat(actualNamespaceNames).isEmpty();
    verify(client)
        .scan(
            ScanRequest.builder()
                .tableName(getFullNamespaceTableName())
                .exclusiveStartKey(null)
                .build());
  }

  @Test
  public void unsupportedOperations_ShouldThrowUnsupportedException() {
    // Arrange Act
    Throwable thrown1 =
        catchThrowable(
            () -> admin.getImportTableMetadata(NAMESPACE, TABLE, Collections.emptyMap()));
    Throwable thrown2 =
        catchThrowable(() -> admin.addRawColumnToTable(NAMESPACE, TABLE, "c1", DataType.INT));
    Throwable thrown3 =
        catchThrowable(
            () ->
                admin.importTable(
                    NAMESPACE, TABLE, Collections.emptyMap(), Collections.emptyMap()));
<<<<<<< HEAD
    Throwable thrown4 = catchThrowable(() -> admin.renameColumn(NAMESPACE, TABLE, "c1", "c2"));
=======
    Throwable thrown4 = catchThrowable(() -> admin.dropColumnFromTable(NAMESPACE, TABLE, "c1"));
>>>>>>> 14cb0a70

    // Assert
    assertThat(thrown1).isInstanceOf(UnsupportedOperationException.class);
    assertThat(thrown2).isInstanceOf(UnsupportedOperationException.class);
    assertThat(thrown3).isInstanceOf(UnsupportedOperationException.class);
    assertThat(thrown4).isInstanceOf(UnsupportedOperationException.class);
  }

  @Test
  public void
      repairNamespace_WithNonExistingNamespacesTable_ShouldCreateNamespacesTableAndAddNamespace()
          throws ExecutionException {
    // Arrange
    when(client.describeTable(any(DescribeTableRequest.class)))
        .thenThrow(mock(ResourceNotFoundException.class))
        .thenReturn(tableIsActiveResponse);
    when(client.describeContinuousBackups(any(DescribeContinuousBackupsRequest.class)))
        .thenReturn(backupIsEnabledResponse);

    // Act
    admin.repairNamespace(NAMESPACE, Collections.emptyMap());

    // Assert
    verify(client, times(2))
        .describeTable(
            DescribeTableRequest.builder().tableName(getFullNamespaceTableName()).build());
    CreateTableRequest createNamespaceTableRequest =
        CreateTableRequest.builder()
            .attributeDefinitions(
                ImmutableList.of(
                    AttributeDefinition.builder()
                        .attributeName(DynamoAdmin.NAMESPACES_ATTR_NAME)
                        .attributeType(ScalarAttributeType.S)
                        .build()))
            .keySchema(
                KeySchemaElement.builder()
                    .attributeName(DynamoAdmin.NAMESPACES_ATTR_NAME)
                    .keyType(KeyType.HASH)
                    .build())
            .provisionedThroughput(
                ProvisionedThroughput.builder()
                    .readCapacityUnits(DynamoAdmin.METADATA_TABLES_REQUEST_UNIT)
                    .writeCapacityUnits(DynamoAdmin.METADATA_TABLES_REQUEST_UNIT)
                    .build())
            .tableName(getFullNamespaceTableName())
            .build();
    verify(client).createTable(createNamespaceTableRequest);
    verify(client)
        .describeContinuousBackups(
            DescribeContinuousBackupsRequest.builder()
                .tableName(getFullNamespaceTableName())
                .build());
    verify(client)
        .updateContinuousBackups(
            UpdateContinuousBackupsRequest.builder()
                .tableName(getFullNamespaceTableName())
                .pointInTimeRecoverySpecification(
                    PointInTimeRecoverySpecification.builder()
                        .pointInTimeRecoveryEnabled(true)
                        .build())
                .build());
    verify(client)
        .putItem(
            PutItemRequest.builder()
                .tableName(getFullNamespaceTableName())
                .item(
                    ImmutableMap.of(
                        DynamoAdmin.NAMESPACES_ATTR_NAME,
                        AttributeValue.builder().s(getPrefixedMetadataNamespace()).build()))
                .build());
    verify(client)
        .putItem(
            PutItemRequest.builder()
                .tableName(getFullNamespaceTableName())
                .item(
                    ImmutableMap.of(
                        DynamoAdmin.NAMESPACES_ATTR_NAME,
                        AttributeValue.builder().s(getPrefixedNamespace()).build()))
                .build());
  }

  @Test
  public void repairNamespace_WithExistingNamespacesTable_ShouldAddNamespace()
      throws ExecutionException {
    // Arrange

    // Act
    admin.repairNamespace(NAMESPACE, Collections.emptyMap());

    // Assert
    verify(client)
        .describeTable(
            DescribeTableRequest.builder().tableName(getFullNamespaceTableName()).build());
    verify(client)
        .putItem(
            PutItemRequest.builder()
                .tableName(getFullNamespaceTableName())
                .item(
                    ImmutableMap.of(
                        DynamoAdmin.NAMESPACES_ATTR_NAME,
                        AttributeValue.builder().s(getPrefixedNamespace()).build()))
                .build());
  }

  @Test
  public void upgrade_WithExistingTables_ShouldUpsertNamespaceNames() throws ExecutionException {
    // Arrange
    when(client.describeTable(any(DescribeTableRequest.class)))
        .thenReturn(mock(DescribeTableResponse.class))
        .thenThrow(mock(ResourceNotFoundException.class))
        .thenReturn(tableIsActiveResponse);

    when(client.describeContinuousBackups(any(DescribeContinuousBackupsRequest.class)))
        .thenReturn(backupIsEnabledResponse);
    ScanResponse scanResponse = mock(ScanResponse.class);
    when(client.scan(any(ScanRequest.class))).thenReturn(scanResponse);
    Map<String, AttributeValue> lastEvaluatedKeyFirstIteration =
        ImmutableMap.of("", AttributeValue.builder().build());
    Map<String, AttributeValue> lastEvaluatedKeySecondIteration = ImmutableMap.of();
    when(scanResponse.lastEvaluatedKey())
        .thenReturn(lastEvaluatedKeyFirstIteration)
        .thenReturn(lastEvaluatedKeySecondIteration);
    when(scanResponse.items())
        .thenReturn(
            ImmutableList.of(
                ImmutableMap.of(
                    DynamoAdmin.METADATA_ATTR_TABLE,
                    AttributeValue.builder().s("ns1.tbl1").build())))
        .thenReturn(
            ImmutableList.of(
                ImmutableMap.of(
                    DynamoAdmin.METADATA_ATTR_TABLE,
                    AttributeValue.builder().s("ns1.tbl2").build()),
                ImmutableMap.of(
                    DynamoAdmin.METADATA_ATTR_TABLE,
                    AttributeValue.builder().s("ns2.tbl3").build())));

    // Act
    admin.upgrade(Collections.emptyMap());

    // Assert
    verify(client)
        .describeTable(
            DescribeTableRequest.builder().tableName(getFullMetadataTableName()).build());
    verify(client, times(2))
        .describeTable(
            DescribeTableRequest.builder().tableName(getFullNamespaceTableName()).build());
    CreateTableRequest createNamespaceTableRequest =
        CreateTableRequest.builder()
            .attributeDefinitions(
                ImmutableList.of(
                    AttributeDefinition.builder()
                        .attributeName(DynamoAdmin.NAMESPACES_ATTR_NAME)
                        .attributeType(ScalarAttributeType.S)
                        .build()))
            .keySchema(
                KeySchemaElement.builder()
                    .attributeName(DynamoAdmin.NAMESPACES_ATTR_NAME)
                    .keyType(KeyType.HASH)
                    .build())
            .provisionedThroughput(
                ProvisionedThroughput.builder()
                    .readCapacityUnits(DynamoAdmin.METADATA_TABLES_REQUEST_UNIT)
                    .writeCapacityUnits(DynamoAdmin.METADATA_TABLES_REQUEST_UNIT)
                    .build())
            .tableName(getFullNamespaceTableName())
            .build();
    verify(client).createTable(createNamespaceTableRequest);
    verify(client)
        .describeContinuousBackups(
            DescribeContinuousBackupsRequest.builder()
                .tableName(getFullNamespaceTableName())
                .build());
    verify(client)
        .updateContinuousBackups(
            UpdateContinuousBackupsRequest.builder()
                .tableName(getFullNamespaceTableName())
                .pointInTimeRecoverySpecification(
                    PointInTimeRecoverySpecification.builder()
                        .pointInTimeRecoveryEnabled(true)
                        .build())
                .build());
    verify(client)
        .scan(
            ScanRequest.builder()
                .tableName(getFullMetadataTableName())
                .exclusiveStartKey(null)
                .build());
    verify(client)
        .scan(
            ScanRequest.builder()
                .tableName(getFullMetadataTableName())
                .exclusiveStartKey(lastEvaluatedKeyFirstIteration)
                .build());
    ArgumentCaptor<PutItemRequest> putItemRequestCaptor =
        ArgumentCaptor.forClass(PutItemRequest.class);

    verify(client, times(3)).putItem(putItemRequestCaptor.capture());
    PutItemRequest actualPutItemRequest1 = putItemRequestCaptor.getAllValues().get(0);
    assertThat(actualPutItemRequest1.tableName()).isEqualTo(getFullNamespaceTableName());
    assertThat(actualPutItemRequest1.item())
        .containsExactly(
            entry(
                DynamoAdmin.NAMESPACES_ATTR_NAME,
                AttributeValue.builder().s(getPrefixedMetadataNamespace()).build()));
    PutItemRequest actualPutItemRequest2 = putItemRequestCaptor.getAllValues().get(1);
    assertThat(actualPutItemRequest2.tableName()).isEqualTo(getFullNamespaceTableName());
    assertThat(actualPutItemRequest2.item())
        .containsExactly(
            entry(DynamoAdmin.NAMESPACES_ATTR_NAME, AttributeValue.builder().s("ns1").build()));
    PutItemRequest actualPutItemRequest3 = putItemRequestCaptor.getAllValues().get(2);
    assertThat(actualPutItemRequest3.tableName()).isEqualTo(getFullNamespaceTableName());
    assertThat(actualPutItemRequest3.item())
        .containsExactly(
            entry(DynamoAdmin.NAMESPACES_ATTR_NAME, AttributeValue.builder().s("ns2").build()));
  }
}<|MERGE_RESOLUTION|>--- conflicted
+++ resolved
@@ -1717,17 +1717,15 @@
             () ->
                 admin.importTable(
                     NAMESPACE, TABLE, Collections.emptyMap(), Collections.emptyMap()));
-<<<<<<< HEAD
-    Throwable thrown4 = catchThrowable(() -> admin.renameColumn(NAMESPACE, TABLE, "c1", "c2"));
-=======
     Throwable thrown4 = catchThrowable(() -> admin.dropColumnFromTable(NAMESPACE, TABLE, "c1"));
->>>>>>> 14cb0a70
+    Throwable thrown5 = catchThrowable(() -> admin.renameColumn(NAMESPACE, TABLE, "c1", "c2"));
 
     // Assert
     assertThat(thrown1).isInstanceOf(UnsupportedOperationException.class);
     assertThat(thrown2).isInstanceOf(UnsupportedOperationException.class);
     assertThat(thrown3).isInstanceOf(UnsupportedOperationException.class);
     assertThat(thrown4).isInstanceOf(UnsupportedOperationException.class);
+    assertThat(thrown5).isInstanceOf(UnsupportedOperationException.class);
   }
 
   @Test
