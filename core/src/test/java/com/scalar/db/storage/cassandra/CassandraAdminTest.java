--- conflicted
+++ resolved
@@ -866,24 +866,6 @@
   }
 
   @Test
-<<<<<<< HEAD
-  public void renameColumn_ShouldWorkProperly() throws ExecutionException {
-    // Arrange
-    String namespace = "sample_ns";
-    String table = "tbl";
-    String oldColumnName = "c2";
-    String newColumnName = "c3";
-
-    // Act
-    cassandraAdmin.renameColumn(namespace, table, oldColumnName, newColumnName);
-
-    // Assert
-    String alterTableQuery =
-        SchemaBuilder.alterTable(namespace, table)
-            .renameColumn(oldColumnName)
-            .to(newColumnName)
-            .getQueryString();
-=======
   public void dropColumnFromTable_ShouldWorkProperly() throws ExecutionException {
     // Arrange
     String namespace = "sample_ns";
@@ -907,7 +889,26 @@
     // Assert
     String alterTableQuery =
         SchemaBuilder.alterTable(namespace, table).dropColumn(column).getQueryString();
->>>>>>> 14cb0a70
+    verify(cassandraSession).execute(alterTableQuery);
+  }
+
+  @Test
+  public void renameColumn_ShouldWorkProperly() throws ExecutionException {
+    // Arrange
+    String namespace = "sample_ns";
+    String table = "tbl";
+    String oldColumnName = "c2";
+    String newColumnName = "c3";
+
+    // Act
+    cassandraAdmin.renameColumn(namespace, table, oldColumnName, newColumnName);
+
+    // Assert
+    String alterTableQuery =
+        SchemaBuilder.alterTable(namespace, table)
+            .renameColumn(oldColumnName)
+            .to(newColumnName)
+            .getQueryString();
     verify(cassandraSession).execute(alterTableQuery);
   }
 
