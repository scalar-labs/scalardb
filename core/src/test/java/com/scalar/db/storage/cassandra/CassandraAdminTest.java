package com.scalar.db.storage.cassandra;

import static com.datastax.driver.core.Metadata.quote;
import static com.datastax.driver.core.Metadata.quoteIfNecessary;
import static org.assertj.core.api.Assertions.assertThat;
import static org.assertj.core.api.Assertions.catchThrowable;
import static org.mockito.ArgumentMatchers.any;
import static org.mockito.ArgumentMatchers.anyString;
import static org.mockito.Mockito.mock;
import static org.mockito.Mockito.spy;
import static org.mockito.Mockito.times;
import static org.mockito.Mockito.verify;
import static org.mockito.Mockito.when;

import com.datastax.driver.core.Cluster;
import com.datastax.driver.core.ColumnMetadata;
import com.datastax.driver.core.KeyspaceMetadata;
import com.datastax.driver.core.Metadata;
import com.datastax.driver.core.ResultSet;
import com.datastax.driver.core.Row;
import com.datastax.driver.core.Session;
import com.datastax.driver.core.querybuilder.QueryBuilder;
import com.datastax.driver.core.schemabuilder.Create.Options;
import com.datastax.driver.core.schemabuilder.CreateKeyspace;
import com.datastax.driver.core.schemabuilder.KeyspaceOptions;
import com.datastax.driver.core.schemabuilder.SchemaBuilder;
import com.datastax.driver.core.schemabuilder.SchemaBuilder.Direction;
import com.datastax.driver.core.schemabuilder.SchemaStatement;
import com.datastax.driver.core.schemabuilder.TableOptions;
import com.google.common.collect.ImmutableList;
import com.google.common.collect.ImmutableMap;
import com.google.common.collect.ImmutableSet;
import com.scalar.db.api.Scan.Ordering.Order;
import com.scalar.db.api.TableMetadata;
import com.scalar.db.config.DatabaseConfig;
import com.scalar.db.exception.storage.ExecutionException;
import com.scalar.db.io.DataType;
import com.scalar.db.storage.cassandra.CassandraAdmin.CompactionStrategy;
import com.scalar.db.storage.cassandra.CassandraAdmin.ReplicationStrategy;
import java.util.Arrays;
import java.util.Collections;
import java.util.HashMap;
import java.util.HashSet;
import java.util.Iterator;
import java.util.LinkedHashMap;
import java.util.List;
import java.util.Map;
import java.util.Properties;
import java.util.Set;
import org.assertj.core.api.Assertions;
import org.junit.jupiter.api.BeforeEach;
import org.junit.jupiter.api.Test;
import org.mockito.ArgumentCaptor;
import org.mockito.Mock;
import org.mockito.MockitoAnnotations;

public class CassandraAdminTest {

  private static final String METADATA_KEYSPACE = "scalardb";

  private CassandraAdmin cassandraAdmin;
  @Mock private ClusterManager clusterManager;
  @Mock private Session cassandraSession;
  @Mock private Cluster cluster;
  @Mock private Metadata metadata;
  @Mock private KeyspaceMetadata keyspaceMetadata;

  @BeforeEach
  public void setUp() throws Exception {
    MockitoAnnotations.openMocks(this).close();
    when(clusterManager.getSession()).thenReturn(cassandraSession);
    Properties cassandraConfigProperties = new Properties();
    cassandraConfigProperties.setProperty(DatabaseConfig.SYSTEM_NAMESPACE_NAME, METADATA_KEYSPACE);
    cassandraAdmin =
        new CassandraAdmin(clusterManager, new DatabaseConfig(cassandraConfigProperties));
  }

  @Test
  public void getTableMetadata_ClusterManagerShouldBeCalledProperly() throws ExecutionException {
    // Arrange
    String namespace = "sample_ns";
    String table = "sample_table";

    // Act
    cassandraAdmin.getTableMetadata(namespace, table);

    // Assert
    verify(clusterManager).getMetadata(namespace, table);
  }

  @Test
  public void createNamespace_UnknownNetworkStrategyOption_ShouldThrowIllegalArgumentException() {
    // Arrange
    String namespace = "sample_ns";
    Map<String, String> options = new HashMap<>();
    options.put(CassandraAdmin.REPLICATION_STRATEGY, "xxx_strategy");

    // Act
    // Assert
    Assertions.assertThatThrownBy(() -> cassandraAdmin.createNamespace(namespace, options))
        .isInstanceOf(IllegalArgumentException.class);
  }

  @Test
  public void createNamespace_UseSimpleStrategy_ShouldExecuteCreateKeyspaceStatement()
      throws ExecutionException {
    // Arrange
    String namespace = "sample_ns";
    String replicationFactor = "3";
    Map<String, String> options = new HashMap<>();
    options.put(
        CassandraAdmin.REPLICATION_STRATEGY, ReplicationStrategy.SIMPLE_STRATEGY.toString());
    options.put(CassandraAdmin.REPLICATION_FACTOR, replicationFactor);

    // Act
    cassandraAdmin.createNamespace(namespace, options);

    // Assert
    Map<String, Object> replicationOptions = new LinkedHashMap<>();
    replicationOptions.put("class", ReplicationStrategy.SIMPLE_STRATEGY.toString());
    replicationOptions.put("replication_factor", replicationFactor);
    KeyspaceOptions query =
        SchemaBuilder.createKeyspace(namespace).with().replication(replicationOptions);
    verify(cassandraSession).execute(query.getQueryString());
    verifyCreateMetadataKeyspaceQuery(replicationOptions);
    verifyCreateKeyspacesTableQuery();
    verifyInsertIntoKeyspacesTableQuery(METADATA_KEYSPACE);
    verifyInsertIntoKeyspacesTableQuery(namespace);
  }

  @Test
  public void createNamespace_UseNetworkTopologyStrategy_ShouldExecuteCreateKeyspaceStatement()
      throws ExecutionException {
    // Arrange
    String namespace = "sample_ns";
    String replicationFactor = "5";

    Map<String, String> options = new HashMap<>();
    options.put(
        CassandraAdmin.REPLICATION_STRATEGY,
        ReplicationStrategy.NETWORK_TOPOLOGY_STRATEGY.toString());

    options.put(CassandraAdmin.REPLICATION_FACTOR, replicationFactor);

    // Act
    cassandraAdmin.createNamespace(namespace, options);

    // Assert
    Map<String, Object> replicationOptions = new LinkedHashMap<>();
    replicationOptions.put("class", ReplicationStrategy.NETWORK_TOPOLOGY_STRATEGY.toString());
    replicationOptions.put("dc1", replicationFactor);
    KeyspaceOptions query =
        SchemaBuilder.createKeyspace(namespace).with().replication(replicationOptions);
    verify(cassandraSession).execute(query.getQueryString());
    verifyCreateMetadataKeyspaceQuery(replicationOptions);
    verifyCreateKeyspacesTableQuery();
    verifyInsertIntoKeyspacesTableQuery(METADATA_KEYSPACE);
    verifyInsertIntoKeyspacesTableQuery(namespace);
  }

  @Test
  public void
      createNamespace_WithoutReplicationStrategyNorReplicationFactor_ShouldExecuteCreateKeyspaceStatementWithSimpleStrategy()
          throws ExecutionException {
    // Arrange
    String namespace = "sample_ns";
    Map<String, String> options = new HashMap<>();

    // Act
    cassandraAdmin.createNamespace(namespace, options);

    // Assert
    Map<String, Object> replicationOptions = new LinkedHashMap<>();
    replicationOptions.put("class", ReplicationStrategy.SIMPLE_STRATEGY.toString());
    replicationOptions.put("replication_factor", "3");
    KeyspaceOptions query =
        SchemaBuilder.createKeyspace(namespace).with().replication(replicationOptions);
    verify(cassandraSession).execute(query.getQueryString());
    verifyCreateMetadataKeyspaceQuery(replicationOptions);
    verifyCreateKeyspacesTableQuery();
    verifyInsertIntoKeyspacesTableQuery(METADATA_KEYSPACE);
    verifyInsertIntoKeyspacesTableQuery(namespace);
  }

  @Test
  public void createNamespace_WithReservedKeywords_ShouldExecuteCreateKeyspaceStatementProperly()
      throws ExecutionException {
    // Arrange
    String namespace = "keyspace";
    Map<String, String> options = Collections.emptyMap();

    // Act
    cassandraAdmin.createNamespace(namespace, options);

    // Assert
    Map<String, Object> replicationOptions = new LinkedHashMap<>();
    replicationOptions.put("class", ReplicationStrategy.SIMPLE_STRATEGY.toString());
    replicationOptions.put("replication_factor", "3");
    KeyspaceOptions query =
        SchemaBuilder.createKeyspace(quote(namespace)).with().replication(replicationOptions);

    verify(cassandraSession).execute(query.getQueryString());
    verifyCreateMetadataKeyspaceQuery(replicationOptions);
    verifyCreateKeyspacesTableQuery();
    verifyInsertIntoKeyspacesTableQuery(METADATA_KEYSPACE);
    verifyInsertIntoKeyspacesTableQuery(namespace);
  }

  private void verifyCreateMetadataKeyspaceQuery(Map<String, Object> replicationOptions) {
    CreateKeyspace query =
        SchemaBuilder.createKeyspace(quoteIfNecessary(METADATA_KEYSPACE)).ifNotExists();
    String queryString = query.with().replication(replicationOptions).getQueryString();
    verify(cassandraSession).execute(queryString);
  }

  private void verifyCreateKeyspacesTableQuery() {
    String query =
        SchemaBuilder.createTable(
                quoteIfNecessary(METADATA_KEYSPACE),
                quoteIfNecessary(CassandraAdmin.NAMESPACES_TABLE))
            .addPartitionKey(
                CassandraAdmin.NAMESPACES_NAME_COL, com.datastax.driver.core.DataType.text())
            .getQueryString();
    verify(cassandraSession).execute(query);
  }

  private void verifyInsertIntoKeyspacesTableQuery(String keyspace) {
    String query =
        QueryBuilder.insertInto(
                quoteIfNecessary(METADATA_KEYSPACE),
                quoteIfNecessary(CassandraAdmin.NAMESPACES_TABLE))
            .value(CassandraAdmin.NAMESPACES_NAME_COL, keyspace)
            .toString();
    verify(cassandraSession).execute(query);
  }

  @Test
  public void
      createTableInternal_WithoutSettingCompactionStrategy_ShouldExecuteCreateTableStatementWithStcs()
          throws ExecutionException {
    // Arrange
    String namespace = "sample_ns";
    String table = "sample_table";
    TableMetadata tableMetadata =
        TableMetadata.newBuilder()
            .addPartitionKey("c1")
            .addClusteringKey("c4")
            .addColumn("c1", DataType.INT)
            .addColumn("c2", DataType.TEXT)
            .addColumn("c3", DataType.BLOB)
            .addColumn("c4", DataType.BIGINT)
            .addColumn("c5", DataType.BOOLEAN)
            .addColumn("c6", DataType.DOUBLE)
            .addColumn("c7", DataType.FLOAT)
            .addColumn("c8", DataType.DATE)
            .addColumn("c9", DataType.TIME)
            .addColumn("c10", DataType.TIMESTAMPTZ)
            .addSecondaryIndex("c2")
            .addSecondaryIndex("c4")
            .build();

    // Act
    cassandraAdmin.createTableInternal(namespace, table, tableMetadata, false, new HashMap<>());

    // Assert
    TableOptions<Options> createTableStatement =
        SchemaBuilder.createTable(namespace, table)
            .addPartitionKey("c1", com.datastax.driver.core.DataType.cint())
            .addClusteringColumn("c4", com.datastax.driver.core.DataType.bigint())
            .addColumn("c2", com.datastax.driver.core.DataType.text())
            .addColumn("c3", com.datastax.driver.core.DataType.blob())
            .addColumn("c5", com.datastax.driver.core.DataType.cboolean())
            .addColumn("c6", com.datastax.driver.core.DataType.cdouble())
            .addColumn("c7", com.datastax.driver.core.DataType.cfloat())
            .addColumn("c8", com.datastax.driver.core.DataType.date())
            .addColumn("c9", com.datastax.driver.core.DataType.time())
            .addColumn("c10", com.datastax.driver.core.DataType.timestamp())
            .withOptions()
            .clusteringOrder("c4", Direction.ASC)
            .compactionOptions(SchemaBuilder.sizedTieredStategy());
    verify(cassandraSession).execute(createTableStatement.getQueryString());
  }

  @Test
  public void
      createTableInternal_WithLcsCompaction_ShouldExecuteCreateTableStatementWithLcsCompaction()
          throws ExecutionException {
    // Arrange
    String namespace = "sample_ns";
    String table = "sample_table";
    TableMetadata tableMetadata =
        TableMetadata.newBuilder()
            .addPartitionKey("c1")
            .addPartitionKey("c7")
            .addClusteringKey("c4")
            .addClusteringKey("c6", Order.DESC)
            .addClusteringKey("c9", Order.ASC)
            .addColumn("c1", DataType.INT)
            .addColumn("c2", DataType.TEXT)
            .addColumn("c3", DataType.BLOB)
            .addColumn("c4", DataType.DOUBLE)
            .addColumn("c5", DataType.BIGINT)
            .addColumn("c6", DataType.BOOLEAN)
            .addColumn("c7", DataType.TEXT)
            .addColumn("c8", DataType.DATE)
            .addColumn("c9", DataType.TIME)
            .addColumn("c10", DataType.TIMESTAMPTZ)
            .addSecondaryIndex("c2")
            .addSecondaryIndex("c4")
            .build();
    HashMap<String, String> options = new HashMap<>();
    options.put(CassandraAdmin.COMPACTION_STRATEGY, CompactionStrategy.LCS.toString());

    // Act
    cassandraAdmin.createTableInternal(namespace, table, tableMetadata, false, options);

    // Assert
    TableOptions<Options> createTableStatement =
        SchemaBuilder.createTable(namespace, table)
            .addPartitionKey("c1", com.datastax.driver.core.DataType.cint())
            .addPartitionKey("c7", com.datastax.driver.core.DataType.text())
            .addClusteringColumn("c4", com.datastax.driver.core.DataType.cdouble())
            .addClusteringColumn("c6", com.datastax.driver.core.DataType.cboolean())
            .addClusteringColumn("c9", com.datastax.driver.core.DataType.time())
            .addColumn("c2", com.datastax.driver.core.DataType.text())
            .addColumn("c3", com.datastax.driver.core.DataType.blob())
            .addColumn("c5", com.datastax.driver.core.DataType.bigint())
            .addColumn("c8", com.datastax.driver.core.DataType.date())
            .addColumn("c10", com.datastax.driver.core.DataType.timestamp())
            .withOptions()
            .clusteringOrder("c4", Direction.ASC)
            .clusteringOrder("c6", Direction.DESC)
            .clusteringOrder("c9", Direction.ASC)
            .compactionOptions(SchemaBuilder.leveledStrategy());
    verify(cassandraSession).execute(createTableStatement.getQueryString());
  }

  @Test
  public void createTableInternal_ReservedKeywords_ShouldExecuteCreateTableStatementProperly()
      throws ExecutionException {
    // Arrange
    String namespace = "keyspace";
    String table = "table";
    TableMetadata tableMetadata =
        TableMetadata.newBuilder()
            .addPartitionKey("from")
            .addPartitionKey("c7")
            .addClusteringKey("two")
            .addClusteringKey("c6", Order.DESC)
            .addColumn("from", DataType.INT)
            .addColumn("to", DataType.TEXT)
            .addColumn("one", DataType.BLOB)
            .addColumn("two", DataType.DOUBLE)
            .addColumn("password", DataType.BIGINT)
            .addColumn("c6", DataType.BOOLEAN)
            .addColumn("c7", DataType.TEXT)
            .addSecondaryIndex("to")
            .addSecondaryIndex("two")
            .build();
    HashMap<String, String> options = new HashMap<>();
    options.put(CassandraAdmin.COMPACTION_STRATEGY, CompactionStrategy.LCS.toString());

    // Act
    cassandraAdmin.createTableInternal(namespace, table, tableMetadata, false, options);

    // Assert
    TableOptions<Options> createTableStatement =
        SchemaBuilder.createTable(quote(namespace), quote(table))
            .addPartitionKey("\"from\"", com.datastax.driver.core.DataType.cint())
            .addPartitionKey("c7", com.datastax.driver.core.DataType.text())
            .addClusteringColumn("\"two\"", com.datastax.driver.core.DataType.cdouble())
            .addClusteringColumn("c6", com.datastax.driver.core.DataType.cboolean())
            .addColumn("\"to\"", com.datastax.driver.core.DataType.text())
            .addColumn("\"one\"", com.datastax.driver.core.DataType.blob())
            .addColumn("\"password\"", com.datastax.driver.core.DataType.bigint())
            .withOptions()
            .clusteringOrder("\"two\"", Direction.ASC)
            .clusteringOrder("c6", Direction.DESC)
            .compactionOptions(SchemaBuilder.leveledStrategy());
    verify(cassandraSession).execute(createTableStatement.getQueryString());
  }

  @Test
  public void createSecondaryIndex_WithTwoIndexesNames_ShouldCreateBothIndexes()
      throws ExecutionException {
    // Arrange
    String namespace = "sample_ns";
    String table = "sample_table";
    Set<String> indexes = new HashSet<>();
    indexes.add("c1");
    indexes.add("c5");

    // Act
    cassandraAdmin.createSecondaryIndexes(namespace, table, indexes, false);

    // Assert
    SchemaStatement c1IndexStatement =
        SchemaBuilder.createIndex(table + "_" + CassandraAdmin.INDEX_NAME_PREFIX + "_c1")
            .onTable(namespace, table)
            .andColumn("c1");
    SchemaStatement c5IndexStatement =
        SchemaBuilder.createIndex(table + "_" + CassandraAdmin.INDEX_NAME_PREFIX + "_c5")
            .onTable(namespace, table)
            .andColumn("c5");
    verify(cassandraSession).execute(c1IndexStatement.getQueryString());
    verify(cassandraSession).execute(c5IndexStatement.getQueryString());
  }

  @Test
  public void createSecondaryIndex_WithReservedKeywordsIndexesNames_ShouldCreateBothIndexes()
      throws ExecutionException {
    // Arrange
    String namespace = "sample_ns";
    String table = "sample_table";
    Set<String> indexes = new HashSet<>();
    indexes.add("from");
    indexes.add("to");

    // Act
    cassandraAdmin.createSecondaryIndexes(namespace, table, indexes, false);

    // Assert
    SchemaStatement c1IndexStatement =
        SchemaBuilder.createIndex(table + "_" + CassandraAdmin.INDEX_NAME_PREFIX + "_from")
            .onTable(namespace, table)
            .andColumn("\"from\"");
    SchemaStatement c2IndexStatement =
        SchemaBuilder.createIndex(table + "_" + CassandraAdmin.INDEX_NAME_PREFIX + "_to")
            .onTable(namespace, table)
            .andColumn("\"to\"");
    verify(cassandraSession).execute(c1IndexStatement.getQueryString());
    verify(cassandraSession).execute(c2IndexStatement.getQueryString());
  }

  @Test
  public void dropTable_WithCorrectParameters_ShouldDropTable() throws ExecutionException {
    // Arrange
    String namespace = "sample_ns";
    String table = "sample_table";

    ResultSet selectQueryResult = mock(ResultSet.class);
    Row row1 = mock(Row.class);
    when(row1.getString("name")).thenReturn(METADATA_KEYSPACE);
    Row row2 = mock(Row.class);
    when(row2.getString("name")).thenReturn(namespace);
    when(selectQueryResult.all()).thenReturn(Arrays.asList(row1, row2));
    when(cassandraSession.execute(anyString())).thenReturn(null, selectQueryResult);

    // Act
    cassandraAdmin.dropTable(namespace, table);

    // Assert
    String dropTableStatement = SchemaBuilder.dropTable(namespace, table).getQueryString();
    verify(cassandraSession).execute(dropTableStatement);
    verifySelectTwoFromKeyspacesTableQuery();
  }

  @Test
  public void dropTable_WithReservedKeywords_ShouldDropTable() throws ExecutionException {
    // Arrange
    String namespace = "keyspace";
    String table = "table";

    ResultSet selectQueryResult = mock(ResultSet.class);
    Row row1 = mock(Row.class);
    when(row1.getString("name")).thenReturn(METADATA_KEYSPACE);
    Row row2 = mock(Row.class);
    when(row2.getString("name")).thenReturn(namespace);
    when(selectQueryResult.all()).thenReturn(Arrays.asList(row1, row2));
    when(cassandraSession.execute(anyString())).thenReturn(null, selectQueryResult);

    // Act
    cassandraAdmin.dropTable(namespace, table);

    // Assert
    String dropTableStatement =
        SchemaBuilder.dropTable(quote(namespace), quote(table)).getQueryString();
    verify(cassandraSession).execute(dropTableStatement);
    verifySelectTwoFromKeyspacesTableQuery();
  }

  @Test
  public void
      dropNamespace_WithCorrectParametersWithOnlyMetadataKeyspacesLeft_ShouldDropKeyspaceAndMetadataKeyspace()
          throws ExecutionException {
    // Arrange
    String namespace = "sample_ns";
    ResultSet selectQueryResult = mock(ResultSet.class);
    Row row = mock(Row.class);
    when(row.getString("name")).thenReturn(METADATA_KEYSPACE);
    when(selectQueryResult.all()).thenReturn(Collections.singletonList(row));
    when(cassandraSession.execute(anyString())).thenReturn(null, null, selectQueryResult, null);

    com.datastax.driver.core.TableMetadata tableMetadata =
        mock(com.datastax.driver.core.TableMetadata.class);
    when(tableMetadata.getName()).thenReturn(CassandraAdmin.NAMESPACES_TABLE);

    when(cassandraSession.getCluster()).thenReturn(cluster);
    when(cluster.getMetadata()).thenReturn(metadata);
    when(metadata.getKeyspace(any())).thenReturn(keyspaceMetadata);
    when(keyspaceMetadata.getTables()).thenReturn(Collections.singletonList(tableMetadata));

    // Act
    cassandraAdmin.dropNamespace(namespace);

    // Assert
    String dropKeyspaceStatement = SchemaBuilder.dropKeyspace(namespace).getQueryString();
    verify(cassandraSession).execute(dropKeyspaceStatement);
    verifyDeleteFromKeyspacesTableQuery(namespace);
    verifySelectTwoFromKeyspacesTableQuery();
    verifyGetTablesInMetadataKeyspace();
    verifyDropMetadataKeyspaceQuery();
  }

  @Test
  public void dropNamespace_WithCorrectParametersWithSomeKeyspacesLeft_ShouldOnlyDropKeyspace()
      throws ExecutionException {
    // Arrange
    String namespace = "sample_ns";
    ResultSet selectQueryResult = mock(ResultSet.class);
    when(selectQueryResult.all()).thenReturn(Arrays.asList(mock(Row.class), mock(Row.class)));
    when(cassandraSession.execute(anyString())).thenReturn(null, null, selectQueryResult, null);

    // Act
    cassandraAdmin.dropNamespace(namespace);

    // Assert
    String dropKeyspaceStatement = SchemaBuilder.dropKeyspace(namespace).getQueryString();
    verify(cassandraSession).execute(dropKeyspaceStatement);
    verifyDeleteFromKeyspacesTableQuery(namespace);
    verifySelectTwoFromKeyspacesTableQuery();
  }

  @Test
  public void dropNamespace_WithReservedKeywordNamespace_ShouldDropKeyspace()
      throws ExecutionException {
    // Arrange
    String namespace = "keyspace";
    ResultSet selectQueryResult = mock(ResultSet.class);
    Row row = mock(Row.class);
    when(row.getString("name")).thenReturn(METADATA_KEYSPACE);
    when(selectQueryResult.all()).thenReturn(Collections.singletonList(row));
    when(cassandraSession.execute(anyString())).thenReturn(null, null, selectQueryResult, null);

    com.datastax.driver.core.TableMetadata tableMetadata =
        mock(com.datastax.driver.core.TableMetadata.class);
    when(tableMetadata.getName()).thenReturn(CassandraAdmin.NAMESPACES_TABLE);

    when(cassandraSession.getCluster()).thenReturn(cluster);
    when(cluster.getMetadata()).thenReturn(metadata);
    when(metadata.getKeyspace(any())).thenReturn(keyspaceMetadata);
    when(keyspaceMetadata.getTables()).thenReturn(Collections.singletonList(tableMetadata));

    // Act
    cassandraAdmin.dropNamespace(namespace);

    // Assert
    String dropKeyspaceStatement = SchemaBuilder.dropKeyspace(quote(namespace)).getQueryString();
    verify(cassandraSession).execute(dropKeyspaceStatement);
    verifyDeleteFromKeyspacesTableQuery(namespace);
    verifySelectTwoFromKeyspacesTableQuery();
    verifyGetTablesInMetadataKeyspace();
    verifyDropMetadataKeyspaceQuery();
  }

  private void verifyDeleteFromKeyspacesTableQuery(String keyspace) {
    String query =
        QueryBuilder.delete()
            .from(
                quoteIfNecessary(METADATA_KEYSPACE),
                quoteIfNecessary(CassandraAdmin.NAMESPACES_TABLE))
            .where(QueryBuilder.eq(CassandraAdmin.NAMESPACES_NAME_COL, keyspace))
            .toString();
    verify(cassandraSession).execute(query);
  }

  private void verifySelectTwoFromKeyspacesTableQuery() {
    String query =
        QueryBuilder.select(CassandraAdmin.NAMESPACES_NAME_COL)
            .from(
                quoteIfNecessary(METADATA_KEYSPACE),
                quoteIfNecessary(CassandraAdmin.NAMESPACES_TABLE))
            .limit(2)
            .getQueryString();
    verify(cassandraSession).execute(query);
  }

  private void verifyGetTablesInMetadataKeyspace() {
    verify(cassandraSession).getCluster();
    verify(cluster).getMetadata();
    verify(metadata).getKeyspace(METADATA_KEYSPACE);
    verify(keyspaceMetadata).getTables();
  }

  private void verifyDropMetadataKeyspaceQuery() {
    String query = SchemaBuilder.dropKeyspace(quoteIfNecessary(METADATA_KEYSPACE)).getQueryString();
    verify(cassandraSession).execute(query);
  }

  @Test
  public void getNamespaceTableNames_ShouldReturnTableNames() throws ExecutionException {
    // Arrange
    String namespace = "sample_ns";
    List<String> expectedTableNames = ImmutableList.of("t1", "t2");
    com.datastax.driver.core.TableMetadata tableMetadata1 =
        mock(com.datastax.driver.core.TableMetadata.class);
    when(tableMetadata1.getName()).thenReturn("t1");
    com.datastax.driver.core.TableMetadata tableMetadata2 =
        mock(com.datastax.driver.core.TableMetadata.class);
    when(tableMetadata2.getName()).thenReturn("t2");
    List<com.datastax.driver.core.TableMetadata> tableMetadataList =
        ImmutableList.of(tableMetadata1, tableMetadata2);

    when(cassandraSession.getCluster()).thenReturn(cluster);
    when(cluster.getMetadata()).thenReturn(metadata);
    when(metadata.getKeyspace(any())).thenReturn(keyspaceMetadata);
    when(keyspaceMetadata.getTables()).thenReturn(tableMetadataList);

    // Act
    Set<String> actualTableNames = cassandraAdmin.getNamespaceTableNames(namespace);

    // Assert
    assertThat(actualTableNames).isEqualTo(ImmutableSet.copyOf(expectedTableNames));
  }

  @Test
  public void truncateTable_WithCorrectParameters_ShouldTruncateTable() throws ExecutionException {
    // Arrange
    String namespace = "sample_ns";
    String table = "sample_table";

    // Act
    cassandraAdmin.truncateTable(namespace, table);

    // Assert
    String truncateTableStatement = QueryBuilder.truncate(namespace, table).getQueryString();
    verify(cassandraSession).execute(truncateTableStatement);
  }

  @Test
  public void truncateTable_WithReservedKeywordsParameters_ShouldTruncateTable()
      throws ExecutionException {
    // Arrange
    String namespace = "keyspace";
    String table = "table";

    // Act
    cassandraAdmin.truncateTable(namespace, table);

    // Assert
    String truncateTableStatement =
        QueryBuilder.truncate(quote(namespace), quote(table)).getQueryString();
    verify(cassandraSession).execute(truncateTableStatement);
  }

  @Test
  public void namespaceExists_WithExistingNamespace_ShouldReturnTrue() throws ExecutionException {
    // Arrange
    String namespace = "sample_ns";
    when(clusterManager.getMetadata(anyString(), anyString()))
        .thenReturn(mock(com.datastax.driver.core.TableMetadata.class));
    ResultSet resultSet = mock(ResultSet.class);
    when(cassandraSession.execute(anyString())).thenReturn(resultSet);
    when(resultSet.one()).thenReturn(mock(Row.class));

    // Act
    // Assert
    assertThat(cassandraAdmin.namespaceExists(namespace)).isTrue();

    verify(clusterManager).getMetadata(METADATA_KEYSPACE, CassandraAdmin.NAMESPACES_TABLE);
    String query =
        QueryBuilder.select(CassandraAdmin.NAMESPACES_NAME_COL)
            .from(
                quoteIfNecessary(METADATA_KEYSPACE),
                quoteIfNecessary(CassandraAdmin.NAMESPACES_TABLE))
            .where(QueryBuilder.eq(CassandraAdmin.NAMESPACES_NAME_COL, quoteIfNecessary(namespace)))
            .toString();
    verify(cassandraSession).execute(query);
  }

  @Test
  public void namespaceExists_WithNonExistingNamespace_ShouldReturnFalse()
      throws ExecutionException {
    // Arrange
    String namespace = "sample_ns";
    when(clusterManager.getMetadata(anyString(), anyString()))
        .thenReturn(mock(com.datastax.driver.core.TableMetadata.class));
    ResultSet resultSet = mock(ResultSet.class);
    when(cassandraSession.execute(anyString())).thenReturn(resultSet);
    when(resultSet.one()).thenReturn(null);

    // Act
    // Assert
    assertThat(cassandraAdmin.namespaceExists(namespace)).isFalse();

    verify(clusterManager).getMetadata(METADATA_KEYSPACE, CassandraAdmin.NAMESPACES_TABLE);
    String query =
        QueryBuilder.select(CassandraAdmin.NAMESPACES_NAME_COL)
            .from(
                quoteIfNecessary(METADATA_KEYSPACE),
                quoteIfNecessary(CassandraAdmin.NAMESPACES_TABLE))
            .where(QueryBuilder.eq(CassandraAdmin.NAMESPACES_NAME_COL, quoteIfNecessary(namespace)))
            .toString();
    verify(cassandraSession).execute(query);
  }

  @Test
  public void namespaceExists_WithNonExistingKeyspacesTable_ShouldReturnFalse()
      throws ExecutionException {
    // Arrange
    String namespace = "sample_ns";
    when(clusterManager.getMetadata(anyString(), anyString())).thenReturn(null);

    // Act
    // Assert
    assertThat(cassandraAdmin.namespaceExists(namespace)).isFalse();

    verify(clusterManager).getMetadata(METADATA_KEYSPACE, CassandraAdmin.NAMESPACES_TABLE);
  }

  @Test
  public void createIndex_ShouldExecuteProperCql() throws ExecutionException {
    // Arrange
    String namespace = "sample_ns";
    String table = "tbl";
    String columnName = "col";

    // Act
    cassandraAdmin.createIndex(namespace, table, columnName, Collections.emptyMap());

    // Assert
    ArgumentCaptor<String> captor = ArgumentCaptor.forClass(String.class);
    verify(cassandraSession).execute(captor.capture());
    assertThat(captor.getValue().trim())
        .isEqualTo("CREATE INDEX tbl_index_col ON sample_ns.tbl(col)");
  }

  @Test
  public void dropIndex_ShouldExecuteProperCql() throws ExecutionException {
    // Arrange
    String namespace = "sample_ns";
    String table = "tbl";
    String columnName = "col";

    // Act
    cassandraAdmin.dropIndex(namespace, table, columnName);

    // Assert
    ArgumentCaptor<String> captor = ArgumentCaptor.forClass(String.class);
    verify(cassandraSession).execute(captor.capture());
    assertThat(captor.getValue().trim()).isEqualTo("DROP INDEX sample_ns.tbl_index_col");
  }

  @Test
  public void repairTable_ShouldCreateTableAndIndexesIfTheyDoNotExists() throws ExecutionException {
    // Arrange
    String namespace = "sample_ns";
    String table = "tbl";
    TableMetadata tableMetadata =
        TableMetadata.newBuilder()
            .addPartitionKey("c1")
            .addClusteringKey("c4")
            .addColumn("c1", DataType.INT)
            .addColumn("c2", DataType.TEXT)
            .addColumn("c3", DataType.BLOB)
            .addColumn("c4", DataType.INT)
            .addColumn("c5", DataType.BOOLEAN)
            .addSecondaryIndex("c2")
            .addSecondaryIndex("c4")
            .build();
    // Act
    cassandraAdmin.repairTable(namespace, table, tableMetadata, Collections.emptyMap());

    // Assert table creation
    TableOptions<Options> createTableStatement =
        SchemaBuilder.createTable(namespace, table)
            .ifNotExists()
            .addPartitionKey("c1", com.datastax.driver.core.DataType.cint())
            .addClusteringColumn("c4", com.datastax.driver.core.DataType.cint())
            .addColumn("c2", com.datastax.driver.core.DataType.text())
            .addColumn("c3", com.datastax.driver.core.DataType.blob())
            .addColumn("c5", com.datastax.driver.core.DataType.cboolean())
            .withOptions()
            .clusteringOrder("c4", Direction.ASC)
            .compactionOptions(SchemaBuilder.sizedTieredStategy());
    ArgumentCaptor<String> captor = ArgumentCaptor.forClass(String.class);
    verify(cassandraSession, times(3)).execute(captor.capture());
    Assertions.assertThat(captor.getAllValues().get(0))
        .isEqualTo(createTableStatement.getQueryString());
    // Assert index creation
    Iterator<String> indexIterator = tableMetadata.getSecondaryIndexNames().iterator();
    for (int i = 1; indexIterator.hasNext(); i++) {
      String index = indexIterator.next();
      assertThat(captor.getAllValues().get(i).trim())
          .isEqualTo(
              String.format(
                  "CREATE INDEX IF NOT EXISTS tbl_index_%1$s ON sample_ns.tbl(%1$s)", index));
    }
  }

  @Test
  public void repairTable_WhenTableAlreadyExistsWithoutIndex_ShouldCreateIndex()
      throws ExecutionException {
    // Arrange
    String namespace = "sample_ns";
    String table = "tbl";
    TableMetadata tableMetadata =
        TableMetadata.newBuilder()
            .addPartitionKey("c1")
            .addClusteringKey("c4")
            .addColumn("c1", DataType.INT)
            .addColumn("c2", DataType.TEXT)
            .addColumn("c3", DataType.BLOB)
            .addColumn("c4", DataType.INT)
            .addColumn("c5", DataType.BOOLEAN)
            .addSecondaryIndex("c2")
            .addSecondaryIndex("c4")
            .build();
    // The table already exists
    when(clusterManager.getMetadata(namespace, table))
        .thenReturn(mock(com.datastax.driver.core.TableMetadata.class));
    when(cassandraSession.getCluster()).thenReturn(cluster);
    when(cluster.getMetadata()).thenReturn(metadata);
    when(metadata.getKeyspace(any())).thenReturn(keyspaceMetadata);
    when(keyspaceMetadata.getTable(table))
        .thenReturn(mock(com.datastax.driver.core.TableMetadata.class));

    CassandraAdmin adminSpy = spy(cassandraAdmin);

    // Act
    adminSpy.repairTable(namespace, table, tableMetadata, Collections.emptyMap());

    // Assert
    verify(adminSpy)
        .createSecondaryIndexes(namespace, table, tableMetadata.getSecondaryIndexNames(), true);
  }

  @Test
  public void addNewColumnToTable_ShouldWorkProperly() throws ExecutionException {
    // Arrange
    String namespace = "sample_ns";
    String table = "tbl";
    String column = "c2";
    com.datastax.driver.core.TableMetadata tableMetadata =
        mock(com.datastax.driver.core.TableMetadata.class);
    ColumnMetadata c1 = mock(ColumnMetadata.class);
    when(c1.getName()).thenReturn("c1");
    when(c1.getType()).thenReturn(com.datastax.driver.core.DataType.text());
    when(tableMetadata.getPartitionKey()).thenReturn(Collections.singletonList(c1));
    when(tableMetadata.getClusteringColumns()).thenReturn(Collections.emptyList());
    when(tableMetadata.getIndexes()).thenReturn(Collections.emptyList());
    when(tableMetadata.getColumns()).thenReturn(Collections.singletonList(c1));
    when(clusterManager.getMetadata(any(), any())).thenReturn(tableMetadata);
    when(clusterManager.getSession()).thenReturn(cassandraSession);

    // Act
    cassandraAdmin.addNewColumnToTable(namespace, table, column, DataType.TEXT);

    // Assert
    String alterTableQuery =
        SchemaBuilder.alterTable(namespace, table)
            .addColumn(column)
            .type(com.datastax.driver.core.DataType.text())
            .getQueryString();
    verify(cassandraSession).execute(alterTableQuery);
  }

  @Test
  public void dropColumnFromTable_ShouldWorkProperly() throws ExecutionException {
    // Arrange
    String namespace = "sample_ns";
    String table = "tbl";
    String column = "c2";
    com.datastax.driver.core.TableMetadata tableMetadata =
        mock(com.datastax.driver.core.TableMetadata.class);
    ColumnMetadata c1 = mock(ColumnMetadata.class);
    when(c1.getName()).thenReturn("c1");
    when(c1.getType()).thenReturn(com.datastax.driver.core.DataType.text());
    when(tableMetadata.getPartitionKey()).thenReturn(Collections.singletonList(c1));
    when(tableMetadata.getClusteringColumns()).thenReturn(Collections.emptyList());
    when(tableMetadata.getIndexes()).thenReturn(Collections.emptyList());
    when(tableMetadata.getColumns()).thenReturn(Collections.singletonList(c1));
    when(clusterManager.getMetadata(any(), any())).thenReturn(tableMetadata);
    when(clusterManager.getSession()).thenReturn(cassandraSession);

    // Act
    cassandraAdmin.dropColumnFromTable(namespace, table, column);

    // Assert
    String alterTableQuery =
        SchemaBuilder.alterTable(namespace, table).dropColumn(column).getQueryString();
    verify(cassandraSession).execute(alterTableQuery);
  }

  @Test
  public void renameColumn_ShouldWorkProperly() throws ExecutionException {
    // Arrange
    String namespace = "sample_ns";
    String table = "tbl";
    String oldColumnName = "c1";
    String newColumnName = "c2";
    com.datastax.driver.core.TableMetadata tableMetadata =
        mock(com.datastax.driver.core.TableMetadata.class);
    ColumnMetadata c1 = mock(ColumnMetadata.class);
    when(c1.getName()).thenReturn(oldColumnName);
    when(c1.getType()).thenReturn(com.datastax.driver.core.DataType.text());
    when(tableMetadata.getPartitionKey()).thenReturn(Collections.singletonList(c1));
    when(tableMetadata.getClusteringColumns()).thenReturn(Collections.emptyList());
    when(tableMetadata.getIndexes()).thenReturn(Collections.emptyList());
    when(tableMetadata.getColumns()).thenReturn(Collections.singletonList(c1));
    when(clusterManager.getMetadata(any(), any())).thenReturn(tableMetadata);

    // Act
    cassandraAdmin.renameColumn(namespace, table, oldColumnName, newColumnName);

    // Assert
    String alterTableQuery =
        SchemaBuilder.alterTable(namespace, table)
            .renameColumn(oldColumnName)
            .to(newColumnName)
            .getQueryString();
    verify(cassandraSession).execute(alterTableQuery);
  }

  @Test
  public void getNamespacesNames_WithNonExistingKeyspaces_ShouldReturnEmptySet()
      throws ExecutionException {
    // Arrange
    when(clusterManager.getMetadata(anyString(), anyString())).thenReturn(null);

    // Act
    Set<String> actualKeyspaceNames = cassandraAdmin.getNamespaceNames();

    // Assert
    assertThat(actualKeyspaceNames).isEmpty();
    verify(clusterManager).getMetadata(METADATA_KEYSPACE, CassandraAdmin.NAMESPACES_TABLE);
  }

  @Test
  public void getNamespacesNames_WithExistingKeyspaces_ShouldReturnKeyspacesNames()
      throws ExecutionException {
    // Arrange
    when(clusterManager.getMetadata(anyString(), anyString()))
        .thenReturn(mock(com.datastax.driver.core.TableMetadata.class));
    ResultSet resultSet = mock(ResultSet.class);
    Row row1 = mock(Row.class);
    Row row2 = mock(Row.class);
    when(row1.getString(CassandraAdmin.NAMESPACES_NAME_COL)).thenReturn("ns1");
    when(row2.getString(CassandraAdmin.NAMESPACES_NAME_COL)).thenReturn("ns2");
    when(resultSet.all()).thenReturn(Arrays.asList(row1, row2));
    when(cassandraSession.execute(anyString())).thenReturn(resultSet);

    // Act
    Set<String> actualKeyspaceNames = cassandraAdmin.getNamespaceNames();

    // Assert
    assertThat(actualKeyspaceNames).containsOnly("ns1", "ns2");
    verify(clusterManager).getMetadata(METADATA_KEYSPACE, CassandraAdmin.NAMESPACES_TABLE);
    String selectQuery =
        QueryBuilder.select(CassandraAdmin.NAMESPACES_NAME_COL)
            .from(
                quoteIfNecessary(METADATA_KEYSPACE),
                quoteIfNecessary(CassandraAdmin.NAMESPACES_TABLE))
            .getQueryString();
    verify(cassandraSession).execute(selectQuery);
  }

  @Test
  public void unsupportedOperations_ShouldThrowUnsupportedException() {
    // Arrange
    String namespace = "sample_ns";
    String table = "tbl";
    String column = "col";

    // Act
    Throwable thrown1 =
        catchThrowable(
            () -> cassandraAdmin.getImportTableMetadata(namespace, table, Collections.emptyMap()));
    Throwable thrown2 =
        catchThrowable(
            () -> cassandraAdmin.addRawColumnToTable(namespace, table, column, DataType.INT));
    Throwable thrown3 =
        catchThrowable(
            () ->
                cassandraAdmin.importTable(
                    namespace, table, Collections.emptyMap(), Collections.emptyMap()));
    Throwable thrown4 =
<<<<<<< HEAD
        catchThrowable(
            () -> cassandraAdmin.alterColumnType(namespace, table, column, DataType.INT));
=======
        catchThrowable(() -> cassandraAdmin.renameTable(namespace, table, "new_table"));
>>>>>>> bb3de17a

    // Assert
    assertThat(thrown1).isInstanceOf(UnsupportedOperationException.class);
    assertThat(thrown2).isInstanceOf(UnsupportedOperationException.class);
    assertThat(thrown3).isInstanceOf(UnsupportedOperationException.class);
    assertThat(thrown4).isInstanceOf(UnsupportedOperationException.class);
  }

  @Test
  public void repairNamespace_WithoutOptions_ShouldCreateNamespaceIfNotExistsAndUpsertMetadata()
      throws ExecutionException {
    // Arrange
    String namespace = "sample_ns";

    // Act
    cassandraAdmin.repairNamespace(namespace, Collections.emptyMap());

    // Assert
    Map<String, Object> replicationOptions = new LinkedHashMap<>();
    replicationOptions.put("class", ReplicationStrategy.SIMPLE_STRATEGY.toString());
    replicationOptions.put("replication_factor", "3");
    KeyspaceOptions query =
        SchemaBuilder.createKeyspace(namespace)
            .ifNotExists()
            .with()
            .replication(replicationOptions);
    verify(cassandraSession).execute(query.getQueryString());
    verifyCreateMetadataKeyspaceQuery(replicationOptions);
    verifyCreateKeyspacesTableQuery();
    verifyInsertIntoKeyspacesTableQuery(METADATA_KEYSPACE);
    verifyInsertIntoKeyspacesTableQuery(namespace);
  }

  @Test
  public void
      repairNamespace_WithReplicationFactorAndSimpleStategyAsOptions_ShouldCreateNamespaceIfNotExistsAndUpsertMetadata()
          throws ExecutionException {
    // Arrange
    String namespace = "sample_ns";
    Map<String, String> options = ImmutableMap.of(CassandraAdmin.REPLICATION_FACTOR, "5");

    // Act
    cassandraAdmin.repairNamespace(namespace, options);

    // Assert
    Map<String, Object> replicationOptions = new LinkedHashMap<>();
    replicationOptions.put("class", ReplicationStrategy.SIMPLE_STRATEGY.toString());
    replicationOptions.put("replication_factor", "5");
    KeyspaceOptions query =
        SchemaBuilder.createKeyspace(namespace)
            .ifNotExists()
            .with()
            .replication(replicationOptions);
    verify(cassandraSession).execute(query.getQueryString());
    verifyCreateMetadataKeyspaceQuery(replicationOptions);
    verifyCreateKeyspacesTableQuery();
    verifyInsertIntoKeyspacesTableQuery(METADATA_KEYSPACE);
    verifyInsertIntoKeyspacesTableQuery(namespace);
  }

  @Test
  public void
      repairNamespace_WithNetworkTopologyStrategyAsOptions_ShouldCreateNamespaceIfNotExistsAndUpsertMetadata()
          throws ExecutionException {
    // Arrange
    String namespace = "sample_ns";
    Map<String, String> options =
        ImmutableMap.of(
            CassandraAdmin.REPLICATION_STRATEGY,
            ReplicationStrategy.NETWORK_TOPOLOGY_STRATEGY.toString());

    // Act
    cassandraAdmin.repairNamespace(namespace, options);

    // Assert
    Map<String, Object> replicationOptions = new LinkedHashMap<>();
    replicationOptions.put("class", ReplicationStrategy.NETWORK_TOPOLOGY_STRATEGY.toString());
    replicationOptions.put("dc1", "3");
    KeyspaceOptions query =
        SchemaBuilder.createKeyspace(namespace)
            .ifNotExists()
            .with()
            .replication(replicationOptions);
    verify(cassandraSession).execute(query.getQueryString());
    verifyCreateMetadataKeyspaceQuery(replicationOptions);
    verifyCreateKeyspacesTableQuery();
    verifyInsertIntoKeyspacesTableQuery(METADATA_KEYSPACE);
    verifyInsertIntoKeyspacesTableQuery(namespace);
  }

  @Test
  public void upgrade_withExistingUserKeyspaces_ShouldUpsertKeyspacesIntoNamespacesTable()
      throws ExecutionException {
    // Arrange
    String replicationFactor = "5";
    Map<String, String> options = new HashMap<>();
    options.put(
        CassandraAdmin.REPLICATION_STRATEGY, ReplicationStrategy.SIMPLE_STRATEGY.toString());
    options.put(CassandraAdmin.REPLICATION_FACTOR, replicationFactor);
    Cluster cluster = mock(Cluster.class);
    Metadata metadata = mock(Metadata.class);
    KeyspaceMetadata keyspace1 = mock(KeyspaceMetadata.class);
    KeyspaceMetadata keyspace2 = mock(KeyspaceMetadata.class);
    KeyspaceMetadata keyspace3 = mock(KeyspaceMetadata.class);
    KeyspaceMetadata keyspace4 = mock(KeyspaceMetadata.class);

    when(cassandraSession.getCluster()).thenReturn(cluster);
    when(cluster.getMetadata()).thenReturn(metadata);
    when(metadata.getKeyspaces())
        .thenReturn(ImmutableList.of(keyspace1, keyspace2, keyspace3, keyspace4));
    when(keyspace1.getName()).thenReturn("system_foo");
    when(keyspace2.getName()).thenReturn(METADATA_KEYSPACE);
    when(keyspace3.getName()).thenReturn("ks1");
    when(keyspace4.getName()).thenReturn("ks2");

    // Act
    cassandraAdmin.upgrade(options);

    // Assert
    Map<String, Object> replicationOptions = new LinkedHashMap<>();
    replicationOptions.put("class", ReplicationStrategy.SIMPLE_STRATEGY.toString());
    replicationOptions.put("replication_factor", replicationFactor);
    verifyCreateMetadataKeyspaceQuery(replicationOptions);
    verifyCreateKeyspacesTableQuery();
    verifyInsertIntoKeyspacesTableQuery(METADATA_KEYSPACE);
    verify(clusterManager, times(6)).getSession();
    String upsertKs1Query =
        QueryBuilder.insertInto(
                quoteIfNecessary(METADATA_KEYSPACE),
                quoteIfNecessary(CassandraAdmin.NAMESPACES_TABLE))
            .value(CassandraAdmin.NAMESPACES_NAME_COL, "ks1")
            .toString();

    String upsertKs2Query =
        QueryBuilder.insertInto(
                quoteIfNecessary(METADATA_KEYSPACE),
                quoteIfNecessary(CassandraAdmin.NAMESPACES_TABLE))
            .value(CassandraAdmin.NAMESPACES_NAME_COL, "ks2")
            .toString();
    verify(cassandraSession).execute(upsertKs1Query);
    verify(cassandraSession).execute(upsertKs2Query);
  }
}<|MERGE_RESOLUTION|>--- conflicted
+++ resolved
@@ -985,18 +985,17 @@
                 cassandraAdmin.importTable(
                     namespace, table, Collections.emptyMap(), Collections.emptyMap()));
     Throwable thrown4 =
-<<<<<<< HEAD
+        catchThrowable(() -> cassandraAdmin.renameTable(namespace, table, "new_table"));
+    Throwable thrown5 =
         catchThrowable(
             () -> cassandraAdmin.alterColumnType(namespace, table, column, DataType.INT));
-=======
-        catchThrowable(() -> cassandraAdmin.renameTable(namespace, table, "new_table"));
->>>>>>> bb3de17a
 
     // Assert
     assertThat(thrown1).isInstanceOf(UnsupportedOperationException.class);
     assertThat(thrown2).isInstanceOf(UnsupportedOperationException.class);
     assertThat(thrown3).isInstanceOf(UnsupportedOperationException.class);
     assertThat(thrown4).isInstanceOf(UnsupportedOperationException.class);
+    assertThat(thrown5).isInstanceOf(UnsupportedOperationException.class);
   }
 
   @Test
