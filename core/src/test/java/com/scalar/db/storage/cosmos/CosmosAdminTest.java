--- conflicted
+++ resolved
@@ -1149,18 +1149,16 @@
             () ->
                 admin.importTable(
                     namespace, table, Collections.emptyMap(), Collections.emptyMap()));
-<<<<<<< HEAD
-    Throwable thrown4 =
+    Throwable thrown4 = catchThrowable(() -> admin.dropColumnFromTable(namespace, table, column));
+    Throwable thrown5 =
         catchThrowable(() -> admin.renameColumn(namespace, table, column, "newCol"));
-=======
-    Throwable thrown4 = catchThrowable(() -> admin.dropColumnFromTable(namespace, table, column));
->>>>>>> 14cb0a70
 
     // Assert
     assertThat(thrown1).isInstanceOf(UnsupportedOperationException.class);
     assertThat(thrown2).isInstanceOf(UnsupportedOperationException.class);
     assertThat(thrown3).isInstanceOf(UnsupportedOperationException.class);
     assertThat(thrown4).isInstanceOf(UnsupportedOperationException.class);
+    assertThat(thrown5).isInstanceOf(UnsupportedOperationException.class);
   }
 
   @Test
