package com.scalar.db.api;

import com.scalar.db.common.CoreError;
import com.scalar.db.exception.storage.ExecutionException;
import com.scalar.db.io.DataType;
import com.scalar.db.util.ScalarDbUtils;
import java.util.Collections;
import java.util.Map;
import java.util.Set;
import javax.annotation.Nullable;

/** An administrative interface. */
public interface Admin {

  /**
   * Creates a namespace.
   *
   * @param namespace the namespace to create
   * @param options namespace creation options
   * @throws IllegalArgumentException if the namespace already exists
   * @throws ExecutionException if the operation fails
   */
  void createNamespace(String namespace, Map<String, String> options) throws ExecutionException;

  /**
   * Creates a namespace.
   *
   * @param namespace the namespace to create
   * @param ifNotExists if set to true, the namespace will be created only if it does not exist
   *     already. If set to false, it will throw an exception if it already exists
   * @param options namespace creation options
   * @throws IllegalArgumentException if the namespace already exists if ifNotExists is set to false
   * @throws ExecutionException if the operation fails
   */
  default void createNamespace(String namespace, boolean ifNotExists, Map<String, String> options)
      throws ExecutionException {
    if (ifNotExists && namespaceExists(namespace)) {
      return;
    }
    createNamespace(namespace, options);
  }

  /**
   * Creates a namespace.
   *
   * @param namespace the namespace to create
   * @param ifNotExists if set to true, the namespace will be created only if it does not exist
   *     already. If set to false, it will throw an exception if it already exists
   * @throws IllegalArgumentException if the namespace already exists if ifNotExists is set to false
   * @throws ExecutionException if the operation fails
   */
  default void createNamespace(String namespace, boolean ifNotExists) throws ExecutionException {
    createNamespace(namespace, ifNotExists, Collections.emptyMap());
  }

  /**
   * Creates a namespace.
   *
   * @param namespace the namespace to create
   * @throws IllegalArgumentException if the namespace already exists
   * @throws ExecutionException if the operation fails
   */
  default void createNamespace(String namespace) throws ExecutionException {
    createNamespace(namespace, Collections.emptyMap());
  }

  /**
   * Creates a new table.
   *
   * @param namespace a namespace already created
   * @param table a table to create
   * @param metadata a metadata to create
   * @param options options to create
   * @throws IllegalArgumentException if the namespace does not exist or the table already exists
   * @throws ExecutionException if the operation fails
   */
  void createTable(
      String namespace, String table, TableMetadata metadata, Map<String, String> options)
      throws ExecutionException;

  /**
   * Creates a new table.
   *
   * @param namespace an existing namespace
   * @param table a table to create
   * @param metadata a metadata to create
   * @param ifNotExists if set to true, the table will be created only if it does not exist already.
   *     If set to false, it will throw an exception if it already exists
   * @param options options to create
   * @throws IllegalArgumentException if the namespace does not exist. Or if the table already
   *     exists if ifNotExists is set to false
   * @throws ExecutionException if the operation fails
   */
  default void createTable(
      String namespace,
      String table,
      TableMetadata metadata,
      boolean ifNotExists,
      Map<String, String> options)
      throws ExecutionException {
    if (ifNotExists && tableExists(namespace, table)) {
      return;
    }
    createTable(namespace, table, metadata, options);
  }

  /**
   * Creates a new table.
   *
   * @param namespace an existing namespace
   * @param table a table to create
   * @param metadata a metadata to create
   * @param ifNotExists if set to true, the table will be created only if it does not exist already.
   *     If set to false, it will throw an exception if it already exists
   * @throws IllegalArgumentException if the namespace does not exist. Or if the table already
   *     exists if ifNotExists is set to false
   * @throws ExecutionException if the operation fails
   */
  default void createTable(
      String namespace, String table, TableMetadata metadata, boolean ifNotExists)
      throws ExecutionException {
    createTable(namespace, table, metadata, ifNotExists, Collections.emptyMap());
  }

  /**
   * Creates a new table.
   *
   * @param namespace an existing namespace
   * @param table a table to create
   * @param metadata a metadata to create
   * @throws IllegalArgumentException if the namespace does not exist or the table already exists
   * @throws ExecutionException if the operation fails
   */
  default void createTable(String namespace, String table, TableMetadata metadata)
      throws ExecutionException {
    createTable(namespace, table, metadata, Collections.emptyMap());
  }

  /**
   * Drops the specified table.
   *
   * @param namespace a namespace to drop
   * @param table a table to drop
   * @throws IllegalArgumentException if the table does not exist
   * @throws ExecutionException if the operation fails
   */
  void dropTable(String namespace, String table) throws ExecutionException;

  /**
   * Drops the specified table.
   *
   * @param namespace a namespace to drop
   * @param table a table to drop
   * @param ifExists if set to true, the table will be dropped only if it exists. If set to false,
   *     it will throw an exception if it does not exist
   * @throws IllegalArgumentException if the table does not exist if ifExists is set to false
   * @throws ExecutionException if the operation fails
   */
  default void dropTable(String namespace, String table, boolean ifExists)
      throws ExecutionException {
    if (ifExists && !tableExists(namespace, table)) {
      return;
    }
    dropTable(namespace, table);
  }

  /**
   * Drops the specified namespace.
   *
   * @param namespace a namespace to drop
   * @throws IllegalArgumentException if the namespace does not exist or the namespace is not empty
   * @throws ExecutionException if the operation fails
   */
  void dropNamespace(String namespace) throws ExecutionException;

  /**
   * Drops the specified namespace.
   *
   * @param namespace a namespace to drop
   * @param ifExists if set to true, the namespace will be dropped only if it exists. If set to
   *     false, it will throw an exception if it does not exist
   * @throws IllegalArgumentException if the namespace does not exist if ifExists is set to false.
   *     Or if the namespace is not empty
   * @throws ExecutionException if the operation fails
   */
  default void dropNamespace(String namespace, boolean ifExists) throws ExecutionException {
    if (ifExists && !namespaceExists(namespace)) {
      return;
    }
    dropNamespace(namespace);
  }

  /**
   * Truncates the specified table.
   *
   * @param namespace a namespace to truncate
   * @param table a table to truncate
   * @throws IllegalArgumentException if the table does not exist
   * @throws ExecutionException if the operation fails
   */
  void truncateTable(String namespace, String table) throws ExecutionException;

  /**
   * Creates a secondary index for the specified column of the specified table.
   *
   * @param namespace a namespace to create a secondary index
   * @param table a table to create a secondary index
   * @param columnName a name of the target column
   * @param options options to create a secondary index
   * @throws IllegalArgumentException if the table does not exist or the column does not exist or
   *     the index already exists
   * @throws ExecutionException if the operation fails
   */
  void createIndex(String namespace, String table, String columnName, Map<String, String> options)
      throws ExecutionException;

  /**
   * Creates a secondary index for the specified column of the specified table.
   *
   * @param namespace a namespace to create a secondary index
   * @param table a table to create a secondary index
   * @param columnName a name of the target column
   * @param ifNotExists if set to true, the secondary index will be created only if it does not
   *     exist already. If set to false, it will throw an exception if it already exists
   * @param options options to create a secondary index
   * @throws IllegalArgumentException if the table does not exist or the column does not exist. Or
   *     the index already exists if ifNotExists is set to false
   * @throws ExecutionException if the operation fails
   */
  default void createIndex(
      String namespace,
      String table,
      String columnName,
      boolean ifNotExists,
      Map<String, String> options)
      throws ExecutionException {
    if (ifNotExists && indexExists(namespace, table, columnName)) {
      return;
    }
    createIndex(namespace, table, columnName, options);
  }

  /**
   * Creates a secondary index for the specified column of the specified table.
   *
   * @param namespace a namespace to create a secondary index
   * @param table a table to create a secondary index
   * @param columnName a name of the target column
   * @param ifNotExists if set to true, the secondary index will be created only if it does not
   *     exist already. If set to false, it will throw an exception if it already exists
   * @throws IllegalArgumentException if the table does not exist or the column does not exist. Or
   *     the index already exists if ifNotExists is set to false
   * @throws ExecutionException if the operation fails
   */
  default void createIndex(String namespace, String table, String columnName, boolean ifNotExists)
      throws ExecutionException {
    createIndex(namespace, table, columnName, ifNotExists, Collections.emptyMap());
  }

  /**
   * Creates a secondary index for the specified column of the specified table.
   *
   * @param namespace a namespace to create a secondary index
   * @param table a table to create a secondary index
   * @param columnName a name of the target column
   * @throws IllegalArgumentException if the table does not exist or the column does not exist or
   *     the index already exists
   * @throws ExecutionException if the operation fails
   */
  default void createIndex(String namespace, String table, String columnName)
      throws ExecutionException {
    createIndex(namespace, table, columnName, Collections.emptyMap());
  }

  /**
   * Drops a secondary index for the specified column of the specified table.
   *
   * @param namespace a namespace to drop a secondary index
   * @param table a table to drop a secondary index
   * @param columnName a name of the target column
   * @throws IllegalArgumentException if the table does not exist or the index does not exist
   * @throws ExecutionException if the operation fails
   */
  void dropIndex(String namespace, String table, String columnName) throws ExecutionException;

  /**
   * Drops a secondary index for the specified column of the specified table.
   *
   * @param namespace a namespace to drop a secondary index
   * @param table a table to drop a secondary index
   * @param columnName a name of the target column
   * @param ifExists if set to true, the secondary index will be dropped only if it exists. If set
   *     to false, it will throw an exception if it does not exist
   * @throws IllegalArgumentException if the table does not exist. Or if the index does not exist if
   *     ifExists is set to false
   * @throws ExecutionException if the operation fails
   */
  default void dropIndex(String namespace, String table, String columnName, boolean ifExists)
      throws ExecutionException {
    if (ifExists && !indexExists(namespace, table, columnName)) {
      return;
    }
    dropIndex(namespace, table, columnName);
  }

  /**
   * Returns true if the secondary index exists.
   *
   * @param namespace a namespace
   * @param table a table
   * @param columnName a name of the target column
   * @return true if the secondary index exists, false otherwise
   * @throws ExecutionException if the operation fails
   */
  default boolean indexExists(String namespace, String table, String columnName)
      throws ExecutionException {
    TableMetadata tableMetadata = getTableMetadata(namespace, table);
    if (tableMetadata == null) {
      return false;
    }
    return tableMetadata.getSecondaryIndexNames().contains(columnName);
  }

  /**
   * Retrieves the table metadata of the specified table.
   *
   * @param namespace a namespace to retrieve
   * @param table a table to retrieve
   * @return the table metadata of the specified table. null if the table is not found.
   * @throws ExecutionException if the operation fails
   */
  @Nullable
  TableMetadata getTableMetadata(String namespace, String table) throws ExecutionException;

  /**
   * Returns the names of the table belonging to the given namespace.
   *
   * @param namespace a namespace
   * @return a set of table names, an empty set if the namespace doesn't exist
   * @throws ExecutionException if the operation fails
   */
  Set<String> getNamespaceTableNames(String namespace) throws ExecutionException;

  /**
   * Returns true if the namespace exists.
   *
   * @param namespace a namespace
   * @return true if the namespace exists, false otherwise
   * @throws ExecutionException if the operation fails
   */
  boolean namespaceExists(String namespace) throws ExecutionException;

  /**
   * Returns true if the table exists.
   *
   * @param namespace a namespace
   * @param table a table
   * @return true if the table exists, false otherwise
   * @throws ExecutionException if the operation fails
   */
  default boolean tableExists(String namespace, String table) throws ExecutionException {
    return getNamespaceTableNames(namespace).contains(table);
  }

  /**
   * Repairs a namespace that may be in an unknown state, such as the namespace exists in the
   * underlying storage but not its ScalarDB metadata or vice versa. This will re-create the
   * namespace and its metadata if necessary.
   *
   * @param namespace a namespace
   * @param options options to repair
   * @throws ExecutionException if the operation fails
   */
  void repairNamespace(String namespace, Map<String, String> options) throws ExecutionException;

  /**
   * Repairs a table that may be in an unknown state, such as the table exists in the underlying
   * storage but not its ScalarDB metadata or vice versa. This will re-create the table, its
   * secondary indexes, and their metadata if necessary.
   *
   * @param namespace a namespace
   * @param table a table
   * @param metadata the metadata associated to the table to repair
   * @param options options to repair
   * @throws ExecutionException if the operation fails
   */
  void repairTable(
      String namespace, String table, TableMetadata metadata, Map<String, String> options)
      throws ExecutionException;

  /**
   * Adds a new column to an existing table. The new column cannot be a partition or clustering key.
   * <br>
   * <br>
   * <strong>Attention:</strong> You should carefully consider adding a new column to a table
   * because the execution time may vary greatly depending on the underlying storage. Please plan
   * accordingly and consider the following, especially if the database runs in production:
   *
   * <ul>
   *   <li><strong>For Cosmos DB for noSQL and DynamoDB:</strong> Adding a column is almost
   *       instantaneous as the table schema is not modified. Only the table metadata stored in a
   *       separate table is updated.
   *   <li><strong>For Cassandra:</strong> Adding a column will only update the schema metadata and
   *       will not modify the existing schema records. The cluster topology is the main factor for
   *       the execution time. Changes to the schema metadata are shared to each cluster node via a
   *       gossip protocol. Because of this, the larger the cluster, the longer it will take for all
   *       nodes to be updated.
   *   <li><strong>For relational databases (MySQL, Oracle, etc.):</strong> Adding a column
   *       shouldn't take a long time to execute.
   * </ul>
   *
   * @param namespace the table namespace
   * @param table the table name
   * @param columnName the name of the new column
   * @param columnType the type of the new column
   * @throws IllegalArgumentException if the table does not exist or the column already exists
   * @throws ExecutionException if the operation fails
   */
  void addNewColumnToTable(String namespace, String table, String columnName, DataType columnType)
      throws ExecutionException;

  /**
   * Adds a new column to an existing table. The new column cannot be a partition or clustering key.
   * <br>
   * See {@link #addNewColumnToTable(String, String, String, DataType)} for more information.
   *
   * @param namespace the table namespace
   * @param table the table name
   * @param columnName the name of the new column
   * @param columnType the type of the new column
   * @param encrypted whether the new column should be encrypted
   * @throws IllegalArgumentException if the table does not exist or the column already exists
   * @throws ExecutionException if the operation fails
   */
  default void addNewColumnToTable(
      String namespace, String table, String columnName, DataType columnType, boolean encrypted)
      throws ExecutionException {
    if (encrypted) {
      throw new UnsupportedOperationException(CoreError.ENCRYPTION_NOT_ENABLED.buildMessage());
    } else {
      addNewColumnToTable(namespace, table, columnName, columnType);
    }
  }

  /**
<<<<<<< HEAD
   * Renames an existing column of an existing table.
   *
   * @param namespace the table namespace
   * @param table the table name
   * @param oldColumnName the current name of the column to rename
   * @param newColumnName the new name of the column
   * @throws IllegalArgumentException if the table or the old column does not exist, the new column
   *     already exists, or the column is a partition key column, clustering key column, or is
   *     indexed
   * @throws ExecutionException if the operation fails
   */
  void renameColumn(String namespace, String table, String oldColumnName, String newColumnName)
      throws ExecutionException;

  /**
=======
   * Adds a new column to an existing table. The new column cannot be a partition or clustering key.
   * <br>
   * See {@link #addNewColumnToTable(String, String, String, DataType)} for more information.
   *
   * @param namespace the table namespace
   * @param table the table name
   * @param columnName the name of the new column
   * @param columnType the type of the new column
   * @param encrypted whether the new column should be encrypted
   * @param ifNotExists if set to true, the column will be added only if it does not exist already.
   *     If set to false, it will throw an exception if it already exists
   * @throws IllegalArgumentException if the table does not exist
   * @throws ExecutionException if the operation fails
   */
  default void addNewColumnToTable(
      String namespace,
      String table,
      String columnName,
      DataType columnType,
      boolean encrypted,
      boolean ifNotExists)
      throws ExecutionException {
    if (encrypted) {
      throw new UnsupportedOperationException(CoreError.ENCRYPTION_NOT_ENABLED.buildMessage());
    }
    TableMetadata tableMetadata = getTableMetadata(namespace, table);
    if (tableMetadata == null) {
      throw new IllegalArgumentException(
          CoreError.TABLE_NOT_FOUND.buildMessage(ScalarDbUtils.getFullTableName(namespace, table)));
    }
    if (ifNotExists && tableMetadata.getColumnNames().contains(columnName)) {
      return;
    }
    addNewColumnToTable(namespace, table, columnName, columnType);
  }

  /**
   * Drops a column from an existing table. The column cannot be a partition key or a clustering
   * key.
   *
   * @param namespace the table namespace
   * @param table the table name
   * @param columnName the name of the column to drop
   * @throws IllegalArgumentException if the table or column does not exist, or the column is a
   *     partition key column or clustering key column
   * @throws ExecutionException if the operation fails
   */
  void dropColumnFromTable(String namespace, String table, String columnName)
      throws ExecutionException;

  /**
   * Drops a column from an existing table. The column cannot be a partition key or a clustering
   * key.
   *
   * @param namespace the table namespace
   * @param table the table name
   * @param columnName the name of the column to drop
   * @param IfExists if set to true, the column will be dropped only if it exists. If set to false,
   *     it will throw an exception if it does not exist
   * @throws IllegalArgumentException if the table does not exist, or the column is a partition key
   *     column or clustering key column
   * @throws ExecutionException if the operation fails
   */
  default void dropColumnFromTable(
      String namespace, String table, String columnName, boolean IfExists)
      throws ExecutionException {
    TableMetadata tableMetadata = getTableMetadata(namespace, table);
    if (tableMetadata == null) {
      throw new IllegalArgumentException(
          CoreError.TABLE_NOT_FOUND.buildMessage(ScalarDbUtils.getFullTableName(namespace, table)));
    }
    if (IfExists && !tableMetadata.getColumnNames().contains(columnName)) {
      return;
    }
    dropColumnFromTable(namespace, table, columnName);
  }

  /**
>>>>>>> 14cb0a70
   * Imports an existing table that is not managed by ScalarDB.
   *
   * @param namespace an existing namespace
   * @param table an existing table
   * @param options options to import
   * @throws IllegalArgumentException if the table is already managed by ScalarDB, if the target
   *     table does not exist, or if the table does not meet the requirement of ScalarDB table
   * @throws ExecutionException if the operation fails
   */
  default void importTable(String namespace, String table, Map<String, String> options)
      throws ExecutionException {
    importTable(namespace, table, options, Collections.emptyMap());
  }

  /**
   * Imports an existing table that is not managed by ScalarDB.
   *
   * @param namespace an existing namespace
   * @param table an existing table
   * @param options options to import
   * @param overrideColumnsType a map of column data type by column name. Only set the column for
   *     which you want to override the default data type mapping.
   * @throws IllegalArgumentException if the table is already managed by ScalarDB, if the target
   *     table does not exist, or if the table does not meet the requirement of ScalarDB table
   * @throws ExecutionException if the operation fails
   */
  void importTable(
      String namespace,
      String table,
      Map<String, String> options,
      Map<String, DataType> overrideColumnsType)
      throws ExecutionException;

  /**
   * Returns the names of the existing namespaces created through Scalar DB.
   *
   * @return a set of namespaces names, an empty set if no namespaces exist
   * @throws ExecutionException if the operation fails
   */
  Set<String> getNamespaceNames() throws ExecutionException;

  /**
   * Upgrades the ScalarDB environment to support the latest version of the ScalarDB API. Typically,
   * as indicated in the release notes, you will need to run this method after updating the ScalarDB
   * version that your application environment uses.
   *
   * @param options options to upgrade
   * @throws ExecutionException if the operation fails
   */
  void upgrade(Map<String, String> options) throws ExecutionException;
}<|MERGE_RESOLUTION|>--- conflicted
+++ resolved
@@ -443,23 +443,6 @@
   }
 
   /**
-<<<<<<< HEAD
-   * Renames an existing column of an existing table.
-   *
-   * @param namespace the table namespace
-   * @param table the table name
-   * @param oldColumnName the current name of the column to rename
-   * @param newColumnName the new name of the column
-   * @throws IllegalArgumentException if the table or the old column does not exist, the new column
-   *     already exists, or the column is a partition key column, clustering key column, or is
-   *     indexed
-   * @throws ExecutionException if the operation fails
-   */
-  void renameColumn(String namespace, String table, String oldColumnName, String newColumnName)
-      throws ExecutionException;
-
-  /**
-=======
    * Adds a new column to an existing table. The new column cannot be a partition or clustering key.
    * <br>
    * See {@link #addNewColumnToTable(String, String, String, DataType)} for more information.
@@ -538,7 +521,21 @@
   }
 
   /**
->>>>>>> 14cb0a70
+   * Renames an existing column of an existing table.
+   *
+   * @param namespace the table namespace
+   * @param table the table name
+   * @param oldColumnName the current name of the column to rename
+   * @param newColumnName the new name of the column
+   * @throws IllegalArgumentException if the table or the old column does not exist, the new column
+   *     already exists, or the column is a partition key column, clustering key column, or is
+   *     indexed
+   * @throws ExecutionException if the operation fails
+   */
+  void renameColumn(String namespace, String table, String oldColumnName, String newColumnName)
+      throws ExecutionException;
+
+  /**
    * Imports an existing table that is not managed by ScalarDB.
    *
    * @param namespace an existing namespace
