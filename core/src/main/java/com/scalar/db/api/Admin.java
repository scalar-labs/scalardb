package com.scalar.db.api;

import com.scalar.db.exception.storage.ExecutionException;
import com.scalar.db.io.DataType;
import java.util.Collections;
import java.util.Map;
import java.util.Set;
import javax.annotation.Nullable;

/** An administrative interface. */
public interface Admin {

  /**
   * Creates a namespace.
   *
   * @param namespace the namespace to create
   * @param options namespace creation options
   * @throws IllegalArgumentException if the namespace already exists
   * @throws ExecutionException if the operation fails
   */
  void createNamespace(String namespace, Map<String, String> options) throws ExecutionException;

  /**
   * Creates a namespace.
   *
   * @param namespace the namespace to create
   * @param ifNotExists if set to true, the namespace will be created only if it does not exist
   *     already. If set to false, it will throw an exception if it already exists
   * @param options namespace creation options
   * @throws IllegalArgumentException if the namespace already exists if ifNotExists is set to false
   * @throws ExecutionException if the operation fails
   */
  default void createNamespace(String namespace, boolean ifNotExists, Map<String, String> options)
      throws ExecutionException {
    if (ifNotExists && namespaceExists(namespace)) {
      return;
    }
    createNamespace(namespace, options);
  }

  /**
   * Creates a namespace.
   *
   * @param namespace the namespace to create
   * @param ifNotExists if set to true, the namespace will be created only if it does not exist
   *     already. If set to false, it will throw an exception if it already exists
   * @throws IllegalArgumentException if the namespace already exists if ifNotExists is set to false
   * @throws ExecutionException if the operation fails
   */
  default void createNamespace(String namespace, boolean ifNotExists) throws ExecutionException {
    createNamespace(namespace, ifNotExists, Collections.emptyMap());
  }

  /**
   * Creates a namespace.
   *
   * @param namespace the namespace to create
   * @throws IllegalArgumentException if the namespace already exists
   * @throws ExecutionException if the operation fails
   */
  default void createNamespace(String namespace) throws ExecutionException {
    createNamespace(namespace, Collections.emptyMap());
  }

  /**
   * Creates a new table.
   *
   * @param namespace a namespace already created
   * @param table a table to create
   * @param metadata a metadata to create
   * @param options options to create
   * @throws IllegalArgumentException if the namespace does not exist or the table already exists
   * @throws ExecutionException if the operation fails
   */
  void createTable(
      String namespace, String table, TableMetadata metadata, Map<String, String> options)
      throws ExecutionException;

  /**
   * Creates a new table.
   *
   * @param namespace an existing namespace
   * @param table a table to create
   * @param metadata a metadata to create
   * @param ifNotExists if set to true, the table will be created only if it does not exist already.
   *     If set to false, it will throw an exception if it already exists
   * @param options options to create
   * @throws IllegalArgumentException if the namespace does not exist. Or if the table already
   *     exists if ifNotExists is set to false
   * @throws ExecutionException if the operation fails
   */
  default void createTable(
      String namespace,
      String table,
      TableMetadata metadata,
      boolean ifNotExists,
      Map<String, String> options)
      throws ExecutionException {
    if (ifNotExists && tableExists(namespace, table)) {
      return;
    }
    createTable(namespace, table, metadata, options);
  }

  /**
   * Creates a new table.
   *
   * @param namespace an existing namespace
   * @param table a table to create
   * @param metadata a metadata to create
   * @param ifNotExists if set to true, the table will be created only if it does not exist already.
   *     If set to false, it will throw an exception if it already exists
   * @throws IllegalArgumentException if the namespace does not exist. Or if the table already
   *     exists if ifNotExists is set to false
   * @throws ExecutionException if the operation fails
   */
  default void createTable(
      String namespace, String table, TableMetadata metadata, boolean ifNotExists)
      throws ExecutionException {
    createTable(namespace, table, metadata, ifNotExists, Collections.emptyMap());
  }

  /**
   * Creates a new table.
   *
   * @param namespace an existing namespace
   * @param table a table to create
   * @param metadata a metadata to create
   * @throws IllegalArgumentException if the namespace does not exist or the table already exists
   * @throws ExecutionException if the operation fails
   */
  default void createTable(String namespace, String table, TableMetadata metadata)
      throws ExecutionException {
    createTable(namespace, table, metadata, Collections.emptyMap());
  }

  /**
   * Drops the specified table.
   *
   * @param namespace a namespace to drop
   * @param table a table to drop
   * @throws IllegalArgumentException if the table does not exist
   * @throws ExecutionException if the operation fails
   */
  void dropTable(String namespace, String table) throws ExecutionException;

  /**
   * Drops the specified table.
   *
   * @param namespace a namespace to drop
   * @param table a table to drop
   * @param ifExists if set to true, the table will be dropped only if it exists. If set to false,
   *     it will throw an exception if it does not exist
   * @throws IllegalArgumentException if the table does not exist if ifExists is set to false
   * @throws ExecutionException if the operation fails
   */
  default void dropTable(String namespace, String table, boolean ifExists)
      throws ExecutionException {
    if (ifExists && !tableExists(namespace, table)) {
      return;
    }
    dropTable(namespace, table);
  }

  /**
   * Drops the specified namespace.
   *
   * @param namespace a namespace to drop
   * @throws IllegalArgumentException if the namespace does not exist or the namespace is not empty
   * @throws ExecutionException if the operation fails
   */
  void dropNamespace(String namespace) throws ExecutionException;

  /**
   * Drops the specified namespace.
   *
   * @param namespace a namespace to drop
   * @param ifExists if set to true, the namespace will be dropped only if it exists. If set to
   *     false, it will throw an exception if it does not exist
   * @throws IllegalArgumentException if the namespace does not exist if ifExists is set to false.
   *     Or if the namespace is not empty
   * @throws ExecutionException if the operation fails
   */
  default void dropNamespace(String namespace, boolean ifExists) throws ExecutionException {
    if (ifExists && !namespaceExists(namespace)) {
      return;
    }
    dropNamespace(namespace);
  }

  /**
   * Truncates the specified table.
   *
   * @param namespace a namespace to truncate
   * @param table a table to truncate
   * @throws IllegalArgumentException if the table does not exist
   * @throws ExecutionException if the operation fails
   */
  void truncateTable(String namespace, String table) throws ExecutionException;

  /**
   * Creates a secondary index for the specified column of the specified table.
   *
   * @param namespace a namespace to create a secondary index
   * @param table a table to create a secondary index
   * @param columnName a name of the target column
   * @param options options to create a secondary index
   * @throws IllegalArgumentException if the table does not exist or the column does not exist or
   *     the index already exists
   * @throws ExecutionException if the operation fails
   */
  void createIndex(String namespace, String table, String columnName, Map<String, String> options)
      throws ExecutionException;

  /**
   * Creates a secondary index for the specified column of the specified table.
   *
   * @param namespace a namespace to create a secondary index
   * @param table a table to create a secondary index
   * @param columnName a name of the target column
   * @param ifNotExists if set to true, the secondary index will be created only if it does not
   *     exist already. If set to false, it will throw an exception if it already exists
   * @param options options to create a secondary index
   * @throws IllegalArgumentException if the table does not exist or the column does not exist. Or
   *     the index already exists if ifNotExists is set to false
   * @throws ExecutionException if the operation fails
   */
  default void createIndex(
      String namespace,
      String table,
      String columnName,
      boolean ifNotExists,
      Map<String, String> options)
      throws ExecutionException {
    if (ifNotExists && indexExists(namespace, table, columnName)) {
      return;
    }
    createIndex(namespace, table, columnName, options);
  }

  /**
   * Creates a secondary index for the specified column of the specified table.
   *
   * @param namespace a namespace to create a secondary index
   * @param table a table to create a secondary index
   * @param columnName a name of the target column
   * @param ifNotExists if set to true, the secondary index will be created only if it does not
   *     exist already. If set to false, it will throw an exception if it already exists
   * @throws IllegalArgumentException if the table does not exist or the column does not exist. Or
   *     the index already exists if ifNotExists is set to false
   * @throws ExecutionException if the operation fails
   */
  default void createIndex(String namespace, String table, String columnName, boolean ifNotExists)
      throws ExecutionException {
    createIndex(namespace, table, columnName, ifNotExists, Collections.emptyMap());
  }

  /**
   * Creates a secondary index for the specified column of the specified table.
   *
   * @param namespace a namespace to create a secondary index
   * @param table a table to create a secondary index
   * @param columnName a name of the target column
   * @throws IllegalArgumentException if the table does not exist or the column does not exist or
   *     the index already exists
   * @throws ExecutionException if the operation fails
   */
  default void createIndex(String namespace, String table, String columnName)
      throws ExecutionException {
    createIndex(namespace, table, columnName, Collections.emptyMap());
  }

  /**
   * Drops a secondary index for the specified column of the specified table.
   *
   * @param namespace a namespace to drop a secondary index
   * @param table a table to drop a secondary index
   * @param columnName a name of the target column
   * @throws IllegalArgumentException if the table does not exist or the index does not exist
   * @throws ExecutionException if the operation fails
   */
  void dropIndex(String namespace, String table, String columnName) throws ExecutionException;

  /**
   * Drops a secondary index for the specified column of the specified table.
   *
   * @param namespace a namespace to drop a secondary index
   * @param table a table to drop a secondary index
   * @param columnName a name of the target column
   * @param ifExists if set to true, the secondary index will be dropped only if it exists. If set
   *     to false, it will throw an exception if it does not exist
   * @throws IllegalArgumentException if the table does not exist. Or if the index does not exist if
   *     ifExists is set to false
   * @throws ExecutionException if the operation fails
   */
  default void dropIndex(String namespace, String table, String columnName, boolean ifExists)
      throws ExecutionException {
    if (ifExists && !indexExists(namespace, table, columnName)) {
      return;
    }
    dropIndex(namespace, table, columnName);
  }

  /**
   * Returns true if the secondary index exists.
   *
   * @param namespace a namespace
   * @param table a table
   * @param columnName a name of the target column
   * @return true if the secondary index exists, false otherwise
   * @throws ExecutionException if the operation fails
   */
  default boolean indexExists(String namespace, String table, String columnName)
      throws ExecutionException {
    TableMetadata tableMetadata = getTableMetadata(namespace, table);
    if (tableMetadata == null) {
      return false;
    }
    return tableMetadata.getSecondaryIndexNames().contains(columnName);
  }

  /**
   * Retrieves the table metadata of the specified table.
   *
   * @param namespace a namespace to retrieve
   * @param table a table to retrieve
   * @return the table metadata of the specified table. null if the table is not found.
   * @throws ExecutionException if the operation fails
   */
  @Nullable
  TableMetadata getTableMetadata(String namespace, String table) throws ExecutionException;

  /**
   * Returns the names of the table belonging to the given namespace.
   *
   * @param namespace a namespace
   * @return a set of table names, an empty set if the namespace doesn't exist
   * @throws ExecutionException if the operation fails
   */
  Set<String> getNamespaceTableNames(String namespace) throws ExecutionException;

  /**
   * Returns true if the namespace exists.
   *
   * @param namespace a namespace
   * @return true if the namespace exists, false otherwise
   * @throws ExecutionException if the operation fails
   */
  boolean namespaceExists(String namespace) throws ExecutionException;

  /**
   * Returns true if the table exists.
   *
   * @param namespace a namespace
   * @param table a table
   * @return true if the table exists, false otherwise
   * @throws ExecutionException if the operation fails
   */
  default boolean tableExists(String namespace, String table) throws ExecutionException {
    return getNamespaceTableNames(namespace).contains(table);
  }

  /**
   * Repair a table which may be in an unknown state.
   *
   * @param namespace an existing namespace
   * @param table an existing table
   * @param metadata the metadata associated to the table to repair
   * @param options options to repair
   * @throws IllegalArgumentException if the table does not exist
   * @throws ExecutionException if the operation fails
   */
  void repairTable(
      String namespace, String table, TableMetadata metadata, Map<String, String> options)
      throws ExecutionException;

  /**
   * Add a new column to an existing table. The new column cannot be a partition or clustering key.
   * <br>
   * <br>
   * <strong>Warning :</strong> this should be executed with significant consideration as the
   * execution time may vary greatly depending on the underlying storage. Please plan accordingly
   * especially if the database runs in production:
   *
   * <ul>
   *   <li>for Cosmos and Dynamo DB: this operation is almost instantaneous as the table schema is
   *       not modified. Only the table metadata stored in a separated table are updated.
   *   <li>for Cassandra: adding a column will only update the schema metadata and do not modify
   *       existing schema records. The cluster topology is the main factor for the execution time.
   *       Since the schema metadata change propagates to each cluster node via a gossip protocol,
   *       the larger the cluster, the longer it will take for all nodes to be updated.
   *   <li>for relational databases (MySQL, Oracle, etc.): it may take a very long time to execute
   *       and a table-lock may be performed.
   * </ul>
   *
   * @param namespace the table namespace
   * @param table the table name
   * @param columnName the name of the new column
   * @param columnType the type of the new column
   * @throws IllegalArgumentException if the table does not exist or the column already exists
   * @throws ExecutionException if the operation fails
   */
  void addNewColumnToTable(String namespace, String table, String columnName, DataType columnType)
      throws ExecutionException;

  /**
<<<<<<< HEAD
   * Returns the names of the existing namespaces created through Scalar DB.
   *
   * @return a set of namespaces names, an empty set if no namespaces exist
   * @throws ExecutionException if the operation fails
   */
  Set<String> getNamespaceNames() throws ExecutionException;

  /**
   * Upgrades the Scalar DB environment to support the latest version of the Scalar DB API.
   * Typically, you will be requested, as indicated on the release notes, to run this method after
   * updating the Scalar DB version of your application environment.
   *
   * @param options options to upgrade
   * @throws ExecutionException if the operation fails
   */
  void upgrade(Map<String, String> options) throws ExecutionException;
=======
   * Import an existing table that is not managed by ScalarDB.
   *
   * @param namespace an existing namespace
   * @param table an existing table
   * @throws IllegalArgumentException if the table is already managed by ScalarDB, if the target
   *     table does not exist, or if the table does not meet the requirement of ScalarDB table
   * @throws ExecutionException if the operation fails
   */
  void importTable(String namespace, String table) throws ExecutionException;
>>>>>>> 4ed375ad
}<|MERGE_RESOLUTION|>--- conflicted
+++ resolved
@@ -404,24 +404,6 @@
       throws ExecutionException;
 
   /**
-<<<<<<< HEAD
-   * Returns the names of the existing namespaces created through Scalar DB.
-   *
-   * @return a set of namespaces names, an empty set if no namespaces exist
-   * @throws ExecutionException if the operation fails
-   */
-  Set<String> getNamespaceNames() throws ExecutionException;
-
-  /**
-   * Upgrades the Scalar DB environment to support the latest version of the Scalar DB API.
-   * Typically, you will be requested, as indicated on the release notes, to run this method after
-   * updating the Scalar DB version of your application environment.
-   *
-   * @param options options to upgrade
-   * @throws ExecutionException if the operation fails
-   */
-  void upgrade(Map<String, String> options) throws ExecutionException;
-=======
    * Import an existing table that is not managed by ScalarDB.
    *
    * @param namespace an existing namespace
@@ -431,5 +413,22 @@
    * @throws ExecutionException if the operation fails
    */
   void importTable(String namespace, String table) throws ExecutionException;
->>>>>>> 4ed375ad
+
+  /**
+   * Returns the names of the existing namespaces created through Scalar DB.
+   *
+   * @return a set of namespaces names, an empty set if no namespaces exist
+   * @throws ExecutionException if the operation fails
+   */
+  Set<String> getNamespaceNames() throws ExecutionException;
+
+  /**
+   * Upgrades the Scalar DB environment to support the latest version of the Scalar DB API.
+   * Typically, you will be requested, as indicated on the release notes, to run this method after
+   * updating the Scalar DB version of your application environment.
+   *
+   * @param options options to upgrade
+   * @throws ExecutionException if the operation fails
+   */
+  void upgrade(Map<String, String> options) throws ExecutionException;
 }