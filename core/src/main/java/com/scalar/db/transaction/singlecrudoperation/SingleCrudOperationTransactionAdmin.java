--- conflicted
+++ resolved
@@ -110,16 +110,16 @@
   }
 
   @Override
-<<<<<<< HEAD
+  public void dropColumnFromTable(String namespace, String table, String columnName)
+      throws ExecutionException {
+    distributedStorageAdmin.dropColumnFromTable(namespace, table, columnName);
+  }
+
+  @Override
   public void renameColumn(
       String namespace, String table, String oldColumnName, String newColumnName)
       throws ExecutionException {
     distributedStorageAdmin.renameColumn(namespace, table, oldColumnName, newColumnName);
-=======
-  public void dropColumnFromTable(String namespace, String table, String columnName)
-      throws ExecutionException {
-    distributedStorageAdmin.dropColumnFromTable(namespace, table, columnName);
->>>>>>> 14cb0a70
   }
 
   @Override
