package com.scalar.db.transaction.consensuscommit;

import static com.google.common.base.Preconditions.checkArgument;

import com.google.common.annotations.VisibleForTesting;
import com.google.common.base.Strings;
import com.scalar.db.api.DistributedStorage;
import com.scalar.db.api.DistributedStorageAdmin;
import com.scalar.db.api.TransactionState;
import com.scalar.db.api.TwoPhaseCommitTransaction;
import com.scalar.db.config.DatabaseConfig;
import com.scalar.db.exception.transaction.RollbackException;
import com.scalar.db.exception.transaction.TransactionException;
import com.scalar.db.exception.transaction.UnknownTransactionStatusException;
import com.scalar.db.service.StorageFactory;
import com.scalar.db.transaction.common.AbstractTwoPhaseCommitTransactionManager;
import com.scalar.db.transaction.consensuscommit.Coordinator.State;
import com.scalar.db.util.ActiveExpiringMap;
import edu.umd.cs.findbugs.annotations.SuppressFBWarnings;
import java.util.Optional;
import java.util.UUID;
import javax.annotation.concurrent.ThreadSafe;
import javax.inject.Inject;
import org.slf4j.Logger;
import org.slf4j.LoggerFactory;

@ThreadSafe
public class TwoPhaseConsensusCommitManager extends AbstractTwoPhaseCommitTransactionManager {
  private static final Logger logger =
      LoggerFactory.getLogger(TwoPhaseConsensusCommitManager.class);

  private static final long TRANSACTION_LIFETIME_MILLIS = 60000;
  private static final long TRANSACTION_EXPIRATION_INTERVAL_MILLIS = 1000;

  private final DistributedStorage storage;
  private final DistributedStorageAdmin admin;
  private final ConsensusCommitConfig config;
  private final TransactionTableMetadataManager tableMetadataManager;
  private final Coordinator coordinator;
  private final ParallelExecutor parallelExecutor;
  private final RecoveryHandler recovery;
  private final CommitHandler commit;
  private final ActiveExpiringMap<String, TwoPhaseConsensusCommit> activeTransactions;
  private final boolean isIncludeMetadataEnabled;

  @SuppressFBWarnings("EI_EXPOSE_REP2")
  @Inject
  public TwoPhaseConsensusCommitManager(
      DistributedStorage storage, DistributedStorageAdmin admin, DatabaseConfig databaseConfig) {
    this.storage = storage;
    this.admin = admin;
    config = new ConsensusCommitConfig(databaseConfig);
    tableMetadataManager =
        new TransactionTableMetadataManager(
            admin, databaseConfig.getMetadataCacheExpirationTimeSecs());
    coordinator = new Coordinator(storage, config);
    parallelExecutor = new ParallelExecutor(config);
    recovery = new RecoveryHandler(storage, coordinator, tableMetadataManager);
    commit = new CommitHandler(storage, coordinator, tableMetadataManager, parallelExecutor);
    activeTransactions =
        new ActiveExpiringMap<>(
            TRANSACTION_LIFETIME_MILLIS,
            TRANSACTION_EXPIRATION_INTERVAL_MILLIS,
            t -> {
              logger.warn("the transaction is expired. transactionId: {}", t.getId());
              try {
                t.rollback();
              } catch (RollbackException e) {
                logger.warn("rollback failed", e);
              }
            });
    isIncludeMetadataEnabled = config.isIncludeMetadataEnabled();
  }

<<<<<<< HEAD
  public TwoPhaseConsensusCommitManager(DatabaseConfig databaseConfig) {
    StorageFactory storageFactory = StorageFactory.create(databaseConfig.getProperties());
    storage = storageFactory.getStorage();
    admin = storageFactory.getStorageAdmin();

    config = new ConsensusCommitConfig(databaseConfig);
    tableMetadataManager =
        new TransactionTableMetadataManager(
            admin, databaseConfig.getMetadataCacheExpirationTimeSecs());
    coordinator = new Coordinator(storage, config);
    parallelExecutor = new ParallelExecutor(config);
    recovery = new RecoveryHandler(storage, coordinator, tableMetadataManager);
    commit = new CommitHandler(storage, coordinator, tableMetadataManager, parallelExecutor);

    activeTransactions =
        new ActiveExpiringMap<>(
            TRANSACTION_LIFETIME_MILLIS,
            TRANSACTION_EXPIRATION_INTERVAL_MILLIS,
            t -> {
              logger.warn("the transaction is expired. transactionId: {}", t.getId());
              try {
                t.rollback();
              } catch (RollbackException e) {
                logger.warn("rollback failed", e);
              }
            });
  }

=======
  @SuppressFBWarnings("EI_EXPOSE_REP2")
>>>>>>> d76a30c6
  @VisibleForTesting
  TwoPhaseConsensusCommitManager(
      DistributedStorage storage,
      DistributedStorageAdmin admin,
      ConsensusCommitConfig config,
      DatabaseConfig databaseConfig,
      Coordinator coordinator,
      ParallelExecutor parallelExecutor,
      RecoveryHandler recovery,
      CommitHandler commit) {
    this.storage = storage;
    this.admin = admin;
    this.config = config;
    tableMetadataManager =
        new TransactionTableMetadataManager(
            admin, databaseConfig.getMetadataCacheExpirationTimeSecs());
    this.coordinator = coordinator;
    this.parallelExecutor = parallelExecutor;
    this.recovery = recovery;
    this.commit = commit;
    activeTransactions = new ActiveExpiringMap<>(Long.MAX_VALUE, Long.MAX_VALUE, t -> {});
    isIncludeMetadataEnabled = config.isIncludeMetadataEnabled();
  }

  @Override
  public TwoPhaseConsensusCommit begin() {
    String txId = UUID.randomUUID().toString();
    return begin(txId, config.getIsolation(), config.getSerializableStrategy());
  }

  @Override
  public TwoPhaseConsensusCommit begin(String txId) {
    checkArgument(!Strings.isNullOrEmpty(txId));
    return begin(txId, config.getIsolation(), config.getSerializableStrategy());
  }

  @Override
  public TwoPhaseConsensusCommit start() throws TransactionException {
    return (TwoPhaseConsensusCommit) super.start();
  }

  @Override
  public TwoPhaseConsensusCommit start(String txId) throws TransactionException {
    return (TwoPhaseConsensusCommit) super.start(txId);
  }

  @VisibleForTesting
  TwoPhaseConsensusCommit begin(Isolation isolation, SerializableStrategy strategy) {
    String txId = UUID.randomUUID().toString();
    return begin(txId, isolation, strategy);
  }

  @VisibleForTesting
  TwoPhaseConsensusCommit begin(String txId, Isolation isolation, SerializableStrategy strategy) {
    return createNewTransaction(txId, true, isolation, strategy);
  }

  @Override
  public TwoPhaseConsensusCommit join(String txId) {
    checkArgument(!Strings.isNullOrEmpty(txId));
    return join(txId, config.getIsolation(), config.getSerializableStrategy());
  }

  @VisibleForTesting
  TwoPhaseConsensusCommit join(String txId, Isolation isolation, SerializableStrategy strategy) {
    return createNewTransaction(txId, false, isolation, strategy);
  }

  private TwoPhaseConsensusCommit createNewTransaction(
      String txId, boolean isCoordinator, Isolation isolation, SerializableStrategy strategy) {
    Snapshot snapshot =
        new Snapshot(txId, isolation, strategy, tableMetadataManager, parallelExecutor);
    CrudHandler crud =
        new CrudHandler(storage, snapshot, tableMetadataManager, isIncludeMetadataEnabled);

    TwoPhaseConsensusCommit transaction =
        new TwoPhaseConsensusCommit(crud, commit, recovery, isCoordinator);

    getNamespace().ifPresent(transaction::withNamespace);
    getTable().ifPresent(transaction::withTable);
    return transaction;
  }

  @Override
  public void suspend(TwoPhaseCommitTransaction transaction) throws TransactionException {
    if (activeTransactions.putIfAbsent(transaction.getId(), (TwoPhaseConsensusCommit) transaction)
        != null) {
      transaction.rollback();
      throw new TransactionException("The transaction already exists");
    }
  }

  @Override
  public TwoPhaseConsensusCommit resume(String txId) throws TransactionException {
    TwoPhaseConsensusCommit transaction = activeTransactions.remove(txId);
    if (transaction == null) {
      throw new TransactionException(
          "A transaction associated with the specified transaction ID is not found. "
              + "It might have been expired");
    }
    return transaction;
  }

  @Override
  public TransactionState getState(String txId) {
    checkArgument(!Strings.isNullOrEmpty(txId));
    try {
      Optional<State> state = coordinator.getState(txId);
      if (state.isPresent()) {
        return state.get().getState();
      }
    } catch (CoordinatorException ignored) {
      // ignored
    }
    // Either no state exists or the exception is thrown
    return TransactionState.UNKNOWN;
  }

  @Override
  public TransactionState rollback(String txId) {
    checkArgument(!Strings.isNullOrEmpty(txId));
    try {
      return commit.abort(txId);
    } catch (UnknownTransactionStatusException ignored) {
      return TransactionState.UNKNOWN;
    }
  }

  @Override
  public void close() {
    storage.close();
    admin.close();
    parallelExecutor.close();
  }
}<|MERGE_RESOLUTION|>--- conflicted
+++ resolved
@@ -72,7 +72,6 @@
     isIncludeMetadataEnabled = config.isIncludeMetadataEnabled();
   }
 
-<<<<<<< HEAD
   public TwoPhaseConsensusCommitManager(DatabaseConfig databaseConfig) {
     StorageFactory storageFactory = StorageFactory.create(databaseConfig.getProperties());
     storage = storageFactory.getStorage();
@@ -99,11 +98,10 @@
                 logger.warn("rollback failed", e);
               }
             });
-  }
-
-=======
+    isIncludeMetadataEnabled = config.isIncludeMetadataEnabled();
+  }
+
   @SuppressFBWarnings("EI_EXPOSE_REP2")
->>>>>>> d76a30c6
   @VisibleForTesting
   TwoPhaseConsensusCommitManager(
       DistributedStorage storage,
