--- conflicted
+++ resolved
@@ -41,13 +41,9 @@
 
     tableMetadataDataSource = JdbcUtils.initDataSourceForTableMetadata(config);
     TableMetadataManager tableMetadataManager =
-<<<<<<< HEAD
         new TableMetadataManager(
-            new JdbcDatabaseAdmin(tableMetadataDataSource, config),
+            new JdbcAdmin(tableMetadataDataSource, config),
             config.getTableMetadataCacheExpirationTimeSecs());
-=======
-        new TableMetadataManager(new JdbcAdmin(tableMetadataDataSource, config), config);
->>>>>>> ca168739
 
     OperationChecker operationChecker = new OperationChecker(tableMetadataManager);
     QueryBuilder queryBuilder = new QueryBuilder(rdbEngine);
