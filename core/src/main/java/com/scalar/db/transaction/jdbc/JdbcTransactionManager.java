--- conflicted
+++ resolved
@@ -11,17 +11,12 @@
 import com.scalar.db.common.checker.OperationChecker;
 import com.scalar.db.config.DatabaseConfig;
 import com.scalar.db.exception.transaction.TransactionException;
-<<<<<<< HEAD
-import com.scalar.db.storage.jdbc.*;
-=======
 import com.scalar.db.storage.jdbc.JdbcAdmin;
 import com.scalar.db.storage.jdbc.JdbcConfig;
 import com.scalar.db.storage.jdbc.JdbcService;
 import com.scalar.db.storage.jdbc.JdbcUtils;
-import com.scalar.db.storage.jdbc.RdbEngine;
 import com.scalar.db.storage.jdbc.RdbEngineFactory;
 import com.scalar.db.storage.jdbc.RdbEngineStrategy;
->>>>>>> 5545639a
 import com.scalar.db.storage.jdbc.query.QueryBuilder;
 import java.sql.SQLException;
 import java.util.UUID;
@@ -54,7 +49,7 @@
             databaseConfig.getMetadataCacheExpirationTimeSecs());
 
     OperationChecker operationChecker = new OperationChecker(tableMetadataManager);
-    QueryBuilder queryBuilder = new QueryBuilder(rdbEngine.getRdbEngine());
+    QueryBuilder queryBuilder = new QueryBuilder(rdbEngine);
     jdbcService = new JdbcService(tableMetadataManager, operationChecker, queryBuilder);
   }
 
@@ -68,7 +63,7 @@
     super(databaseConfig);
     this.dataSource = dataSource;
     this.tableMetadataDataSource = tableMetadataDataSource;
-    this.rdbEngine = RdbEngineFactory.create(rdbEngine);
+    this.rdbEngine = rdbEngine;
     this.jdbcService = jdbcService;
   }
 
@@ -82,8 +77,7 @@
   public DistributedTransaction begin(String txId) throws TransactionException {
     try {
       JdbcTransaction transaction =
-          new JdbcTransaction(
-              txId, jdbcService, dataSource.getConnection(), rdbEngine.getRdbEngine());
+          new JdbcTransaction(txId, jdbcService, dataSource.getConnection(), rdbEngine);
       getNamespace().ifPresent(transaction::withNamespace);
       getTable().ifPresent(transaction::withTable);
       return decorate(transaction);
