package com.scalar.db.transaction.consensuscommit;

import static com.scalar.db.transaction.consensuscommit.ConsensusCommitUtils.buildTransactionTableMetadata;
import static com.scalar.db.transaction.consensuscommit.ConsensusCommitUtils.getBeforeImageColumnName;
import static com.scalar.db.transaction.consensuscommit.ConsensusCommitUtils.getNonPrimaryKeyColumns;
import static com.scalar.db.transaction.consensuscommit.ConsensusCommitUtils.removeTransactionMetaColumns;

import com.google.common.annotations.VisibleForTesting;
import com.google.common.collect.ImmutableList;
import com.google.inject.Inject;
import com.scalar.db.api.DistributedStorageAdmin;
import com.scalar.db.api.DistributedTransactionAdmin;
import com.scalar.db.api.TableMetadata;
import com.scalar.db.common.CoreError;
import com.scalar.db.config.DatabaseConfig;
import com.scalar.db.exception.storage.ExecutionException;
import com.scalar.db.io.DataType;
import com.scalar.db.service.StorageFactory;
import com.scalar.db.util.ScalarDbUtils;
import edu.umd.cs.findbugs.annotations.SuppressFBWarnings;
import java.util.Collections;
import java.util.HashSet;
import java.util.List;
import java.util.Map;
import java.util.Set;
import java.util.stream.Collectors;
import javax.annotation.concurrent.ThreadSafe;

@ThreadSafe
public class ConsensusCommitAdmin implements DistributedTransactionAdmin {

  private final DistributedStorageAdmin admin;
  private final String coordinatorNamespace;
  private final boolean isIncludeMetadataEnabled;

  @SuppressFBWarnings("EI_EXPOSE_REP2")
  @Inject
  public ConsensusCommitAdmin(DistributedStorageAdmin admin, DatabaseConfig databaseConfig) {
    this.admin = admin;
    ConsensusCommitConfig config = new ConsensusCommitConfig(databaseConfig);
    coordinatorNamespace = config.getCoordinatorNamespace().orElse(Coordinator.NAMESPACE);
    isIncludeMetadataEnabled = config.isIncludeMetadataEnabled();
  }

  public ConsensusCommitAdmin(DatabaseConfig databaseConfig) {
    StorageFactory storageFactory = StorageFactory.create(databaseConfig.getProperties());
    admin = storageFactory.getStorageAdmin();

    ConsensusCommitConfig config = new ConsensusCommitConfig(databaseConfig);
    coordinatorNamespace = config.getCoordinatorNamespace().orElse(Coordinator.NAMESPACE);
    isIncludeMetadataEnabled = config.isIncludeMetadataEnabled();
  }

  @VisibleForTesting
  ConsensusCommitAdmin(
      DistributedStorageAdmin admin,
      ConsensusCommitConfig config,
      boolean isIncludeMetadataEnabled) {
    this.admin = admin;
    coordinatorNamespace = config.getCoordinatorNamespace().orElse(Coordinator.NAMESPACE);
    this.isIncludeMetadataEnabled = isIncludeMetadataEnabled;
  }

  @Override
  public void createCoordinatorTables(Map<String, String> options) throws ExecutionException {
    if (coordinatorTablesExist()) {
      throw new IllegalArgumentException(
          CoreError.CONSENSUS_COMMIT_COORDINATOR_TABLES_ALREADY_EXIST.buildMessage());
    }

    admin.createNamespace(coordinatorNamespace, options);
    admin.createTable(coordinatorNamespace, Coordinator.TABLE, Coordinator.TABLE_METADATA, options);
  }

  @Override
  public void dropCoordinatorTables() throws ExecutionException {
    if (!coordinatorTablesExist()) {
      throw new IllegalArgumentException(
          CoreError.CONSENSUS_COMMIT_COORDINATOR_TABLES_NOT_FOUND.buildMessage());
    }

    admin.dropTable(coordinatorNamespace, Coordinator.TABLE);
    admin.dropNamespace(coordinatorNamespace);
  }

  @Override
  public void truncateCoordinatorTables() throws ExecutionException {
    if (!coordinatorTablesExist()) {
      throw new IllegalArgumentException(
          CoreError.CONSENSUS_COMMIT_COORDINATOR_TABLES_NOT_FOUND.buildMessage());
    }

    admin.truncateTable(coordinatorNamespace, Coordinator.TABLE);
  }

  @Override
  public boolean coordinatorTablesExist() throws ExecutionException {
    return admin.tableExists(coordinatorNamespace, Coordinator.TABLE);
  }

  @Override
  public void createNamespace(String namespace, Map<String, String> options)
      throws ExecutionException {
    checkNamespace(namespace);

    admin.createNamespace(namespace, options);
  }

  @Override
  public void createTable(
      String namespace, String table, TableMetadata metadata, Map<String, String> options)
      throws ExecutionException {
    checkNamespace(namespace);

    admin.createTable(namespace, table, buildTransactionTableMetadata(metadata), options);
  }

  @Override
  public void dropTable(String namespace, String table) throws ExecutionException {
    checkNamespace(namespace);

    admin.dropTable(namespace, table);
  }

  @Override
  public void dropNamespace(String namespace) throws ExecutionException {
    checkNamespace(namespace);

    admin.dropNamespace(namespace);
  }

  @Override
  public void truncateTable(String namespace, String table) throws ExecutionException {
    checkNamespace(namespace);

    admin.truncateTable(namespace, table);
  }

  @Override
  public void createIndex(
      String namespace, String table, String columnName, Map<String, String> options)
      throws ExecutionException {
    checkNamespace(namespace);

    admin.createIndex(namespace, table, columnName, options);
  }

  @Override
  public void dropIndex(String namespace, String table, String columnName)
      throws ExecutionException {
    checkNamespace(namespace);

    admin.dropIndex(namespace, table, columnName);
  }

  @Override
  public TableMetadata getTableMetadata(String namespace, String table) throws ExecutionException {
    if (namespace.equals(coordinatorNamespace)) {
      return null;
    }

    TableMetadata metadata = admin.getTableMetadata(namespace, table);
    if (metadata == null) {
      return null;
    }
    if (!ConsensusCommitUtils.isTransactionTableMetadata(metadata)) {
      return null;
    }
    if (isIncludeMetadataEnabled) {
      return metadata;
    }
    return removeTransactionMetaColumns(metadata);
  }

  @Override
  public Set<String> getNamespaceTableNames(String namespace) throws ExecutionException {
    if (namespace.equals(coordinatorNamespace)) {
      return Collections.emptySet();
    }

    Set<String> tables = new HashSet<>();
    for (String table : admin.getNamespaceTableNames(namespace)) {
      // Remove non transaction table
      if (getTableMetadata(namespace, table) != null) {
        tables.add(table);
      }
    }

    return tables;
  }

  @Override
  public boolean namespaceExists(String namespace) throws ExecutionException {
    if (namespace.equals(coordinatorNamespace)) {
      return false;
    }

    return admin.namespaceExists(namespace);
  }

  @Override
  public void repairNamespace(String namespace, Map<String, String> options)
      throws ExecutionException {
    checkNamespace(namespace);

    admin.repairNamespace(namespace, options);
  }

  @Override
  public void repairTable(
      String namespace, String table, TableMetadata metadata, Map<String, String> options)
      throws ExecutionException {
    checkNamespace(namespace);

    admin.repairTable(namespace, table, buildTransactionTableMetadata(metadata), options);
  }

  @Override
  public void repairCoordinatorTables(Map<String, String> options) throws ExecutionException {
    admin.repairNamespace(coordinatorNamespace, options);
    admin.repairTable(coordinatorNamespace, Coordinator.TABLE, Coordinator.TABLE_METADATA, options);
  }

  @Override
  public void addNewColumnToTable(
      String namespace, String table, String columnName, DataType columnType)
      throws ExecutionException {
    checkNamespace(namespace);

    TableMetadata tableMetadata = getTableMetadata(namespace, table);
    if (tableMetadata == null) {
      throw new IllegalArgumentException(
          CoreError.TABLE_NOT_FOUND.buildMessage(ScalarDbUtils.getFullTableName(namespace, table)));
    }
    String beforeColumnName = getBeforeImageColumnName(columnName, tableMetadata);

    admin.addNewColumnToTable(namespace, table, columnName, columnType);
    admin.addNewColumnToTable(namespace, table, beforeColumnName, columnType);
  }

  @Override
  public void dropColumnFromTable(String namespace, String table, String columnName)
      throws ExecutionException {
    checkNamespace(namespace);

    TableMetadata tableMetadata = getTableMetadata(namespace, table);
    if (tableMetadata == null) {
      throw new IllegalArgumentException(
          CoreError.TABLE_NOT_FOUND.buildMessage(ScalarDbUtils.getFullTableName(namespace, table)));
    }
    String beforeColumnName = getBeforeImageColumnName(columnName, tableMetadata);

    admin.dropColumnFromTable(namespace, table, columnName);
    admin.dropColumnFromTable(namespace, table, beforeColumnName);
  }

  @Override
  public void renameColumn(
      String namespace, String table, String oldColumnName, String newColumnName)
      throws ExecutionException {
    checkNamespace(namespace);

    TableMetadata tableMetadata = getTableMetadata(namespace, table);
    if (tableMetadata == null) {
      throw new IllegalArgumentException(
          CoreError.TABLE_NOT_FOUND.buildMessage(ScalarDbUtils.getFullTableName(namespace, table)));
    }
    if (tableMetadata.getPartitionKeyNames().contains(oldColumnName)
        || tableMetadata.getClusteringKeyNames().contains(oldColumnName)) {
      admin.renameColumn(namespace, table, oldColumnName, newColumnName);
    } else {
      String oldBeforeColumnName = getBeforeImageColumnName(oldColumnName, tableMetadata);
      String newBeforeColumnName = getBeforeImageColumnName(newColumnName, tableMetadata);

      admin.renameColumn(namespace, table, oldColumnName, newColumnName);
      admin.renameColumn(namespace, table, oldBeforeColumnName, newBeforeColumnName);
    }
  }

  @Override
<<<<<<< HEAD
  public void alterColumnType(
      String namespace, String table, String columnName, DataType newColumnType)
      throws ExecutionException {
    checkNamespace(namespace);

    TableMetadata tableMetadata = getTableMetadata(namespace, table);
    if (tableMetadata == null) {
      throw new IllegalArgumentException(
          CoreError.TABLE_NOT_FOUND.buildMessage(ScalarDbUtils.getFullTableName(namespace, table)));
    }
    if (tableMetadata.getPartitionKeyNames().contains(columnName)
        || tableMetadata.getClusteringKeyNames().contains(columnName)) {
      admin.alterColumnType(namespace, table, columnName, newColumnType);
    } else {
      String beforeColumnName = getBeforeImageColumnName(columnName, tableMetadata);

      admin.alterColumnType(namespace, table, columnName, newColumnType);
      admin.alterColumnType(namespace, table, beforeColumnName, newColumnType);
    }
=======
  public void renameTable(String namespace, String oldTableName, String newTableName)
      throws ExecutionException {
    checkNamespace(namespace);

    admin.renameTable(namespace, oldTableName, newTableName);
>>>>>>> bb3de17a
  }

  @Override
  public Set<String> getNamespaceNames() throws ExecutionException {
    return admin.getNamespaceNames().stream()
        .filter(namespace -> !namespace.equals(coordinatorNamespace))
        .collect(Collectors.toSet());
  }

  @Override
  public void importTable(
      String namespace,
      String table,
      Map<String, String> options,
      Map<String, DataType> overrideColumnsType)
      throws ExecutionException {
    checkNamespace(namespace);

    TableMetadata tableMetadata = admin.getTableMetadata(namespace, table);
    if (tableMetadata != null) {
      throw new IllegalArgumentException(
          CoreError.TABLE_ALREADY_EXISTS.buildMessage(
              ScalarDbUtils.getFullTableName(namespace, table)));
    }
    tableMetadata = admin.getImportTableMetadata(namespace, table, overrideColumnsType);

    // add transaction metadata columns
    for (Map.Entry<String, DataType> entry :
        ConsensusCommitUtils.getTransactionMetaColumns().entrySet()) {
      admin.addRawColumnToTable(namespace, table, entry.getKey(), entry.getValue());
    }

    // add before image columns
    Set<String> nonPrimaryKeyColumns = getNonPrimaryKeyColumns(tableMetadata);
    for (String columnName : nonPrimaryKeyColumns) {
      String beforeColumnName = getBeforeImageColumnName(columnName, tableMetadata);
      DataType columnType = tableMetadata.getColumnDataType(columnName);
      admin.addRawColumnToTable(namespace, table, beforeColumnName, columnType);
    }

    // add ScalarDB metadata
    admin.repairNamespace(namespace, options);
    admin.repairTable(namespace, table, buildTransactionTableMetadata(tableMetadata), options);
  }

  @Override
  public void upgrade(Map<String, String> options) throws ExecutionException {
    admin.upgrade(options);

    upgradeCoordinatorTable();
  }

  private void upgradeCoordinatorTable() throws ExecutionException {
    TableMetadata currentMetadata = admin.getTableMetadata(coordinatorNamespace, Coordinator.TABLE);
    if (currentMetadata == null) {
      return;
    }
    // These columns were recently added. Therefore, it's possible Coordinator tables created
    // earlier don't have these columns.
    List<String> potentialMissingColumnNames = ImmutableList.of(Attribute.CHILD_IDS);

    // Verify the potentially missing columns.
    for (String columnName : potentialMissingColumnNames) {
      if (currentMetadata.getColumnNames().contains(columnName)) {
        continue;
      }
      // The `upgrade` command doesn't migrate key columns.
      if (Coordinator.TABLE_METADATA.getPartitionKeyNames().contains(columnName)
          || Coordinator.TABLE_METADATA.getClusteringKeyNames().contains(columnName)
          || Coordinator.TABLE_METADATA.getSecondaryIndexNames().contains(columnName)) {
        // In practice, this currently doesn't happen. Special handling would be needed if we add
        // a key column in the Coordinator table metadata in the future.
        throw new IllegalStateException(
            String.format(
                "Failed to upgrade the Coordinator table schema. Key columns can't be migrated. Column: %s",
                columnName));
      }
    }

    for (String columnName : potentialMissingColumnNames) {
      if (currentMetadata.getColumnNames().contains(columnName)) {
        continue;
      }
      DataType columnDataType = Coordinator.TABLE_METADATA.getColumnDataType(columnName);
      admin.addNewColumnToTable(
          coordinatorNamespace, Coordinator.TABLE, columnName, columnDataType);
    }
  }

  @Override
  public void close() {
    admin.close();
  }

  private void checkNamespace(String namespace) {
    if (namespace.equals(coordinatorNamespace)) {
      throw new IllegalArgumentException(
          CoreError.CONSENSUS_COMMIT_COORDINATOR_NAMESPACE_SPECIFIED.buildMessage(namespace));
    }
  }
}<|MERGE_RESOLUTION|>--- conflicted
+++ resolved
@@ -278,7 +278,6 @@
   }
 
   @Override
-<<<<<<< HEAD
   public void alterColumnType(
       String namespace, String table, String columnName, DataType newColumnType)
       throws ExecutionException {
@@ -298,13 +297,14 @@
       admin.alterColumnType(namespace, table, columnName, newColumnType);
       admin.alterColumnType(namespace, table, beforeColumnName, newColumnType);
     }
-=======
+  }
+
+  @Override
   public void renameTable(String namespace, String oldTableName, String newTableName)
       throws ExecutionException {
     checkNamespace(namespace);
 
     admin.renameTable(namespace, oldTableName, newTableName);
->>>>>>> bb3de17a
   }
 
   @Override
