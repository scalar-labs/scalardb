package com.scalar.db.transaction.consensuscommit;

import static com.scalar.db.transaction.consensuscommit.ConsensusCommitUtils.buildTransactionTableMetadata;
import static com.scalar.db.transaction.consensuscommit.ConsensusCommitUtils.getBeforeImageColumnName;
import static com.scalar.db.transaction.consensuscommit.ConsensusCommitUtils.getNonPrimaryKeyColumns;
import static com.scalar.db.transaction.consensuscommit.ConsensusCommitUtils.removeTransactionMetaColumns;

import com.google.common.annotations.VisibleForTesting;
import com.google.common.collect.ImmutableMap;
import com.google.inject.Inject;
import com.scalar.db.api.DistributedStorageAdmin;
import com.scalar.db.api.DistributedTransactionAdmin;
import com.scalar.db.api.TableMetadata;
import com.scalar.db.config.DatabaseConfig;
import com.scalar.db.exception.storage.ExecutionException;
import com.scalar.db.io.DataType;
import com.scalar.db.service.StorageFactory;
import com.scalar.db.util.ScalarDbUtils;
import edu.umd.cs.findbugs.annotations.SuppressFBWarnings;
import java.util.HashSet;
import java.util.Map;
import java.util.Set;
import java.util.stream.Collectors;
import javax.annotation.concurrent.ThreadSafe;

@ThreadSafe
public class ConsensusCommitAdmin implements DistributedTransactionAdmin {

  private final DistributedStorageAdmin admin;
  private final String coordinatorNamespace;
  private final boolean isIncludeMetadataEnabled;

  @SuppressFBWarnings("EI_EXPOSE_REP2")
  @Inject
  public ConsensusCommitAdmin(DistributedStorageAdmin admin, DatabaseConfig databaseConfig) {
    this.admin = admin;
    ConsensusCommitConfig config = new ConsensusCommitConfig(databaseConfig);
    coordinatorNamespace = config.getCoordinatorNamespace().orElse(Coordinator.NAMESPACE);
    isIncludeMetadataEnabled = config.isIncludeMetadataEnabled();
  }

  public ConsensusCommitAdmin(DatabaseConfig databaseConfig) {
    StorageFactory storageFactory = StorageFactory.create(databaseConfig.getProperties());
    admin = storageFactory.getStorageAdmin();

    ConsensusCommitConfig config = new ConsensusCommitConfig(databaseConfig);
    coordinatorNamespace = config.getCoordinatorNamespace().orElse(Coordinator.NAMESPACE);
    isIncludeMetadataEnabled = config.isIncludeMetadataEnabled();
  }

  @VisibleForTesting
  ConsensusCommitAdmin(
      DistributedStorageAdmin admin,
      ConsensusCommitConfig config,
      boolean isIncludeMetadataEnabled) {
    this.admin = admin;
    coordinatorNamespace = config.getCoordinatorNamespace().orElse(Coordinator.NAMESPACE);
    this.isIncludeMetadataEnabled = isIncludeMetadataEnabled;
  }

  @Override
  public void createCoordinatorTables(Map<String, String> options) throws ExecutionException {
    if (coordinatorTablesExist()) {
      throw new IllegalArgumentException("coordinator tables already exist");
    }

    admin.createNamespace(coordinatorNamespace, options);
    admin.createTable(coordinatorNamespace, Coordinator.TABLE, Coordinator.TABLE_METADATA, options);
  }

  @Override
  public void dropCoordinatorTables() throws ExecutionException {
    if (!coordinatorTablesExist()) {
      throw new IllegalArgumentException("coordinator tables do not exist");
    }

    admin.dropTable(coordinatorNamespace, Coordinator.TABLE);
    admin.dropNamespace(coordinatorNamespace);
  }

  @Override
  public void truncateCoordinatorTables() throws ExecutionException {
    if (!coordinatorTablesExist()) {
      throw new IllegalArgumentException("coordinator tables do not exist");
    }

    admin.truncateTable(coordinatorNamespace, Coordinator.TABLE);
  }

  @Override
  public boolean coordinatorTablesExist() throws ExecutionException {
    return admin.tableExists(coordinatorNamespace, Coordinator.TABLE);
  }

  @Override
  public void createNamespace(String namespace, Map<String, String> options)
      throws ExecutionException {
    admin.createNamespace(namespace, options);
  }

  @Override
  public void createTable(
      String namespace, String table, TableMetadata metadata, Map<String, String> options)
      throws ExecutionException {
    admin.createTable(namespace, table, buildTransactionTableMetadata(metadata), options);
  }

  @Override
  public void dropTable(String namespace, String table) throws ExecutionException {
    admin.dropTable(namespace, table);
  }

  @Override
  public void dropNamespace(String namespace) throws ExecutionException {
    admin.dropNamespace(namespace);
  }

  @Override
  public void truncateTable(String namespace, String table) throws ExecutionException {
    admin.truncateTable(namespace, table);
  }

  @Override
  public void createIndex(
      String namespace, String table, String columnName, Map<String, String> options)
      throws ExecutionException {
    admin.createIndex(namespace, table, columnName, options);
  }

  @Override
  public void dropIndex(String namespace, String table, String columnName)
      throws ExecutionException {
    admin.dropIndex(namespace, table, columnName);
  }

  @Override
  public TableMetadata getTableMetadata(String namespace, String table) throws ExecutionException {
    TableMetadata metadata = admin.getTableMetadata(namespace, table);
    if (metadata == null) {
      return null;
    }
    if (!ConsensusCommitUtils.isTransactionTableMetadata(metadata)) {
      return null;
    }
    if (isIncludeMetadataEnabled) {
      return metadata;
    }
    return removeTransactionMetaColumns(metadata);
  }

  @Override
  public Set<String> getNamespaceTableNames(String namespace) throws ExecutionException {
    Set<String> tables = new HashSet<>();
    for (String table : admin.getNamespaceTableNames(namespace)) {
      // Remove non transaction table
      if (getTableMetadata(namespace, table) != null) {
        tables.add(table);
      }
    }

    return tables;
  }

  @Override
  public boolean namespaceExists(String namespace) throws ExecutionException {
    return admin.namespaceExists(namespace);
  }

  @Override
  public void repairTable(
      String namespace, String table, TableMetadata metadata, Map<String, String> options)
      throws ExecutionException {
    admin.repairTable(namespace, table, buildTransactionTableMetadata(metadata), options);
  }

  @Override
  public void repairCoordinatorTables(Map<String, String> options) throws ExecutionException {
    admin.repairTable(coordinatorNamespace, Coordinator.TABLE, Coordinator.TABLE_METADATA, options);
  }

  @Override
  public void addNewColumnToTable(
      String namespace, String table, String columnName, DataType columnType)
      throws ExecutionException {
    TableMetadata tableMetadata = getTableMetadata(namespace, table);
    if (tableMetadata == null) {
      throw new IllegalArgumentException(
          "Table does not exist: " + ScalarDbUtils.getFullTableName(namespace, table));
    }
    String beforeColumnName = getBeforeImageColumnName(columnName, tableMetadata);

    admin.addNewColumnToTable(namespace, table, columnName, columnType);
    admin.addNewColumnToTable(namespace, table, beforeColumnName, columnType);
  }

  @Override
<<<<<<< HEAD
  public Set<String> getNamespaceNames() throws ExecutionException {
    return admin.getNamespaceNames().stream()
        .filter(namespace -> !namespace.equals(coordinatorNamespace))
        .collect(Collectors.toSet());
  }

  @Override
  public void upgrade(Map<String, String> options) throws ExecutionException {
    admin.upgrade(options);
=======
  public void importTable(String namespace, String table) throws ExecutionException {
    TableMetadata tableMetadata = getTableMetadata(namespace, table);
    if (tableMetadata != null) {
      throw new IllegalArgumentException(
          "Table already exists: " + ScalarDbUtils.getFullTableName(namespace, table));
    }
    tableMetadata = admin.getImportTableMetadata(namespace, table);

    // add transaction metadata columns
    for (Map.Entry<String, DataType> entry :
        ConsensusCommitUtils.getTransactionMetaColumns().entrySet()) {
      admin.addRawColumnToTable(namespace, table, entry.getKey(), entry.getValue());
    }

    // add before image columns
    Set<String> nonPrimaryKeyColumns = getNonPrimaryKeyColumns(tableMetadata);
    for (String columnName : nonPrimaryKeyColumns) {
      String beforeColumnName = getBeforeImageColumnName(columnName, tableMetadata);
      DataType columnType = tableMetadata.getColumnDataType(columnName);
      admin.addRawColumnToTable(namespace, table, beforeColumnName, columnType);
    }

    // add ScalarDB metadata
    admin.repairTable(
        namespace, table, buildTransactionTableMetadata(tableMetadata), ImmutableMap.of());
>>>>>>> 4ed375ad
  }

  @Override
  public void close() {
    admin.close();
  }
}<|MERGE_RESOLUTION|>--- conflicted
+++ resolved
@@ -194,7 +194,6 @@
   }
 
   @Override
-<<<<<<< HEAD
   public Set<String> getNamespaceNames() throws ExecutionException {
     return admin.getNamespaceNames().stream()
         .filter(namespace -> !namespace.equals(coordinatorNamespace))
@@ -204,7 +203,9 @@
   @Override
   public void upgrade(Map<String, String> options) throws ExecutionException {
     admin.upgrade(options);
-=======
+  }
+
+  @Override
   public void importTable(String namespace, String table) throws ExecutionException {
     TableMetadata tableMetadata = getTableMetadata(namespace, table);
     if (tableMetadata != null) {
@@ -230,7 +231,6 @@
     // add ScalarDB metadata
     admin.repairTable(
         namespace, table, buildTransactionTableMetadata(tableMetadata), ImmutableMap.of());
->>>>>>> 4ed375ad
   }
 
   @Override
