--- conflicted
+++ resolved
@@ -5,6 +5,7 @@
 
 import com.google.common.annotations.VisibleForTesting;
 import com.scalar.db.api.ConditionBuilder;
+import com.scalar.db.api.ConditionalExpression;
 import com.scalar.db.api.Consistency;
 import com.scalar.db.api.Delete;
 import com.scalar.db.api.DeleteIf;
@@ -13,21 +14,15 @@
 import com.scalar.db.api.MutationCondition;
 import com.scalar.db.api.Operation;
 import com.scalar.db.api.Put;
-<<<<<<< HEAD
+import com.scalar.db.api.PutBuilder;
 import com.scalar.db.api.PutIf;
 import com.scalar.db.api.PutIfExists;
 import com.scalar.db.api.PutIfNotExists;
 import com.scalar.db.api.TransactionState;
 import com.scalar.db.exception.storage.ExecutionException;
 import com.scalar.db.exception.storage.NoMutationException;
-=======
-import com.scalar.db.api.PutBuilder;
-import com.scalar.db.api.PutIfNotExists;
-import com.scalar.db.api.TransactionState;
-import com.scalar.db.exception.storage.ExecutionException;
 import com.scalar.db.io.Column;
 import com.scalar.db.io.IntColumn;
->>>>>>> c27fac68
 import com.scalar.db.io.Value;
 import java.util.ArrayList;
 import java.util.List;
@@ -83,37 +78,28 @@
       int version = result.getVersion();
       putBuilder.intValue(Attribute.VERSION, version + 1);
 
-      List<ConditionalExpression> conditions = new ArrayList<>();
+      List<ConditionalExpression> preparationConditions = new ArrayList<>();
       // check if the record is not interrupted by other conflicting transactions
-<<<<<<< HEAD
-      conditions.add(new ConditionalExpression(VERSION, toVersionValue(version), Operator.EQ));
-      conditions.add(new ConditionalExpression(ID, toIdValue(result.getId()), Operator.EQ));
+      if (result.isDeemedAsCommitted()) {
+        // record is deemed-commit state
+        preparationConditions.add(ConditionBuilder.column(ID).isNullText());
+        preparationConditions.add((ConditionBuilder.column(VERSION).isNullInt()));
+      } else {
+        preparationConditions.add(ConditionBuilder.column(ID).isEqualToText(result.getId()));
+        preparationConditions.add(ConditionBuilder.column(VERSION).isEqualToInt(version));
+      }
       // add the base operation conditions
       if (base.getCondition().isPresent()) {
         MutationCondition condition = base.getCondition().get();
         if (condition instanceof PutIf) {
-          conditions.addAll(base.getCondition().get().getExpressions());
+          preparationConditions.addAll(base.getCondition().get().getExpressions());
         } else if ((condition instanceof PutIfNotExists)) {
           throw new NoMutationException("the record exist so the condition is not satisfied.");
         }
-        // Do nothing if the condition is a PutIfExists since the PutIf condition set below
+        // do nothing if the condition is a PutIfExists since the PutIf condition set below
         // ensure the record exists
       }
-      put.withCondition(new PutIf(conditions));
-=======
-      if (result.isDeemedAsCommitted()) {
-        // record is deemed-commit state
-        putBuilder.condition(
-            ConditionBuilder.putIf(ConditionBuilder.column(ID).isNullText())
-                .and(ConditionBuilder.column(VERSION).isNullInt())
-                .build());
-      } else {
-        putBuilder.condition(
-            ConditionBuilder.putIf(ConditionBuilder.column(ID).isEqualToText(result.getId()))
-                .and(ConditionBuilder.column(VERSION).isEqualToInt(version))
-                .build());
-      }
->>>>>>> c27fac68
+      putBuilder.condition(ConditionBuilder.putIf(preparationConditions));
     } else { // initial record
       putBuilder.intValue(Attribute.VERSION, 1);
 
@@ -149,35 +135,22 @@
       int version = result.getVersion();
       putBuilder.intValue(Attribute.VERSION, version + 1);
 
-      List<ConditionalExpression> conditions = new ArrayList<>();
+      List<ConditionalExpression> preparationConditions = new ArrayList<>();
       // check if the record is not interrupted by other conflicting transactions
-<<<<<<< HEAD
-      conditions.add(new ConditionalExpression(VERSION, toVersionValue(version), Operator.EQ));
-      conditions.add(new ConditionalExpression(ID, toIdValue(result.getId()), Operator.EQ));
-
-      // add the base operation conditions
-      if (base.getCondition().isPresent()) {
-        if (base.getCondition().get() instanceof DeleteIf) {
-          conditions.addAll(base.getCondition().get().getExpressions());
-        }
-        // Do nothing when the condition is a DeleteIfExists since the PutIf condition set below
-        // ensure the record exists
-      }
-
-      put.withCondition(new PutIf(conditions));
-=======
       if (result.isDeemedAsCommitted()) {
-        putBuilder.condition(
-            ConditionBuilder.putIf(ConditionBuilder.column(ID).isNullText())
-                .and(ConditionBuilder.column(VERSION).isNullInt())
-                .build());
+        preparationConditions.add(ConditionBuilder.column(ID).isNullText());
+        preparationConditions.add(ConditionBuilder.column(VERSION).isNullInt());
       } else {
-        putBuilder.condition(
-            ConditionBuilder.putIf(ConditionBuilder.column(ID).isEqualToText(result.getId()))
-                .and(ConditionBuilder.column(VERSION).isEqualToInt(version))
-                .build());
-      }
->>>>>>> c27fac68
+        preparationConditions.add(ConditionBuilder.column(ID).isEqualToText(result.getId()));
+        preparationConditions.add(ConditionBuilder.column(VERSION).isEqualToInt(version));
+      }
+      // add the base operation conditions only if it is DeleteIf instance. Do nothing when the
+      // condition is a DeleteIfExists since the PutIf condition set below ensure the record exists
+      base.getCondition()
+          .filter(DeleteIf.class::isInstance)
+          .ifPresent(baseCondition -> preparationConditions.addAll(baseCondition.getExpressions()));
+
+      putBuilder.condition(ConditionBuilder.putIf(preparationConditions));
     } else {
       putBuilder.intValue(Attribute.VERSION, 1);
 
@@ -202,6 +175,7 @@
             .forNamespace(base.forNamespace().get())
             .forTable(base.forTable().get())
             .withConsistency(Consistency.LINEARIZABLE);
+
     List<Value<?>> values = new ArrayList<>();
     values.add(Attribute.toIdValue(id));
     values.add(Attribute.toStateValue(TransactionState.DELETED));
