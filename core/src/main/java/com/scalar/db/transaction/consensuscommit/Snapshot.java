package com.scalar.db.transaction.consensuscommit;

import com.google.common.annotations.VisibleForTesting;
import com.google.common.base.MoreObjects;
import com.google.common.collect.ComparisonChain;
import com.scalar.db.api.Consistency;
import com.scalar.db.api.Delete;
import com.scalar.db.api.DistributedStorage;
import com.scalar.db.api.Get;
import com.scalar.db.api.Operation;
import com.scalar.db.api.Put;
import com.scalar.db.api.Result;
import com.scalar.db.api.Scan;
import com.scalar.db.api.ScanAll;
import com.scalar.db.api.ScanWithIndex;
import com.scalar.db.api.Scanner;
import com.scalar.db.api.Selection.Conjunction;
import com.scalar.db.api.TableMetadata;
import com.scalar.db.common.error.CoreError;
import com.scalar.db.exception.storage.ExecutionException;
import com.scalar.db.exception.transaction.CrudException;
import com.scalar.db.exception.transaction.PreparationConflictException;
import com.scalar.db.exception.transaction.ValidationConflictException;
import com.scalar.db.io.Column;
import com.scalar.db.transaction.consensuscommit.ParallelExecutor.ParallelExecutorTask;
import com.scalar.db.util.ScalarDbUtils;
import java.io.IOException;
import java.util.ArrayList;
import java.util.Comparator;
import java.util.HashMap;
import java.util.HashSet;
import java.util.List;
import java.util.Map;
import java.util.Map.Entry;
import java.util.Objects;
import java.util.Optional;
import java.util.Set;
import java.util.concurrent.ConcurrentHashMap;
import java.util.concurrent.ConcurrentMap;
import javax.annotation.Nonnull;
import javax.annotation.concurrent.Immutable;
import javax.annotation.concurrent.NotThreadSafe;
import org.slf4j.Logger;
import org.slf4j.LoggerFactory;

@NotThreadSafe
public class Snapshot {
  private static final Logger logger = LoggerFactory.getLogger(Snapshot.class);
  private final String id;
  private final Isolation isolation;
  private final SerializableStrategy strategy;
  private final TransactionTableMetadataManager tableMetadataManager;
  private final ParallelExecutor parallelExecutor;
  private final ConcurrentMap<Key, Optional<TransactionResult>> readSet;
  private final Map<Scan, List<Key>> scanSet;
  private final Map<Key, Put> writeSet;
  private final Map<Key, Delete> deleteSet;

  public Snapshot(
      String id,
      Isolation isolation,
      SerializableStrategy strategy,
      TransactionTableMetadataManager tableMetadataManager,
      ParallelExecutor parallelExecutor) {
    this.id = id;
    this.isolation = isolation;
    this.strategy = strategy;
    this.tableMetadataManager = tableMetadataManager;
    this.parallelExecutor = parallelExecutor;
    readSet = new ConcurrentHashMap<>();
    scanSet = new HashMap<>();
    writeSet = new HashMap<>();
    deleteSet = new HashMap<>();
  }

  @VisibleForTesting
  Snapshot(
      String id,
      Isolation isolation,
      SerializableStrategy strategy,
      TransactionTableMetadataManager tableMetadataManager,
      ParallelExecutor parallelExecutor,
      ConcurrentMap<Key, Optional<TransactionResult>> readSet,
      Map<Scan, List<Key>> scanSet,
      Map<Key, Put> writeSet,
      Map<Key, Delete> deleteSet) {
    this.id = id;
    this.isolation = isolation;
    this.strategy = strategy;
    this.tableMetadataManager = tableMetadataManager;
    this.parallelExecutor = parallelExecutor;
    this.readSet = readSet;
    this.scanSet = scanSet;
    this.writeSet = writeSet;
    this.deleteSet = deleteSet;
  }

  @Nonnull
  public String getId() {
    return id;
  }

  @VisibleForTesting
  @Nonnull
  Isolation getIsolation() {
    return isolation;
  }

  // Although this class is not thread-safe, this method is actually thread-safe because the readSet
  // is a concurrent map
  public void put(Key key, Optional<TransactionResult> result) {
    readSet.put(key, result);
  }

  public void put(Scan scan, List<Key> keys) {
    scanSet.put(scan, keys);
  }

  public void put(Key key, Put put) {
    if (deleteSet.containsKey(key)) {
      throw new IllegalArgumentException(
          CoreError.CONSENSUS_COMMIT_WRITING_ALREADY_DELETED_DATA_NOT_ALLOWED.buildMessage());
    }
    if (writeSet.containsKey(key)) {
      // merge the previous put in the write set and the new put
      Put originalPut = writeSet.get(key);
      put.getColumns().values().forEach(originalPut::withValue);
    } else {
      writeSet.put(key, put);
    }
  }

  public void put(Key key, Delete delete) {
    writeSet.remove(key);
    deleteSet.put(key, delete);
  }

  public boolean containsKeyInReadSet(Key key) {
    return readSet.containsKey(key);
  }

  public Optional<TransactionResult> getFromReadSet(Key key) {
    return readSet.getOrDefault(key, Optional.empty());
  }

  public List<Put> getPutsInWriteSet() {
    return new ArrayList<>(writeSet.values());
  }

  public List<Delete> getDeletesInDeleteSet() {
    return new ArrayList<>(deleteSet.values());
  }

  public Optional<TransactionResult> get(Key key) throws CrudException {
    if (deleteSet.containsKey(key)) {
      return Optional.empty();
    } else if (readSet.containsKey(key)) {
      if (writeSet.containsKey(key)) {
        // merge the result in the read set and the put in the write set
        return Optional.of(
            new TransactionResult(
                new MergedResult(readSet.get(key), writeSet.get(key), getTableMetadata(key))));
      } else {
        return readSet.get(key);
      }
    }
    throw new IllegalArgumentException(
        CoreError.CONSENSUS_COMMIT_GETTING_DATA_NEITHER_IN_READ_SET_NOR_DELETE_SET_NOT_ALLOWED
            .buildMessage());
  }

  private TableMetadata getTableMetadata(Key key) throws CrudException {
    try {
      TransactionTableMetadata metadata =
          tableMetadataManager.getTransactionTableMetadata(key.getNamespace(), key.getTable());
      if (metadata == null) {
        throw new IllegalArgumentException(
            CoreError.TABLE_NOT_FOUND.buildMessage(
                ScalarDbUtils.getFullTableName(key.getNamespace(), key.getTable())));
      }
      return metadata.getTableMetadata();
    } catch (ExecutionException e) {
      throw new CrudException(e.getMessage(), e, id);
    }
  }

  private TableMetadata getTableMetadata(Scan scan) throws ExecutionException {
    TransactionTableMetadata metadata = tableMetadataManager.getTransactionTableMetadata(scan);
    if (metadata == null) {
      throw new IllegalArgumentException(
          CoreError.TABLE_NOT_FOUND.buildMessage(scan.forFullTableName().get()));
    }
    return metadata.getTableMetadata();
  }

  public Optional<List<Key>> get(Scan scan) {
    if (scanSet.containsKey(scan)) {
      return Optional.ofNullable(scanSet.get(scan));
    }
    return Optional.empty();
  }

  public void verify(Scan scan) {
    if (isWriteSetOverlappedWith(scan)) {
      throw new IllegalArgumentException(
          CoreError.CONSENSUS_COMMIT_READING_ALREADY_WRITTEN_DATA_NOT_ALLOWED.buildMessage());
    }
  }

  public void to(MutationComposer composer)
      throws ExecutionException, PreparationConflictException {
    toSerializableWithExtraWrite(composer);

    for (Entry<Key, Put> entry : writeSet.entrySet()) {
      TransactionResult result =
          readSet.containsKey(entry.getKey()) ? readSet.get(entry.getKey()).orElse(null) : null;
      composer.add(entry.getValue(), result);
    }
    for (Entry<Key, Delete> entry : deleteSet.entrySet()) {
      TransactionResult result =
          readSet.containsKey(entry.getKey()) ? readSet.get(entry.getKey()).orElse(null) : null;
      composer.add(entry.getValue(), result);
    }
  }

  private boolean isWriteSetOverlappedWith(Scan scan) {
    if (scan instanceof ScanWithIndex) {
      return isWriteSetOverlappedWith((ScanWithIndex) scan);
    } else if (scan instanceof ScanAll) {
      return isWriteSetOverlappedWith((ScanAll) scan);
    }

    for (Map.Entry<Key, Put> entry : writeSet.entrySet()) {
      Put put = entry.getValue();

      if (!put.forNamespace().equals(scan.forNamespace())
          || !put.forTable().equals(scan.forTable())
          || !put.getPartitionKey().equals(scan.getPartitionKey())) {
        continue;
      }

      // If partition keys match and a primary key does not have a clustering key
      if (!put.getClusteringKey().isPresent()) {
        return true;
      }

      com.scalar.db.io.Key writtenKey = put.getClusteringKey().get();
      boolean isStartGiven = scan.getStartClusteringKey().isPresent();
      boolean isEndGiven = scan.getEndClusteringKey().isPresent();

      // If no range is specified, which means it scans the whole partition space
      if (!isStartGiven && !isEndGiven) {
        return true;
      }

      if (isStartGiven && isEndGiven) {
        com.scalar.db.io.Key startKey = scan.getStartClusteringKey().get();
        com.scalar.db.io.Key endKey = scan.getEndClusteringKey().get();
        // If startKey <= writtenKey <= endKey
        if ((scan.getStartInclusive() && writtenKey.equals(startKey))
            || (writtenKey.compareTo(startKey) > 0 && writtenKey.compareTo(endKey) < 0)
            || (scan.getEndInclusive() && writtenKey.equals(endKey))) {
          return true;
        }
      }

      if (isStartGiven && !isEndGiven) {
        com.scalar.db.io.Key startKey = scan.getStartClusteringKey().get();
        // If startKey <= writtenKey
        if ((scan.getStartInclusive() && startKey.equals(writtenKey))
            || writtenKey.compareTo(startKey) > 0) {
          return true;
        }
      }

      if (!isStartGiven) {
        com.scalar.db.io.Key endKey = scan.getEndClusteringKey().get();
        // If writtenKey <= endKey
        if ((scan.getEndInclusive() && writtenKey.equals(endKey))
            || writtenKey.compareTo(endKey) < 0) {
          return true;
        }
      }
    }
    return false;
  }

  private boolean isWriteSetOverlappedWith(ScanWithIndex scan) {
    for (Map.Entry<Key, Put> entry : writeSet.entrySet()) {
      if (scanSet.get(scan).contains(entry.getKey())) {
        return true;
      }

      Put put = entry.getValue();
      if (!put.forNamespace().equals(scan.forNamespace())
          || !put.forTable().equals(scan.forTable())) {
        continue;
      }

      Map<String, Column<?>> columns = getAllColumns(put);
      Column<?> indexColumn = scan.getPartitionKey().getColumns().get(0);
      String indexColumnName = indexColumn.getName();
      if (columns.containsKey(indexColumnName)
          && columns.get(indexColumnName).equals(indexColumn)) {
        return true;
      }
    }
    return false;
  }

  private boolean isWriteSetOverlappedWith(ScanAll scan) {
    for (Map.Entry<Key, Put> entry : writeSet.entrySet()) {
      // We need to consider three cases here to prevent scan-after-write.
      //   1) A put operation overlaps the scan range regardless of the update (put) results.
      //   2) A put operation does not overlap the scan range as a result of the update.
      //   3) A put operation overlaps the scan range as a result of the update.
      // See the following examples. Assume that we have a table with two columns whose names are
      // "key" and "value" and two records in the table: (key=1, value=2) and (key=2, value=3).
      // Case 2 covers a transaction that puts (1, 4) and then scans "where value < 3". In this
      // case, there is no overlap, but we intentionally prohibit it due to the consistency and
      // simplicity of snapshot management. We can find case 2 using the scan results.
      // Case 3 covers a transaction that puts (2, 2) and then scans "where value < 3". In this
      // case, we cannot find the overlap using the scan results since the database is not updated
      // yet. Thus, we need to evaluate if the scan condition potentially matches put operations.

      // Check for cases 1 and 2
      if (scanSet.get(scan).contains(entry.getKey())) {
        return true;
      }

      // Check for case 3
      Put put = entry.getValue();
      if (!put.forNamespace().equals(scan.forNamespace())
          || !put.forTable().equals(scan.forTable())) {
        continue;
      }

      if (scan.getConjunctions().isEmpty()) {
        return true;
      }

<<<<<<< HEAD
      Map<String, Column<?>> columns = new HashMap<>(put.getColumns());
      put.getPartitionKey().getColumns().forEach(column -> columns.put(column.getName(), column));
      put.getClusteringKey()
          .ifPresent(
              key -> key.getColumns().forEach(column -> columns.put(column.getName(), column)));
      if (ScalarDbUtils.columnsMatchAnyOfConjunctions(columns, scan.getConjunctions())) {
        return true;
=======
      Map<String, Column<?>> columns = getAllColumns(put);
      for (Conjunction conjunction : scan.getConjunctions()) {
        boolean allMatched = true;
        for (ConditionalExpression condition : conjunction.getConditions()) {
          if (!columns.containsKey(condition.getColumn().getName())
              || !match(columns.get(condition.getColumn().getName()), condition)) {
            allMatched = false;
            break;
          }
        }
        if (allMatched) {
          return true;
        }
>>>>>>> 6375264c
      }
    }
    return false;
  }

<<<<<<< HEAD
=======
  private Map<String, Column<?>> getAllColumns(Put put) {
    Map<String, Column<?>> columns = new HashMap<>(put.getColumns());
    put.getPartitionKey().getColumns().forEach(column -> columns.put(column.getName(), column));
    put.getClusteringKey()
        .ifPresent(
            key -> key.getColumns().forEach(column -> columns.put(column.getName(), column)));
    return columns;
  }

  @SuppressWarnings("unchecked")
  private <T> boolean match(Column<T> column, ConditionalExpression condition) {
    assert column.getClass() == condition.getColumn().getClass();
    switch (condition.getOperator()) {
      case EQ:
      case IS_NULL:
        return column.equals(condition.getColumn());
      case NE:
      case IS_NOT_NULL:
        return !column.equals(condition.getColumn());
      case GT:
        return column.compareTo((Column<T>) condition.getColumn()) > 0;
      case GTE:
        return column.compareTo((Column<T>) condition.getColumn()) >= 0;
      case LT:
        return column.compareTo((Column<T>) condition.getColumn()) < 0;
      case LTE:
        return column.compareTo((Column<T>) condition.getColumn()) <= 0;
      case LIKE:
      case NOT_LIKE:
        return isMatched((LikeExpression) condition, column.getTextValue());
      default:
        throw new AssertionError("Unknown operator: " + condition.getOperator());
    }
  }

>>>>>>> 6375264c
  @VisibleForTesting
  void toSerializableWithExtraWrite(MutationComposer composer)
      throws ExecutionException, PreparationConflictException {
    if (isolation != Isolation.SERIALIZABLE || strategy != SerializableStrategy.EXTRA_WRITE) {
      return;
    }

    for (Map.Entry<Key, Optional<TransactionResult>> entry : readSet.entrySet()) {
      Key key = entry.getKey();
      if (writeSet.containsKey(key) || deleteSet.containsKey(key)) {
        continue;
      }

      if (entry.getValue().isPresent() && composer instanceof PrepareMutationComposer) {
        // For existing records, convert a read set into a write set for Serializable. This needs to
        // be done in only prepare phase because the records are treated as written afterwards.
        Put put =
            new Put(key.getPartitionKey(), key.getClusteringKey().orElse(null))
                .withConsistency(Consistency.LINEARIZABLE)
                .forNamespace(key.getNamespace())
                .forTable(key.getTable());
        writeSet.put(entry.getKey(), put);
      } else {
        // For non-existing records, special care is needed to guarantee Serializable. The records
        // are treated as not existed explicitly by preparing DELETED records so that conflicts can
        // be properly detected and handled. The records will be deleted in commit time by
        // rollforwad since the records are marked as DELETED or in recovery time by rollback since
        // the previous records are empty.
        Get get =
            new Get(key.getPartitionKey(), key.getClusteringKey().orElse(null))
                .withConsistency(Consistency.LINEARIZABLE)
                .forNamespace(key.getNamespace())
                .forTable(key.getTable());
        composer.add(get, null);
      }
    }

    // if there is a scan and a write in a transaction
    if (!scanSet.isEmpty() && !writeSet.isEmpty()) {
      throwExceptionDueToPotentialAntiDependency();
    }
  }

  @VisibleForTesting
  void toSerializableWithExtraRead(DistributedStorage storage)
      throws ExecutionException, ValidationConflictException {
    if (!isExtraReadEnabled()) {
      return;
    }

    List<ParallelExecutorTask> tasks = new ArrayList<>();

    // Read set by scan is re-validated to check if there is no anti-dependency
    for (Map.Entry<Scan, List<Key>> entry : scanSet.entrySet()) {
      tasks.add(
          () -> {
            Map<Key, TransactionResult> currentReadMap = new HashMap<>();
            Set<Key> validatedReadSet = new HashSet<>();
            Scanner scanner = null;
            try {
              Scan scan = entry.getKey();
              // only get tx_id and tx_version columns because we use only them to compare
              scan.clearProjections();
              scan.withProjection(Attribute.ID).withProjection(Attribute.VERSION);
              ScalarDbUtils.addProjectionsForKeys(scan, getTableMetadata(scan));
              scanner = storage.scan(scan);
              for (Result result : scanner) {
                TransactionResult transactionResult = new TransactionResult(result);
                // Ignore records that this transaction has prepared (and that are in the write set)
                if (transactionResult.getId() != null && transactionResult.getId().equals(id)) {
                  continue;
                }
                currentReadMap.put(new Key(scan, result), transactionResult);
              }
            } finally {
              if (scanner != null) {
                try {
                  scanner.close();
                } catch (IOException e) {
                  logger.warn("Failed to close the scanner", e);
                }
              }
            }

            for (Key key : entry.getValue()) {
              if (writeSet.containsKey(key) || deleteSet.containsKey(key)) {
                continue;
              }
              // Check if read records are not changed
              TransactionResult latestResult = currentReadMap.get(key);
              if (isChanged(Optional.ofNullable(latestResult), readSet.get(key))) {
                throwExceptionDueToAntiDependency();
              }
              validatedReadSet.add(key);
            }

            // Check if the size of a read set by scan is not changed
            if (currentReadMap.size() != validatedReadSet.size()) {
              throwExceptionDueToAntiDependency();
            }
          });
    }

    // Calculate read set validated by scan
    Set<Key> validatedReadSetByScan = new HashSet<>();
    for (List<Key> values : scanSet.values()) {
      validatedReadSetByScan.addAll(values);
    }

    // Read set by get is re-validated to check if there is no anti-dependency
    for (Map.Entry<Key, Optional<TransactionResult>> entry : readSet.entrySet()) {
      Key key = entry.getKey();
      if (writeSet.containsKey(key)
          || deleteSet.containsKey(key)
          || validatedReadSetByScan.contains(key)) {
        continue;
      }

      tasks.add(
          () -> {
            // only get tx_id and tx_version columns because we use only them to compare
            Get get =
                new Get(key.getPartitionKey(), key.getClusteringKey().orElse(null))
                    .withProjection(Attribute.ID)
                    .withProjection(Attribute.VERSION)
                    .withConsistency(Consistency.LINEARIZABLE)
                    .forNamespace(key.getNamespace())
                    .forTable(key.getTable());

            Optional<TransactionResult> latestResult = storage.get(get).map(TransactionResult::new);
            // Check if a read record is not changed
            if (isChanged(latestResult, entry.getValue())) {
              throwExceptionDueToAntiDependency();
            }
          });
    }

    parallelExecutor.validate(tasks, getId());
  }

  private boolean isChanged(
      Optional<TransactionResult> latestResult, Optional<TransactionResult> result) {
    if (latestResult.isPresent() != result.isPresent()) {
      return true;
    }
    if (!latestResult.isPresent()) {
      return false;
    }
    return !Objects.equals(latestResult.get().getId(), result.get().getId())
        || latestResult.get().getVersion() != result.get().getVersion();
  }

  private void throwExceptionDueToPotentialAntiDependency() throws PreparationConflictException {
    throw new PreparationConflictException(
        CoreError.CONSENSUS_COMMIT_READING_EMPTY_RECORDS_IN_EXTRA_WRITE.buildMessage(), id);
  }

  private void throwExceptionDueToAntiDependency() throws ValidationConflictException {
    throw new ValidationConflictException(
        CoreError.CONSENSUS_COMMIT_ANTI_DEPENDENCY_FOUND_IN_EXTRA_READ.buildMessage(), id);
  }

  private boolean isExtraReadEnabled() {
    return isolation == Isolation.SERIALIZABLE && strategy == SerializableStrategy.EXTRA_READ;
  }

  public boolean isValidationRequired() {
    return isExtraReadEnabled();
  }

  @Immutable
  public static final class Key implements Comparable<Key> {
    private final String namespace;
    private final String table;
    private final com.scalar.db.io.Key partitionKey;
    private final Optional<com.scalar.db.io.Key> clusteringKey;

    public Key(Get get) {
      this((Operation) get);
    }

    public Key(Put put) {
      this((Operation) put);
    }

    public Key(Delete delete) {
      this((Operation) delete);
    }

    public Key(Scan scan, Result result) {
      this.namespace = scan.forNamespace().get();
      this.table = scan.forTable().get();
      this.partitionKey = result.getPartitionKey().get();
      this.clusteringKey = result.getClusteringKey();
    }

    private Key(Operation operation) {
      namespace = operation.forNamespace().get();
      table = operation.forTable().get();
      partitionKey = operation.getPartitionKey();
      clusteringKey = operation.getClusteringKey();
    }

    public String getNamespace() {
      return namespace;
    }

    public String getTable() {
      return table;
    }

    public com.scalar.db.io.Key getPartitionKey() {
      return partitionKey;
    }

    public Optional<com.scalar.db.io.Key> getClusteringKey() {
      return clusteringKey;
    }

    @Override
    public int hashCode() {
      return Objects.hash(namespace, table, partitionKey, clusteringKey);
    }

    @Override
    public boolean equals(Object o) {
      if (o == this) {
        return true;
      }
      if (!(o instanceof Key)) {
        return false;
      }
      Key another = (Key) o;
      return this.namespace.equals(another.namespace)
          && this.table.equals(another.table)
          && this.partitionKey.equals(another.partitionKey)
          && this.clusteringKey.equals(another.clusteringKey);
    }

    @Override
    public int compareTo(Key o) {
      return ComparisonChain.start()
          .compare(this.namespace, o.namespace)
          .compare(this.table, o.table)
          .compare(this.partitionKey, o.partitionKey)
          .compare(
              this.clusteringKey.orElse(null),
              o.clusteringKey.orElse(null),
              Comparator.nullsFirst(Comparator.naturalOrder()))
          .result();
    }

    @Override
    public String toString() {
      return MoreObjects.toStringHelper(this)
          .add("namespace", namespace)
          .add("table", table)
          .add("partitionKey", partitionKey)
          .add("clusteringKey", clusteringKey)
          .toString();
    }
  }
}<|MERGE_RESOLUTION|>--- conflicted
+++ resolved
@@ -14,7 +14,6 @@
 import com.scalar.db.api.ScanAll;
 import com.scalar.db.api.ScanWithIndex;
 import com.scalar.db.api.Scanner;
-import com.scalar.db.api.Selection.Conjunction;
 import com.scalar.db.api.TableMetadata;
 import com.scalar.db.common.error.CoreError;
 import com.scalar.db.exception.storage.ExecutionException;
@@ -339,36 +338,14 @@
         return true;
       }
 
-<<<<<<< HEAD
-      Map<String, Column<?>> columns = new HashMap<>(put.getColumns());
-      put.getPartitionKey().getColumns().forEach(column -> columns.put(column.getName(), column));
-      put.getClusteringKey()
-          .ifPresent(
-              key -> key.getColumns().forEach(column -> columns.put(column.getName(), column)));
+      Map<String, Column<?>> columns = getAllColumns(put);
       if (ScalarDbUtils.columnsMatchAnyOfConjunctions(columns, scan.getConjunctions())) {
         return true;
-=======
-      Map<String, Column<?>> columns = getAllColumns(put);
-      for (Conjunction conjunction : scan.getConjunctions()) {
-        boolean allMatched = true;
-        for (ConditionalExpression condition : conjunction.getConditions()) {
-          if (!columns.containsKey(condition.getColumn().getName())
-              || !match(columns.get(condition.getColumn().getName()), condition)) {
-            allMatched = false;
-            break;
-          }
-        }
-        if (allMatched) {
-          return true;
-        }
->>>>>>> 6375264c
       }
     }
     return false;
   }
 
-<<<<<<< HEAD
-=======
   private Map<String, Column<?>> getAllColumns(Put put) {
     Map<String, Column<?>> columns = new HashMap<>(put.getColumns());
     put.getPartitionKey().getColumns().forEach(column -> columns.put(column.getName(), column));
@@ -378,33 +355,6 @@
     return columns;
   }
 
-  @SuppressWarnings("unchecked")
-  private <T> boolean match(Column<T> column, ConditionalExpression condition) {
-    assert column.getClass() == condition.getColumn().getClass();
-    switch (condition.getOperator()) {
-      case EQ:
-      case IS_NULL:
-        return column.equals(condition.getColumn());
-      case NE:
-      case IS_NOT_NULL:
-        return !column.equals(condition.getColumn());
-      case GT:
-        return column.compareTo((Column<T>) condition.getColumn()) > 0;
-      case GTE:
-        return column.compareTo((Column<T>) condition.getColumn()) >= 0;
-      case LT:
-        return column.compareTo((Column<T>) condition.getColumn()) < 0;
-      case LTE:
-        return column.compareTo((Column<T>) condition.getColumn()) <= 0;
-      case LIKE:
-      case NOT_LIKE:
-        return isMatched((LikeExpression) condition, column.getTextValue());
-      default:
-        throw new AssertionError("Unknown operator: " + condition.getOperator());
-    }
-  }
-
->>>>>>> 6375264c
   @VisibleForTesting
   void toSerializableWithExtraWrite(MutationComposer composer)
       throws ExecutionException, PreparationConflictException {
