package com.scalar.db.transaction.consensuscommit;

import static com.google.common.base.Preconditions.checkNotNull;

import com.google.common.annotations.VisibleForTesting;
import com.google.common.base.Joiner;
import com.google.common.base.Splitter;
import com.google.common.util.concurrent.Uninterruptibles;
import com.scalar.db.api.Consistency;
import com.scalar.db.api.DistributedStorage;
import com.scalar.db.api.Get;
import com.scalar.db.api.Put;
import com.scalar.db.api.PutIfNotExists;
import com.scalar.db.api.Result;
import com.scalar.db.api.Scan;
import com.scalar.db.api.Scanner;
import com.scalar.db.api.TableMetadata;
import com.scalar.db.api.TransactionState;
import com.scalar.db.exception.storage.ExecutionException;
import com.scalar.db.exception.storage.NoMutationException;
import com.scalar.db.io.DataType;
import com.scalar.db.io.Key;
import com.scalar.db.io.Value;
import com.scalar.db.transaction.consensuscommit.CoordinatorGroupCommitter.CoordinatorGroupCommitKeyManipulator;
import com.scalar.db.util.groupcommit.KeyManipulator.Keys;
import edu.umd.cs.findbugs.annotations.SuppressFBWarnings;
import java.io.IOException;
import java.util.ArrayList;
import java.util.Collections;
import java.util.List;
import java.util.Objects;
import java.util.Optional;
import java.util.concurrent.TimeUnit;
import javax.annotation.Nonnull;
import javax.annotation.Nullable;
import javax.annotation.concurrent.ThreadSafe;
import org.slf4j.Logger;
import org.slf4j.LoggerFactory;

@ThreadSafe
public class Coordinator {
  public static final String NAMESPACE = "coordinator";
  public static final String TABLE = "state";
  public static final TableMetadata TABLE_METADATA =
      TableMetadata.newBuilder()
          .addColumn(Attribute.ID, DataType.TEXT)
          .addColumn(Attribute.CHILD_IDS, DataType.TEXT)
          .addColumn(Attribute.STATE, DataType.INT)
          .addColumn(Attribute.CREATED_AT, DataType.BIGINT)
          .addPartitionKey(Attribute.ID)
          .addColumn("tx_sub_id", DataType.TEXT)
          .addClusteringKey("tx_sub_id") // For the delayed transactions of GroupCommit
          .build();
  private static final String DEFAULT_SUB_ID_VALUE = "<<DEFAULT>>";
  private static final Key DEFAULT_SUB_ID_KEY = Key.ofText("tx_sub_id", DEFAULT_SUB_ID_VALUE);

  private static final int MAX_RETRY_COUNT = 5;
  private static final long SLEEP_BASE_MILLIS = 50;
  private static final Logger logger = LoggerFactory.getLogger(Coordinator.class);
  private final DistributedStorage storage;
  private final String coordinatorNamespace;
  private final CoordinatorGroupCommitKeyManipulator keyManipulator;

  /**
   * @param storage a storage
   * @deprecated As of release 3.3.0. Will be removed in release 5.0.0
   */
  @SuppressFBWarnings("EI_EXPOSE_REP2")
  @Deprecated
  public Coordinator(DistributedStorage storage) {
    this.storage = storage;
    coordinatorNamespace = NAMESPACE;
    keyManipulator = new CoordinatorGroupCommitKeyManipulator();
  }

  @SuppressFBWarnings("EI_EXPOSE_REP2")
  public Coordinator(DistributedStorage storage, ConsensusCommitConfig config) {
    this.storage = storage;
    coordinatorNamespace = config.getCoordinatorNamespace().orElse(NAMESPACE);
    keyManipulator = new CoordinatorGroupCommitKeyManipulator();
  }

  public Optional<Coordinator.State> getState(String id) throws CoordinatorException {
    if (keyManipulator.isFullKey(id)) {
      // Scan with the parent ID for group committed record.
      return getStateForGroupCommit(id);
    }

    Get get = createGetWith(id);
    return get(get);
  }

  @VisibleForTesting
  Optional<Coordinator.State> getStateForGroupCommit(String id) throws CoordinatorException {
    if (!keyManipulator.isFullKey(id)) {
      throw new IllegalArgumentException("This id format isn't for group commit. Id:" + id);
    }
    Keys<String, String, String> idForGroupCommit = keyManipulator.keysFromFullKey(id);

    String parentId = idForGroupCommit.parentKey;
    String childId = idForGroupCommit.childKey;
    Scan scan =
        Scan.newBuilder()
            .namespace(coordinatorNamespace)
            .table(TABLE)
            .partitionKey(Key.ofText(Attribute.ID, parentId))
            .consistency(Consistency.LINEARIZABLE)
            .build();

    State defaultGroupCommitState = null;
    for (State s : scan(scan)) {
      if (childId.equals(s.getSubId())) {
        return Optional.of(s);
      } else if (DEFAULT_SUB_ID_VALUE.equals(s.getSubId())) {
        defaultGroupCommitState = s;
      }
    }

    if (defaultGroupCommitState != null && defaultGroupCommitState.childIds.contains(childId)) {
      return Optional.of(defaultGroupCommitState);
    }

    return Optional.empty();
  }

  public void putState(Coordinator.State state) throws CoordinatorException {
    Put put = createPutWith(state);
    put(put);
  }

  void putStateForGroupCommit(
      String id, List<String> fullIds, TransactionState transactionState, long createdAt)
      throws CoordinatorException {
    State state;
    if (keyManipulator.isFullKey(id)) {
      // Group commit for single transaction
      // In this case, this is same as normal commit and child_ids isn't needed.
      assert (fullIds.isEmpty());
      state = new State(id, transactionState, createdAt);
    } else {
      // Group commit with child_ids.
      List<String> childIds = new ArrayList<>(fullIds.size());
      for (String fullId : fullIds) {
        if (!keyManipulator.isFullKey(fullId)) {
          throw new IllegalStateException(
              String.format(
                  "The full transaction ID for group commit is invalid format. ID:%s, FullIds:%s, State:%s, CreatedAt:%s",
                  id, fullId, transactionState, createdAt));
        }
        Keys<String, String, String> keys = keyManipulator.keysFromFullKey(fullId);
        childIds.add(keys.childKey);
      }
      state = new State(id, childIds, transactionState, createdAt);
    }
    put(createPutWith(state));
  }

  // TODO: Make this more generic to use for Get?
  private List<State> scan(Scan scan) throws CoordinatorException {
    int counter = 0;
    Exception lastException = null;
    while (true) {
      if (counter >= MAX_RETRY_COUNT) {
        throw new CoordinatorException("Can't scan coordinator states", lastException);
      }
      try {
        List<State> states = new ArrayList<>();
        try (Scanner scanner = storage.scan(scan)) {
          for (Result result : scanner.all()) {
            State state = new State(result);
            states.add(state);
          }
        }
        return states;
      } catch (ExecutionException | IOException e) {
        lastException = e;
        logger.warn("Can't get coordinator state", e);
      }
      exponentialBackoff(counter++);
    }
  }

  private Get createGetWith(String id) {
    return new Get(new Key(Attribute.toIdValue(id)), DEFAULT_SUB_ID_KEY)
        .withConsistency(Consistency.LINEARIZABLE)
        .forNamespace(coordinatorNamespace)
        .forTable(TABLE);
  }

  private Optional<Coordinator.State> get(Get get) throws CoordinatorException {
    int counter = 0;
    while (true) {
      if (counter >= MAX_RETRY_COUNT) {
        throw new CoordinatorException("Can't get coordinator state");
      }
      try {
        Optional<Result> result = storage.get(get);
        if (result.isPresent()) {
          return Optional.of(new State(result.get()));
        } else {
          return Optional.empty();
        }
      } catch (ExecutionException e) {
        logger.warn("Can't get coordinator state", e);
      }
      exponentialBackoff(counter++);
    }
  }

  @VisibleForTesting
  Put createPutWith(Coordinator.State state) {
<<<<<<< HEAD
    if (keyManipulator.isFullKey(state.getId())) {
      Keys<String, String, String> keys = keyManipulator.keysFromFullKey(state.getId());
      return new Put(
              new Key(Attribute.toIdValue(keys.parentKey)), Key.ofText("tx_sub_id", keys.childKey))
          .withValue(Attribute.toStateValue(state.getState()))
          .withValue(Attribute.toCreatedAtValue(state.getCreatedAt()))
          .withConsistency(Consistency.LINEARIZABLE)
          .withCondition(new PutIfNotExists())
          .forNamespace(coordinatorNamespace)
          .forTable(TABLE);
    } else {
      return new Put(new Key(Attribute.toIdValue(state.getId())), DEFAULT_SUB_ID_KEY)
          .withValue(Attribute.toChildIdsValue(Joiner.on(',').join(state.getChildIds())))
          .withValue(Attribute.toStateValue(state.getState()))
          .withValue(Attribute.toCreatedAtValue(state.getCreatedAt()))
          .withConsistency(Consistency.LINEARIZABLE)
          .withCondition(new PutIfNotExists())
          .forNamespace(coordinatorNamespace)
          .forTable(TABLE);
    }
=======
    Put put = new Put(new Key(Attribute.toIdValue(state.getId())));
    if (!state.getChildIds().isEmpty()) {
      put.withValue(Attribute.toChildIdsValue(Joiner.on(',').join(state.getChildIds())));
    }
    return put.withValue(Attribute.toStateValue(state.getState()))
        .withValue(Attribute.toCreatedAtValue(state.getCreatedAt()))
        .withConsistency(Consistency.LINEARIZABLE)
        .withCondition(new PutIfNotExists())
        .forNamespace(coordinatorNamespace)
        .forTable(TABLE);
>>>>>>> bf6d8b60
  }

  private void put(Put put) throws CoordinatorException {
    int counter = 0;
    while (true) {
      if (counter >= MAX_RETRY_COUNT) {
        throw new CoordinatorException("Couldn't put coordinator state");
      }
      try {
        storage.put(put);
        break;
      } catch (NoMutationException e) {
        throw new CoordinatorConflictException("Mutation seems applied already", e);
      } catch (ExecutionException e) {
        logger.warn("Putting state in coordinator failed", e);
      }
      exponentialBackoff(counter++);
    }
  }

  private void exponentialBackoff(int counter) {
    Uninterruptibles.sleepUninterruptibly(
        (long) Math.pow(2, counter) * SLEEP_BASE_MILLIS, TimeUnit.MILLISECONDS);
  }

  @ThreadSafe
  public static class State {
    private static final List<String> EMPTY_CHILD_IDS = Collections.emptyList();
    private static final String CHILD_IDS_DELIMITER = ",";
    private final String id;
    @Nullable private final String subId;
    private final TransactionState state;
    private final long createdAt;
    private final List<String> childIds;

    public State(Result result) throws CoordinatorException {
      checkNotMissingRequired(result);
      id = result.getValue(Attribute.ID).get().getAsString().get();
      subId = result.getValue("tx_sub_id").get().getAsString().orElse(null);
      state = TransactionState.getInstance(result.getValue(Attribute.STATE).get().getAsInt());
      createdAt = result.getValue(Attribute.CREATED_AT).get().getAsLong();
      Optional<Value<?>> childIdsOpt = result.getValue(Attribute.CHILD_IDS);
      Optional<String> childIdsStrOpt;
      if (childIdsOpt.isPresent()) {
        childIdsStrOpt = childIdsOpt.get().getAsString();
      } else {
        childIdsStrOpt = Optional.empty();
      }
      childIds =
          childIdsStrOpt
              .map(s -> Splitter.on(CHILD_IDS_DELIMITER).omitEmptyStrings().splitToList(s))
              .orElse(EMPTY_CHILD_IDS);
    }

    public State(String id, TransactionState state) {
      this(id, state, System.currentTimeMillis());
    }

    // For the SpotBugs warning CT_CONSTRUCTOR_THROW
    @Override
    protected final void finalize() {}

    @VisibleForTesting
    State(String id, List<String> childIds, TransactionState state, long createdAt) {
      this.id = checkNotNull(id);
      this.subId = DEFAULT_SUB_ID_VALUE;
      for (String childId : childIds) {
        if (childId.contains(CHILD_IDS_DELIMITER)) {
          throw new IllegalArgumentException(
              String.format(
                  "This child transaction ID itself contains the delimiter. ChildTransactionID: %s, Delimiter: %s",
                  childId, CHILD_IDS_DELIMITER));
        }
      }
      this.childIds = childIds;
      this.state = checkNotNull(state);
      this.createdAt = createdAt;
    }

    @VisibleForTesting
    State(String id, TransactionState state, long createdAt) {
      this(id, EMPTY_CHILD_IDS, state, createdAt);
    }

    @Nonnull
    public String getId() {
      return id;
    }

    @Nullable
    public String getSubId() {
      return subId;
    }

    @Nonnull
    public TransactionState getState() {
      return state;
    }

    public long getCreatedAt() {
      return createdAt;
    }

    public List<String> getChildIds() {
      return childIds;
    }

    @Override
    public boolean equals(Object o) {
      if (this == o) return true;
      if (!(o instanceof State)) return false;
      State other = (State) o;
      // NOTICE: createdAt is not taken into account
      return Objects.equals(id, other.id)
          && Objects.equals(subId, other.subId)
          && state == other.state
          && Objects.equals(childIds, other.childIds);
    }

    @Override
    public int hashCode() {
      return Objects.hash(id, subId, state, childIds);
    }

    private void checkNotMissingRequired(Result result) throws CoordinatorException {
      if (!result.getValue(Attribute.ID).isPresent()
          || !result.getValue(Attribute.ID).get().getAsString().isPresent()) {
        throw new CoordinatorException("id is missing in the coordinator state");
      }
      // TODO: tx_sub_id
      if (!result.getValue(Attribute.STATE).isPresent()
          || result.getValue(Attribute.STATE).get().getAsInt() == 0) {
        throw new CoordinatorException("state is missing in the coordinator state");
      }
      if (!result.getValue(Attribute.CREATED_AT).isPresent()
          || result.getValue(Attribute.CREATED_AT).get().getAsLong() == 0) {
        throw new CoordinatorException("created_at is missing in the coordinator state");
      }
    }
  }
}<|MERGE_RESOLUTION|>--- conflicted
+++ resolved
@@ -209,7 +209,6 @@
 
   @VisibleForTesting
   Put createPutWith(Coordinator.State state) {
-<<<<<<< HEAD
     if (keyManipulator.isFullKey(state.getId())) {
       Keys<String, String, String> keys = keyManipulator.keysFromFullKey(state.getId());
       return new Put(
@@ -221,27 +220,17 @@
           .forNamespace(coordinatorNamespace)
           .forTable(TABLE);
     } else {
-      return new Put(new Key(Attribute.toIdValue(state.getId())), DEFAULT_SUB_ID_KEY)
-          .withValue(Attribute.toChildIdsValue(Joiner.on(',').join(state.getChildIds())))
-          .withValue(Attribute.toStateValue(state.getState()))
+      Put put = new Put(new Key(Attribute.toIdValue(state.getId())), DEFAULT_SUB_ID_KEY);
+      if (!state.getChildIds().isEmpty()) {
+        put.withValue(Attribute.toChildIdsValue(Joiner.on(',').join(state.getChildIds())));
+      }
+      return put.withValue(Attribute.toStateValue(state.getState()))
           .withValue(Attribute.toCreatedAtValue(state.getCreatedAt()))
           .withConsistency(Consistency.LINEARIZABLE)
           .withCondition(new PutIfNotExists())
           .forNamespace(coordinatorNamespace)
           .forTable(TABLE);
     }
-=======
-    Put put = new Put(new Key(Attribute.toIdValue(state.getId())));
-    if (!state.getChildIds().isEmpty()) {
-      put.withValue(Attribute.toChildIdsValue(Joiner.on(',').join(state.getChildIds())));
-    }
-    return put.withValue(Attribute.toStateValue(state.getState()))
-        .withValue(Attribute.toCreatedAtValue(state.getCreatedAt()))
-        .withConsistency(Consistency.LINEARIZABLE)
-        .withCondition(new PutIfNotExists())
-        .forNamespace(coordinatorNamespace)
-        .forTable(TABLE);
->>>>>>> bf6d8b60
   }
 
   private void put(Put put) throws CoordinatorException {
