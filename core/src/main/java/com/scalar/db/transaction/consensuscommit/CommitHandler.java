package com.scalar.db.transaction.consensuscommit;

import static com.google.common.base.Preconditions.checkNotNull;

import com.google.common.collect.ImmutableList;
import com.google.errorprone.annotations.concurrent.LazyInit;
import com.scalar.db.api.DistributedStorage;
import com.scalar.db.api.TransactionState;
import com.scalar.db.common.error.CoreError;
import com.scalar.db.exception.storage.ExecutionException;
import com.scalar.db.exception.storage.NoMutationException;
import com.scalar.db.exception.storage.RetriableExecutionException;
import com.scalar.db.exception.transaction.CommitConflictException;
import com.scalar.db.exception.transaction.CommitException;
import com.scalar.db.exception.transaction.PreparationConflictException;
import com.scalar.db.exception.transaction.PreparationException;
import com.scalar.db.exception.transaction.UnknownTransactionStatusException;
import com.scalar.db.exception.transaction.ValidationConflictException;
import com.scalar.db.exception.transaction.ValidationException;
import com.scalar.db.service.StorageFactory;
import com.scalar.db.transaction.consensuscommit.Coordinator.State;
import com.scalar.db.transaction.consensuscommit.ParallelExecutor.ParallelExecutorTask;
import com.scalar.db.transaction.consensuscommit.replication.WriteSetHandler;
import com.scalar.db.transaction.consensuscommit.replication.semisyncrepl.client.DefaultWriteSetHandler;
import com.scalar.db.transaction.consensuscommit.replication.semisyncrepl.client.PrepareMutationComposerForReplication;
import com.scalar.db.transaction.consensuscommit.replication.semisyncrepl.repository.ReplicationBulkTransactionRepository;
import edu.umd.cs.findbugs.annotations.SuppressFBWarnings;
import java.io.IOException;
import java.util.ArrayList;
import java.util.List;
import java.util.Optional;
import java.util.concurrent.Future;
<<<<<<< HEAD
=======
import javax.annotation.Nullable;
>>>>>>> 812afc0d
import javax.annotation.concurrent.ThreadSafe;
import org.slf4j.Logger;
import org.slf4j.LoggerFactory;

@ThreadSafe
public class CommitHandler {
  private static final Logger logger = LoggerFactory.getLogger(CommitHandler.class);
  private final DistributedStorage storage;
  protected final Coordinator coordinator;
  private final TransactionTableMetadataManager tableMetadataManager;
  private final ParallelExecutor parallelExecutor;

<<<<<<< HEAD
  // FIXME
  private final WriteSetHandler writeSetHandler;

  private Optional<WriteSetHandler> prepareLogRecorder() {
    String replicationDbConfigPath = System.getenv("LOG_RECORDER_REPLICATION_CONFIG");
    if (replicationDbConfigPath == null) {
      return Optional.empty();
    }
    ReplicationBulkTransactionRepository replicationBulkTransactionRepository;
    try {
      replicationBulkTransactionRepository =
          new ReplicationBulkTransactionRepository(
              StorageFactory.create(replicationDbConfigPath).getStorage(),
              "replication",
              "bulk_transactions");
    } catch (IOException e) {
      throw new RuntimeException(e);
    }

    return Optional.of(
        new DefaultWriteSetHandler(tableMetadataManager, replicationBulkTransactionRepository));
  }
=======
  @LazyInit @Nullable private BeforePreparationSnapshotHook beforePreparationSnapshotHook;
>>>>>>> 812afc0d

  @SuppressFBWarnings("EI_EXPOSE_REP2")
  public CommitHandler(
      DistributedStorage storage,
      Coordinator coordinator,
      TransactionTableMetadataManager tableMetadataManager,
      ParallelExecutor parallelExecutor) {
    this.storage = checkNotNull(storage);
    this.coordinator = checkNotNull(coordinator);
    this.tableMetadataManager = checkNotNull(tableMetadataManager);
    this.parallelExecutor = checkNotNull(parallelExecutor);
    // PoC
    writeSetHandler = prepareLogRecorder().orElse(null);
  }

  protected void onPrepareFailure(Snapshot snapshot) {}

  protected void onValidateFailure(Snapshot snapshot) {}

  private Optional<Future<Void>> invokeBeforePreparationSnapshotHook(Snapshot snapshot)
      throws UnknownTransactionStatusException, CommitException {
    if (beforePreparationSnapshotHook == null) {
      return Optional.empty();
    }

    try {
      return Optional.of(
          beforePreparationSnapshotHook.handle(tableMetadataManager, snapshot.getReadWriteSets()));
    } catch (Exception e) {
      abortState(snapshot.getId());
      rollbackRecords(snapshot);
      // TODO: This method is actually a part of preparation phase. But the callback method name
      //       `onPrepareFailure()` should be renamed to more reasonable one.
      onPrepareFailure(snapshot);
      throw new CommitException(
          CoreError.HANDLING_BEFORE_PREPARATION_SNAPSHOT_HOOK_FAILED.buildMessage(e.getMessage()),
          e,
          snapshot.getId());
    }
  }

  private void waitBeforePreparationSnapshotHookFuture(
      Snapshot snapshot, @Nullable Future<Void> snapshotHookFuture)
      throws UnknownTransactionStatusException, CommitException {
    if (snapshotHookFuture == null) {
      return;
    }

    try {
      snapshotHookFuture.get();
    } catch (Exception e) {
      abortState(snapshot.getId());
      rollbackRecords(snapshot);
      // TODO: This method is actually a part of validation phase. But the callback method name
      //       `onValidateFailure()` should be renamed to more reasonable one.
      onValidateFailure(snapshot);
      throw new CommitException(
          CoreError.HANDLING_BEFORE_PREPARATION_SNAPSHOT_HOOK_FAILED.buildMessage(e.getMessage()),
          e,
          snapshot.getId());
    }
  }

  public void commit(Snapshot snapshot) throws CommitException, UnknownTransactionStatusException {
<<<<<<< HEAD
    Optional<Future<Void>> writeSetHandleFuture;

=======
    Optional<Future<Void>> snapshotHookFuture = invokeBeforePreparationSnapshotHook(snapshot);
>>>>>>> 812afc0d
    try {
      writeSetHandleFuture = prepare(snapshot);
    } catch (PreparationException e) {
      abortState(snapshot.getId());
      rollbackRecords(snapshot);
      if (e instanceof PreparationConflictException) {
        throw new CommitConflictException(e.getMessage(), e, e.getTransactionId().orElse(null));
      }
      throw new CommitException(e.getMessage(), e, e.getTransactionId().orElse(null));
    } catch (Exception e) {
      onPrepareFailure(snapshot);
      throw e;
    }

    try {
      validate(snapshot);
    } catch (ValidationException e) {
      abortState(snapshot.getId());
      rollbackRecords(snapshot);
      if (e instanceof ValidationConflictException) {
        throw new CommitConflictException(e.getMessage(), e, e.getTransactionId().orElse(null));
      }
      throw new CommitException(e.getMessage(), e, e.getTransactionId().orElse(null));
    } catch (Exception e) {
      onValidateFailure(snapshot);
      throw e;
    }

<<<<<<< HEAD
    // TODO: Move this before validate() ???
    writeSetHandleFuture.ifPresent(
        logRecord -> {
          try {
            logRecord.get();
          } catch (InterruptedException e) {
            throw new RuntimeException(
                String.format(
                    "Write-set handling failed due to an interruption. transactionId:%s",
                    snapshot.getId()),
                e);
          } catch (java.util.concurrent.ExecutionException e) {
            throw new RuntimeException(
                String.format("Write-set handling failed. transactionId:%s", snapshot.getId()), e);
          }
        });
=======
    waitBeforePreparationSnapshotHookFuture(snapshot, snapshotHookFuture.orElse(null));
>>>>>>> 812afc0d

    commitState(snapshot);
    commitRecords(snapshot);
  }

  protected void handleCommitConflict(Snapshot snapshot, Exception cause)
      throws CommitConflictException, UnknownTransactionStatusException {
    try {
      Optional<State> s = coordinator.getState(snapshot.getId());
      if (s.isPresent()) {
        TransactionState state = s.get().getState();
        if (state.equals(TransactionState.ABORTED)) {
          rollbackRecords(snapshot);
          throw new CommitConflictException(
              CoreError.CONSENSUS_COMMIT_CONFLICT_OCCURRED_WHEN_COMMITTING_STATE.buildMessage(),
              cause,
              snapshot.getId());
        }
      } else {
        throw new UnknownTransactionStatusException(
            CoreError
                .CONSENSUS_COMMIT_COMMITTING_STATE_FAILED_WITH_NO_MUTATION_EXCEPTION_BUT_COORDINATOR_STATUS_DOES_NOT_EXIST
                .buildMessage(),
            cause,
            snapshot.getId());
      }
    } catch (CoordinatorException ex) {
      throw new UnknownTransactionStatusException(
          CoreError.CONSENSUS_COMMIT_CANNOT_GET_STATE.buildMessage(), ex, snapshot.getId());
    }
  }

  public Optional<Future<Void>> prepare(Snapshot snapshot) throws PreparationException {
    try {
      return prepareRecords(snapshot);
    } catch (NoMutationException e) {
      throw new PreparationConflictException(
          CoreError.CONSENSUS_COMMIT_PREPARING_RECORD_EXISTS.buildMessage(), e, snapshot.getId());
    } catch (RetriableExecutionException e) {
      throw new PreparationConflictException(
          CoreError.CONSENSUS_COMMIT_CONFLICT_OCCURRED_WHEN_PREPARING_RECORDS.buildMessage(),
          e,
          snapshot.getId());
    } catch (ExecutionException e) {
      throw new PreparationException(
          CoreError.CONSENSUS_COMMIT_PREPARING_RECORDS_FAILED.buildMessage(), e, snapshot.getId());
    }
  }

  private Optional<Future<Void>> prepareRecords(Snapshot snapshot)
      throws ExecutionException, PreparationConflictException {
    // PoC
    PrepareMutationComposer composer;
    Optional<Future<Void>> logRecordFuture = Optional.empty();
    if (writeSetHandler != null) {
      composer = new PrepareMutationComposerForReplication(snapshot.getId(), tableMetadataManager);
      snapshot.to(composer);
      logRecordFuture =
          Optional.of(writeSetHandler.handle((PrepareMutationComposerForReplication) composer));
    } else {
      composer = new PrepareMutationComposer(snapshot.getId(), tableMetadataManager);
      snapshot.to(composer);
    }

    PartitionedMutations mutations = new PartitionedMutations(composer.get());

    ImmutableList<PartitionedMutations.Key> orderedKeys = mutations.getOrderedKeys();
    List<ParallelExecutorTask> tasks = new ArrayList<>(orderedKeys.size());
    for (PartitionedMutations.Key key : orderedKeys) {
      tasks.add(() -> storage.mutate(mutations.get(key)));
    }
    parallelExecutor.prepare(tasks, snapshot.getId());

    return logRecordFuture;
  }

  public void validate(Snapshot snapshot) throws ValidationException {
    try {
      // validation is executed when SERIALIZABLE with EXTRA_READ strategy is chosen.
      snapshot.toSerializableWithExtraRead(storage);
    } catch (ExecutionException e) {
      throw new ValidationException(
          CoreError.CONSENSUS_COMMIT_VALIDATION_FAILED.buildMessage(), e, snapshot.getId());
    }
  }

  public void commitState(Snapshot snapshot)
      throws CommitConflictException, UnknownTransactionStatusException {
    String id = snapshot.getId();
    try {
      Coordinator.State state = new Coordinator.State(id, TransactionState.COMMITTED);
      coordinator.putState(state);
      logger.debug(
          "Transaction {} is committed successfully at {}", id, System.currentTimeMillis());
    } catch (CoordinatorConflictException e) {
      handleCommitConflict(snapshot, e);
    } catch (CoordinatorException e) {
      throw new UnknownTransactionStatusException(
          CoreError.CONSENSUS_COMMIT_UNKNOWN_COORDINATOR_STATUS.buildMessage(), e, id);
    }
  }

  public void commitRecords(Snapshot snapshot) {
    try {
      CommitMutationComposer composer =
          new CommitMutationComposer(snapshot.getId(), tableMetadataManager);
      snapshot.to(composer);
      PartitionedMutations mutations = new PartitionedMutations(composer.get());

      ImmutableList<PartitionedMutations.Key> orderedKeys = mutations.getOrderedKeys();
      List<ParallelExecutorTask> tasks = new ArrayList<>(orderedKeys.size());
      for (PartitionedMutations.Key key : orderedKeys) {
        tasks.add(() -> storage.mutate(mutations.get(key)));
      }
      parallelExecutor.commitRecords(tasks, snapshot.getId());
    } catch (Exception e) {
      logger.warn("Committing records failed. Transaction ID: {}", snapshot.getId(), e);
      // ignore since records are recovered lazily
    }
  }

  public TransactionState abortState(String id) throws UnknownTransactionStatusException {
    try {
      Coordinator.State state = new Coordinator.State(id, TransactionState.ABORTED);
      coordinator.putState(state);
      return TransactionState.ABORTED;
    } catch (CoordinatorConflictException e) {
      try {
        Optional<Coordinator.State> state = coordinator.getState(id);
        if (state.isPresent()) {
          // successfully COMMITTED or ABORTED
          return state.get().getState();
        }
        throw new UnknownTransactionStatusException(
            CoreError
                .CONSENSUS_COMMIT_ABORTING_STATE_FAILED_WITH_NO_MUTATION_EXCEPTION_BUT_COORDINATOR_STATUS_DOES_NOT_EXIST
                .buildMessage(),
            e,
            id);
      } catch (CoordinatorException e1) {
        throw new UnknownTransactionStatusException(
            CoreError.CONSENSUS_COMMIT_CANNOT_GET_STATE.buildMessage(), e1, id);
      }
    } catch (CoordinatorException e) {
      throw new UnknownTransactionStatusException(
          CoreError.CONSENSUS_COMMIT_UNKNOWN_COORDINATOR_STATUS.buildMessage(), e, id);
    }
  }

  public void rollbackRecords(Snapshot snapshot) {
    logger.debug("Rollback from snapshot for {}", snapshot.getId());
    try {
      RollbackMutationComposer composer =
          new RollbackMutationComposer(snapshot.getId(), storage, tableMetadataManager);
      snapshot.to(composer);
      PartitionedMutations mutations = new PartitionedMutations(composer.get());

      ImmutableList<PartitionedMutations.Key> orderedKeys = mutations.getOrderedKeys();
      List<ParallelExecutorTask> tasks = new ArrayList<>(orderedKeys.size());
      for (PartitionedMutations.Key key : orderedKeys) {
        tasks.add(() -> storage.mutate(mutations.get(key)));
      }
      parallelExecutor.rollbackRecords(tasks, snapshot.getId());
    } catch (Exception e) {
      logger.warn("Rolling back records failed. Transaction ID: {}", snapshot.getId(), e);
      // ignore since records are recovered lazily
    }
  }

  /**
   * Sets the {@link BeforePreparationSnapshotHook}. This method must be called immediately after
   * the constructor is invoked.
   *
   * @param beforePreparationSnapshotHook The snapshot hook to set.
   * @throws NullPointerException If the argument is null.
   */
  public void setBeforePreparationSnapshotHook(
      BeforePreparationSnapshotHook beforePreparationSnapshotHook) {
    this.beforePreparationSnapshotHook = checkNotNull(beforePreparationSnapshotHook);
  }
}<|MERGE_RESOLUTION|>--- conflicted
+++ resolved
@@ -30,10 +30,7 @@
 import java.util.List;
 import java.util.Optional;
 import java.util.concurrent.Future;
-<<<<<<< HEAD
-=======
 import javax.annotation.Nullable;
->>>>>>> 812afc0d
 import javax.annotation.concurrent.ThreadSafe;
 import org.slf4j.Logger;
 import org.slf4j.LoggerFactory;
@@ -46,7 +43,6 @@
   private final TransactionTableMetadataManager tableMetadataManager;
   private final ParallelExecutor parallelExecutor;
 
-<<<<<<< HEAD
   // FIXME
   private final WriteSetHandler writeSetHandler;
 
@@ -69,9 +65,8 @@
     return Optional.of(
         new DefaultWriteSetHandler(tableMetadataManager, replicationBulkTransactionRepository));
   }
-=======
+
   @LazyInit @Nullable private BeforePreparationSnapshotHook beforePreparationSnapshotHook;
->>>>>>> 812afc0d
 
   @SuppressFBWarnings("EI_EXPOSE_REP2")
   public CommitHandler(
@@ -136,12 +131,9 @@
   }
 
   public void commit(Snapshot snapshot) throws CommitException, UnknownTransactionStatusException {
-<<<<<<< HEAD
+    Optional<Future<Void>> snapshotHookFuture = invokeBeforePreparationSnapshotHook(snapshot);
+
     Optional<Future<Void>> writeSetHandleFuture;
-
-=======
-    Optional<Future<Void>> snapshotHookFuture = invokeBeforePreparationSnapshotHook(snapshot);
->>>>>>> 812afc0d
     try {
       writeSetHandleFuture = prepare(snapshot);
     } catch (PreparationException e) {
@@ -170,7 +162,6 @@
       throw e;
     }
 
-<<<<<<< HEAD
     // TODO: Move this before validate() ???
     writeSetHandleFuture.ifPresent(
         logRecord -> {
@@ -187,9 +178,8 @@
                 String.format("Write-set handling failed. transactionId:%s", snapshot.getId()), e);
           }
         });
-=======
+
     waitBeforePreparationSnapshotHookFuture(snapshot, snapshotHookFuture.orElse(null));
->>>>>>> 812afc0d
 
     commitState(snapshot);
     commitRecords(snapshot);
