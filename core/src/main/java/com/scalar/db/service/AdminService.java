--- conflicted
+++ resolved
@@ -94,15 +94,6 @@
   }
 
   @Override
-<<<<<<< HEAD
-  public Set<String> getNamespaceNames() throws ExecutionException {
-    return admin.getNamespaceNames();
-  }
-
-  @Override
-  public void upgrade(Map<String, String> options) throws ExecutionException {
-    admin.upgrade(options);
-=======
   public TableMetadata getImportTableMetadata(String namespace, String table)
       throws ExecutionException {
     return admin.getImportTableMetadata(namespace, table);
@@ -118,7 +109,16 @@
   @Override
   public void importTable(String namespace, String table) throws ExecutionException {
     admin.importTable(namespace, table);
->>>>>>> 4ed375ad
+  }
+
+  @Override
+  public Set<String> getNamespaceNames() throws ExecutionException {
+    return admin.getNamespaceNames();
+  }
+
+  @Override
+  public void upgrade(Map<String, String> options) throws ExecutionException {
+    admin.upgrade(options);
   }
 
   @Override
