--- conflicted
+++ resolved
@@ -152,12 +152,7 @@
         execute(connection, "ALTER USER " + fullNamespace + " quota unlimited on USERS");
       } else if (rdbEngine == RdbEngine.MYSQL) {
         execute(
-<<<<<<< HEAD
-            connection,
-            "CREATE SCHEMA " + fullNamespace + " character set 'utf8' COLLATE 'utf8_bin'");
-=======
             connection, "CREATE SCHEMA " + fullNamespace + " character set utf8 COLLATE utf8_bin");
->>>>>>> e0f379d0
       } else {
         execute(connection, "CREATE SCHEMA " + fullNamespace);
       }
