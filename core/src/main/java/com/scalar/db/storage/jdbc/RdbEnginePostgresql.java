--- conflicted
+++ resolved
@@ -18,11 +18,7 @@
 class RdbEnginePostgresql implements RdbEngineStrategy {
 
   @Override
-<<<<<<< HEAD
-  public String[] createNamespaceExecuteSqls(String fullNamespace) {
-=======
   public String[] createNamespaceSqls(String fullNamespace) {
->>>>>>> db773cd6
     return new String[] {"CREATE SCHEMA " + fullNamespace};
   }
 
@@ -64,7 +60,6 @@
   @Override
   public String tryAddIfNotExistsToCreateTableSql(String createTableSql) {
     return createTableSql.replace("CREATE TABLE", "CREATE TABLE IF NOT EXISTS");
-<<<<<<< HEAD
   }
 
   @Override
@@ -88,31 +83,6 @@
   }
 
   @Override
-=======
-  }
-
-  @Override
-  public String[] createMetadataSchemaIfNotExistsSql(String metadataSchema) {
-    return new String[] {"CREATE SCHEMA IF NOT EXISTS " + enclose(metadataSchema)};
-  }
-
-  @Override
-  public boolean isCreateMetadataSchemaDuplicateSchemaError(SQLException e) {
-    return false;
-  }
-
-  @Override
-  public String deleteMetadataSchemaSql(String metadataSchema) {
-    return "DROP SCHEMA " + enclose(metadataSchema);
-  }
-
-  @Override
-  public String dropNamespaceSql(String namespace) {
-    return "DROP SCHEMA " + enclose(namespace);
-  }
-
-  @Override
->>>>>>> db773cd6
   public void dropNamespaceTranslateSQLException(SQLException e, String namespace)
       throws ExecutionException {
     throw new ExecutionException(String.format("error dropping the schema %s", namespace), e);
@@ -136,19 +106,6 @@
         + enclose(columnName)
         + " TYPE "
         + columnType;
-<<<<<<< HEAD
-  }
-
-  @Override
-  public String tableExistsInternalTableCheckSql(String fullTableName) {
-    return "SELECT 1 FROM " + fullTableName + " LIMIT 1";
-  }
-
-  @Override
-  public String dropIndexSql(String schema, String table, String indexName) {
-    return "DROP INDEX " + enclose(schema) + "." + enclose(indexName);
-=======
->>>>>>> db773cd6
   }
 
   @Override
