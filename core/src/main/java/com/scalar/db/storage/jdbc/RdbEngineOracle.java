package com.scalar.db.storage.jdbc;

import static com.scalar.db.util.ScalarDbUtils.getFullTableName;

import com.google.common.annotations.VisibleForTesting;
import com.scalar.db.api.ConditionalExpression;
import com.scalar.db.api.LikeExpression;
import com.scalar.db.api.Scan;
import com.scalar.db.api.ScanAll;
import com.scalar.db.api.Selection.Conjunction;
import com.scalar.db.api.TableMetadata;
import com.scalar.db.common.CoreError;
import com.scalar.db.exception.storage.ExecutionException;
import com.scalar.db.io.DataType;
import com.scalar.db.storage.jdbc.query.MergeQuery;
import com.scalar.db.storage.jdbc.query.SelectQuery;
import com.scalar.db.storage.jdbc.query.SelectWithFetchFirstNRowsOnly;
import com.scalar.db.storage.jdbc.query.UpsertQuery;
import java.io.ByteArrayInputStream;
import java.io.InputStream;
import java.sql.Driver;
import java.sql.JDBCType;
import java.sql.PreparedStatement;
import java.sql.SQLException;
import java.sql.Types;
import java.time.LocalDate;
import java.time.LocalDateTime;
import java.time.OffsetDateTime;
import java.util.ArrayList;
import java.util.Optional;
import java.util.Set;
import java.util.stream.Collectors;
import java.util.stream.Stream;
import javax.annotation.Nullable;
import org.slf4j.Logger;
import org.slf4j.LoggerFactory;

class RdbEngineOracle extends AbstractRdbEngine {
  private static final Logger logger = LoggerFactory.getLogger(RdbEngineOracle.class);
  private final String keyColumnSize;
  private final RdbEngineTimeTypeOracle timeTypeEngine;

  RdbEngineOracle(JdbcConfig config) {
    keyColumnSize = String.valueOf(config.getOracleVariableKeyColumnSize());
    this.timeTypeEngine = new RdbEngineTimeTypeOracle(config);
  }

  @VisibleForTesting
  RdbEngineOracle() {
    keyColumnSize = String.valueOf(JdbcConfig.DEFAULT_VARIABLE_KEY_COLUMN_SIZE);
    timeTypeEngine = null;
  }

  @Override
  public String[] createSchemaSqls(String fullSchema) {
    return new String[] {
      "CREATE USER " + enclose(fullSchema) + " IDENTIFIED BY \"Oracle1234!@#$\"",
      "ALTER USER " + enclose(fullSchema) + " quota unlimited on USERS",
    };
  }

  @Override
  public String[] createSchemaIfNotExistsSqls(String schema) {
    return createSchemaSqls(schema);
  }

  @Override
  public String createTableInternalPrimaryKeyClause(
      boolean hasDescClusteringOrder, TableMetadata metadata) {
    return "PRIMARY KEY ("
        + Stream.concat(
                metadata.getPartitionKeyNames().stream(), metadata.getClusteringKeyNames().stream())
            .map(this::enclose)
            .collect(Collectors.joining(","))
        + ")) ROWDEPENDENCIES"; // add ROWDEPENDENCIES to the table to improve the performance
  }

  @Override
  public String[] createTableInternalSqlsAfterCreateTable(
      boolean hasDifferentClusteringOrders,
      String schema,
      String table,
      TableMetadata metadata,
      boolean ifNotExists) {
    ArrayList<String> sqls = new ArrayList<>();

    // Set INITRANS to 3 and MAXTRANS to 255 for the table to improve the
    // performance
    sqls.add("ALTER TABLE " + encloseFullTableName(schema, table) + " INITRANS 3 MAXTRANS 255");

    if (hasDifferentClusteringOrders) {
      // Create a unique index for the clustering orders only when both ASC and DESC are contained
      // in the clustering keys. If all the clustering key orders are DESC, the PRIMARY KEY index
      // can be used.
      sqls.add(
          "CREATE UNIQUE INDEX "
              + enclose(getFullTableName(schema, table) + "_clustering_order_idx")
              + " ON "
              + encloseFullTableName(schema, table)
              + " ("
              + Stream.concat(
                      metadata.getPartitionKeyNames().stream().map(c -> enclose(c) + " ASC"),
                      metadata.getClusteringKeyNames().stream()
                          .map(c -> enclose(c) + " " + metadata.getClusteringOrder(c)))
                  .collect(Collectors.joining(","))
              + ")");
    }

    return sqls.toArray(new String[0]);
  }

  @Override
  public String tryAddIfNotExistsToCreateTableSql(String createTableSql) {
    return createTableSql;
  }

  @Override
  public boolean isCreateMetadataSchemaDuplicateSchemaError(SQLException e) {
    // ORA-01920: user name 'string' conflicts with another user or role name
    return e.getErrorCode() == 1920;
  }

  @Override
  public String deleteMetadataSchemaSql(String metadataSchema) {
    return "DROP USER " + enclose(metadataSchema);
  }

  @Override
  public String dropNamespaceSql(String namespace) {
    return "DROP USER " + enclose(namespace);
  }

  @Override
  public void dropNamespaceTranslateSQLException(SQLException e, String namespace)
      throws ExecutionException {
    throw new ExecutionException("Dropping the user failed: " + namespace, e);
  }

  @Override
  public String renameTableSql(String namespace, String oldTableName, String newTableName) {
    return "ALTER TABLE "
        + encloseFullTableName(namespace, oldTableName)
        + " RENAME TO "
        + enclose(newTableName);
  }

  @Override
  public String[] alterColumnTypeSql(
      String namespace, String table, String columnName, String columnType) {
    return new String[] {
      "ALTER TABLE "
          + encloseFullTableName(namespace, table)
          + " MODIFY ( "
          + enclose(columnName)
          + " "
          + columnType
          + " )"
    };
  }

  @Override
  public String tableExistsInternalTableCheckSql(String fullTableName) {
    return "SELECT 1 FROM " + fullTableName + " FETCH FIRST 1 ROWS ONLY";
  }

  @Override
  public String createIndexSql(
      String schema, String table, String indexName, String indexedColumn) {
    return "CREATE INDEX "
        + enclose(schema)
        + "."
        + enclose(indexName)
        + " ON "
        + encloseFullTableName(schema, table)
        + " ("
        + enclose(indexedColumn)
        + ")";
  }

  @Override
  public String dropIndexSql(String schema, String table, String indexName) {
    return "DROP INDEX " + enclose(schema) + "." + enclose(indexName);
  }

  @Override
  public String[] renameIndexSqls(
      String schema, String table, String column, String oldIndexName, String newIndexName) {
    return new String[] {
      "ALTER INDEX "
          + enclose(schema)
          + "."
          + enclose(oldIndexName)
          + " RENAME TO "
          + enclose(newIndexName)
    };
  }

  @Override
  public String enclose(String name) {
    return "\"" + name + "\"";
  }

  @Override
  public SelectQuery buildSelectWithLimitQuery(SelectQuery.Builder builder, int limit) {
    return new SelectWithFetchFirstNRowsOnly(builder, limit);
  }

  @Override
  public UpsertQuery buildUpsertQuery(UpsertQuery.Builder builder) {
    return new MergeQuery(builder, "DUAL");
  }

  @Override
  public boolean isDuplicateTableError(SQLException e) {
    // ORA-00955: name is already used by an existing object
    return e.getErrorCode() == 955;
  }

  @Override
  public boolean isDuplicateKeyError(SQLException e) {
    if (e.getSQLState() == null) {
      return false;
    }
    // Integrity constraint violation
    return e.getSQLState().equals("23000");
  }

  @Override
  public boolean isUndefinedTableError(SQLException e) {
    // ORA-00942: Table or view does not exist
    return e.getErrorCode() == 942;
  }

  @Override
  public boolean isConflict(SQLException e) {
    // ORA-08177: can't serialize access for this transaction
    // ORA-00060: deadlock detected while waiting for resource
    return e.getErrorCode() == 8177 || e.getErrorCode() == 60;
  }

  @Override
  public boolean isDuplicateIndexError(SQLException e) {
    // https://docs.oracle.com/en/error-help/db/ora-00955/
    // code : 955
    // message : name is already used by an existing object
    return e.getErrorCode() == 955;
  }

  @Override
  public String getDataTypeForEngine(DataType scalarDbDataType) {
    switch (scalarDbDataType) {
      case BIGINT:
        return "NUMBER(16)";
      case BLOB:
        return "BLOB";
      case BOOLEAN:
        return "NUMBER(1)";
      case DOUBLE:
        return "BINARY_DOUBLE";
      case FLOAT:
        return "BINARY_FLOAT";
      case INT:
        return "NUMBER(10)";
      case TEXT:
        return "VARCHAR2(4000)";
      case DATE:
        return "DATE";
      case TIME:
        return "TIMESTAMP(6)";
      case TIMESTAMP:
        return "TIMESTAMP(3)";
      case TIMESTAMPTZ:
        return "TIMESTAMP(3) WITH TIME ZONE";
      default:
        throw new AssertionError();
    }
  }

  @Override
  @Nullable
  public String getDataTypeForKey(DataType dataType) {
    switch (dataType) {
      case TEXT:
        return "VARCHAR2(" + keyColumnSize + ")";
      case BLOB:
        throw new UnsupportedOperationException(
            CoreError.JDBC_ORACLE_INDEX_OR_KEY_ON_BLOB_COLUMN_NOT_SUPPORTED.buildMessage());
      default:
        return null;
    }
  }

  @Override
  DataType getDataTypeForScalarDbInternal(
      JDBCType type,
      String typeName,
      int columnSize,
      int digits,
      String columnDescription,
      @Nullable DataType overrideDataType) {
    String numericTypeDescription = String.format("%s(%d, %d)", typeName, columnSize, digits);
    switch (type) {
      case NUMERIC:
        if (columnSize > 15) {
          throw new IllegalArgumentException(
              CoreError.JDBC_IMPORT_DATA_TYPE_NOT_SUPPORTED.buildMessage(
                  numericTypeDescription, columnDescription));
        }
        if (digits == 0) {
          logger.info(
              "Data type larger than that of underlying database is assigned: {} to BIGINT",
              numericTypeDescription);
          return DataType.BIGINT;
        } else {
          logger.info(
              "Fixed-point data type is casted, be aware round-up or round-off can be happen in underlying database: {} ({} to DOUBLE)",
              columnDescription,
              numericTypeDescription);
          return DataType.DOUBLE;
        }
      case REAL:
        return DataType.FLOAT;
      case FLOAT:
        if (columnSize > 53) {
          throw new IllegalArgumentException(
              CoreError.JDBC_IMPORT_DATA_TYPE_NOT_SUPPORTED.buildMessage(
                  numericTypeDescription, columnDescription));
        }
        if (columnSize < 53) {
          logger.info(
              "Data type larger than that of underlying database is assigned: {} to DOUBLE",
              numericTypeDescription);
        }
        return DataType.DOUBLE;
      case DOUBLE:
        return DataType.DOUBLE;
      case CHAR:
      case NCHAR:
      case VARCHAR:
      case NVARCHAR:
      case CLOB:
      case NCLOB:
        logger.info(
            "Data type larger than that of underlying database is assigned: {} ({} to TEXT)",
            columnDescription,
            typeName);
        return DataType.TEXT;
      case LONGVARCHAR:
        return DataType.TEXT;
      case VARBINARY:
        logger.info(
            "Data type larger than that of underlying database is assigned: {} ({} to BLOB)",
            columnDescription,
            typeName);
        return DataType.BLOB;
      case LONGVARBINARY:
        return DataType.BLOB;
      case BLOB:
        logger.warn(
            "Data type that may be smaller than that of underlying database is assigned: {} (Oracle {} to ScalarDB BLOB)",
            columnDescription,
            typeName);
        return DataType.BLOB;
      case TIMESTAMP:
        // handles "date" type
        if (typeName.equalsIgnoreCase("date")) {
          if (overrideDataType == DataType.TIME) {
            return DataType.TIME;
          }
          if (overrideDataType == DataType.TIMESTAMP) {
            return DataType.TIMESTAMP;
          }
          return DataType.DATE;
        }
        // handles "timestamp" type
        if (overrideDataType == DataType.TIME) {
          return DataType.TIME;
        }
        return DataType.TIMESTAMP;
      case OTHER:
        if (typeName.toLowerCase().endsWith("time zone")) {
          return DataType.TIMESTAMPTZ;
        }
        throw new IllegalArgumentException(
            CoreError.JDBC_IMPORT_DATA_TYPE_NOT_SUPPORTED.buildMessage(
                typeName, columnDescription));
      default:
        throw new IllegalArgumentException(
            CoreError.JDBC_IMPORT_DATA_TYPE_NOT_SUPPORTED.buildMessage(
                typeName, columnDescription));
    }
  }

  @Override
  public int getSqlTypes(DataType dataType) {
    switch (dataType) {
      case BOOLEAN:
        return Types.BIT;
      case INT:
        return Types.INTEGER;
      case BIGINT:
        return Types.BIGINT;
      case FLOAT:
        return Types.FLOAT;
      case DOUBLE:
        return Types.DOUBLE;
      case TEXT:
        return Types.VARCHAR;
      case BLOB:
        return Types.BLOB;
      case DATE:
        return Types.DATE;
      case TIME:
        return Types.TIME;
      case TIMESTAMP:
        return Types.TIMESTAMP;
      case TIMESTAMPTZ:
        return Types.TIMESTAMP_WITH_TIMEZONE;
      default:
        throw new AssertionError();
    }
  }

  @Override
  public String getTextType(int charLength, boolean isKey) {
    return String.format("VARCHAR2(%s)", charLength);
  }

  @Override
  public String computeBooleanValue(boolean value) {
    return value ? "1" : "0";
  }

  @Override
  public Driver getDriver() {
    return new oracle.jdbc.driver.OracleDriver();
  }

  @Override
  public String getEscape(LikeExpression likeExpression) {
    String escape = likeExpression.getEscape();
    return escape.isEmpty() ? null : escape;
  }

  @Override
  public String tryAddIfNotExistsToCreateIndexSql(String createIndexSql) {
    return createIndexSql;
  }

  @Override
  @Nullable
  public String getDataTypeForSecondaryIndex(DataType dataType) {
    if (dataType == DataType.BLOB) {
      throw new UnsupportedOperationException(
          CoreError.JDBC_ORACLE_INDEX_OR_KEY_ON_BLOB_COLUMN_NOT_SUPPORTED.buildMessage());
    } else {
      return super.getDataTypeForSecondaryIndex(dataType);
    }
  }

  @Override
  public void throwIfCrossPartitionScanOrderingOnBlobColumnNotSupported(
      ScanAll scanAll, TableMetadata metadata) {
    Optional<Scan.Ordering> orderingOnBlobColumn =
        scanAll.getOrderings().stream()
            .filter(
                ordering -> metadata.getColumnDataType(ordering.getColumnName()) == DataType.BLOB)
            .findFirst();
    if (orderingOnBlobColumn.isPresent()) {
      throw new UnsupportedOperationException(
          CoreError.JDBC_ORACLE_CROSS_PARTITION_SCAN_ORDERING_ON_BLOB_COLUMN_NOT_SUPPORTED
              .buildMessage(orderingOnBlobColumn.get()));
    }
  }

  @Override
  public void throwIfConjunctionsColumnNotSupported(
      Set<Conjunction> conjunctions, TableMetadata metadata) {
    Optional<ConditionalExpression> conditionalExpression =
        conjunctions.stream()
            .flatMap(conjunction -> conjunction.getConditions().stream())
            .filter(
                condition ->
                    metadata.getColumnDataType(condition.getColumn().getName()) == DataType.BLOB)
            .findFirst();
    if (conditionalExpression.isPresent()) {
      throw new UnsupportedOperationException(
          CoreError.JDBC_ORACLE_SELECTION_CONDITION_ON_BLOB_COLUMN_NOT_SUPPORTED.buildMessage(
              conditionalExpression.get()));
    }
  }

  @Override
  public RdbEngineTimeTypeStrategy<LocalDate, LocalDateTime, LocalDateTime, OffsetDateTime>
      getTimeTypeStrategy() {
    return timeTypeEngine;
  }

  @Override
  public void throwIfAlterColumnTypeNotSupported(DataType from, DataType to) {
    if (!(from == DataType.INT && to == DataType.BIGINT)) {
      throw new UnsupportedOperationException(
          CoreError.JDBC_ORACLE_UNSUPPORTED_COLUMN_TYPE_CONVERSION.buildMessage(
              from.toString(), to.toString()));
    }
  }

  @Override
<<<<<<< HEAD
  public String getTableNamesInNamespaceSql() {
    return "SELECT TABLE_NAME FROM ALL_TABLES WHERE OWNER = ?";
=======
  public void bindBlobColumnToPreparedStatement(
      PreparedStatement preparedStatement, int index, byte[] bytes) throws SQLException {
    // When writing to the BLOB data type with a BLOB size greater than 32766 using a MERGE INTO
    // statement, an internal error ORA-03137 on the server side occurs so we needed to use a
    // workaround. This has been confirmed to be a limitation by AWS support.
    // Below is a detailed explanation of the workaround.
    //
    // Depending on the byte array size, the JDBC driver automatically chooses one the following
    // mode to transfer the BLOB data to the server:
    // - DIRECT: the most efficient mode. It's used when the byte array length is less than 32767.
    // - STREAM: this mode is less efficient. It's used when the byte array length is greater than
    // 32766.
    // - LOB BINDING: this mode is the least efficient. It's used when an input stream without
    // specifying the length is specified.
    //
    // When the driver selects the STREAM mode, the error
    // ORA-03137 occurs. So, we work around the issue by making sure to use the driver in a way so
    // that it should never select the STREAM mode.
    // For more details about the modes, see the following documentation:
    // https://docs.oracle.com/en/database/oracle/oracle-database/23/jjdbc/LOBs-and-BFiles.html#GUID-8FD40D53-8D64-4187-9F6F-FF78242188AD
    if (bytes.length <= 32766) {
      // the DIRECT mode is used to send BLOB data of small size
      preparedStatement.setBytes(index, bytes);
    } else {
      // the LOB BINDING mode is used to send BLOB data of large size
      InputStream inputStream = new ByteArrayInputStream(bytes);
      preparedStatement.setBinaryStream(index, inputStream);
    }
>>>>>>> ddc8d744
  }
}<|MERGE_RESOLUTION|>--- conflicted
+++ resolved
@@ -506,10 +506,6 @@
   }
 
   @Override
-<<<<<<< HEAD
-  public String getTableNamesInNamespaceSql() {
-    return "SELECT TABLE_NAME FROM ALL_TABLES WHERE OWNER = ?";
-=======
   public void bindBlobColumnToPreparedStatement(
       PreparedStatement preparedStatement, int index, byte[] bytes) throws SQLException {
     // When writing to the BLOB data type with a BLOB size greater than 32766 using a MERGE INTO
@@ -538,6 +534,10 @@
       InputStream inputStream = new ByteArrayInputStream(bytes);
       preparedStatement.setBinaryStream(index, inputStream);
     }
->>>>>>> ddc8d744
+  }
+
+  @Override
+  public String getTableNamesInNamespaceSql() {
+    return "SELECT TABLE_NAME FROM ALL_TABLES WHERE OWNER = ?";
   }
 }