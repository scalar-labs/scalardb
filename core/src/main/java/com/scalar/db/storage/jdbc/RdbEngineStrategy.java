--- conflicted
+++ resolved
@@ -314,9 +314,6 @@
   default void throwIfCrossPartitionScanOrderingOnBlobColumnNotSupported(
       ScanAll scanAll, TableMetadata metadata) {}
 
-<<<<<<< HEAD
-  String getTableNamesInNamespaceSql();
-=======
   /**
    * Throws an exception if one of the conjunctions column is not supported in the underlying
    * storage.
@@ -328,5 +325,6 @@
    */
   default void throwIfConjunctionsColumnNotSupported(
       Set<Conjunction> conjunctions, TableMetadata metadata) {}
->>>>>>> ddc8d744
+
+  String getTableNamesInNamespaceSql();
 }