package com.scalar.db.storage.jdbc;

import com.scalar.db.api.LikeExpression;
import com.scalar.db.api.ScanAll;
import com.scalar.db.api.TableMetadata;
import com.scalar.db.exception.storage.ExecutionException;
import com.scalar.db.io.DataType;
import com.scalar.db.io.DateColumn;
import com.scalar.db.io.TimeColumn;
import com.scalar.db.io.TimestampColumn;
import com.scalar.db.io.TimestampTZColumn;
import com.scalar.db.storage.jdbc.query.SelectQuery;
import com.scalar.db.storage.jdbc.query.UpsertQuery;
import java.sql.Connection;
import java.sql.Driver;
import java.sql.JDBCType;
import java.sql.PreparedStatement;
import java.sql.ResultSet;
import java.sql.SQLException;
import java.sql.SQLWarning;
import java.time.LocalDate;
import java.time.LocalDateTime;
import java.time.LocalTime;
import java.time.OffsetDateTime;
import java.time.ZoneOffset;
import java.util.Collections;
import java.util.List;
import java.util.Map;
import java.util.stream.Collectors;
import javax.annotation.Nullable;

/**
 * An interface to hide the difference between underlying JDBC SQL engines in SQL dialects, error
 * codes, and so on. It's NOT responsible for actually connecting to underlying engines.
 */
public interface RdbEngineStrategy {

  boolean isDuplicateTableError(SQLException e);

  boolean isDuplicateKeyError(SQLException e);

  boolean isUndefinedTableError(SQLException e);

  boolean isConflict(SQLException e);

  String getDataTypeForEngine(DataType dataType);

  @Nullable
  String getDataTypeForKey(DataType dataType);

  @Nullable
  default String getDataTypeForSecondaryIndex(DataType dataType) {
    return getDataTypeForKey(dataType);
  }

  DataType getDataTypeForScalarDb(
      JDBCType type,
      String typeName,
      int columnSize,
      int digits,
      String columnDescription,
      @Nullable DataType overrideDataType);

  int getSqlTypes(DataType dataType);

  String getTextType(int charLength, boolean isKey);

  String computeBooleanValue(boolean value);

  String[] createSchemaSqls(String fullSchema);

  String[] createSchemaIfNotExistsSqls(String fullSchema);

  default boolean isValidNamespaceOrTableName(String tableName) {
    return true;
  }

  String createTableInternalPrimaryKeyClause(
      boolean hasDescClusteringOrder, TableMetadata metadata);

  String[] createTableInternalSqlsAfterCreateTable(
      boolean hasDifferentClusteringOrders,
      String schema,
      String table,
      TableMetadata metadata,
      boolean ifNotExists);

  String tryAddIfNotExistsToCreateTableSql(String createTableSql);

  boolean isCreateMetadataSchemaDuplicateSchemaError(SQLException e);

  String deleteMetadataSchemaSql(String metadataSchema);

  String dropNamespaceSql(String namespace);

  default String truncateTableSql(String namespace, String table) {
    return "TRUNCATE TABLE " + encloseFullTableName(namespace, table);
  }

  void dropNamespaceTranslateSQLException(SQLException e, String namespace)
      throws ExecutionException;

  default String[] dropColumnSql(String namespace, String table, String columnName) {
    return new String[] {
      "ALTER TABLE "
          + encloseFullTableName(namespace, table)
          + " DROP COLUMN "
          + enclose(columnName)
    };
  }

  default String renameColumnSql(
      String namespace,
      String table,
      String oldColumnName,
      String newColumnName,
      String columnType) {
    return "ALTER TABLE "
        + encloseFullTableName(namespace, table)
        + " RENAME COLUMN "
        + enclose(oldColumnName)
        + " TO "
        + enclose(newColumnName);
  }

  String renameTableSql(String namespace, String oldTableName, String newTableName);

  String[] alterColumnTypeSql(String namespace, String table, String columnName, String columnType);

  String tableExistsInternalTableCheckSql(String fullTableName);

  default String createIndexSql(
      String schema, String table, String indexName, String indexedColumn) {
    return "CREATE INDEX "
        + enclose(indexName)
        + " ON "
        + encloseFullTableName(schema, table)
        + " ("
        + enclose(indexedColumn)
        + ")";
  }

  String dropIndexSql(String schema, String table, String indexName);

  String[] renameIndexSqls(
      String schema, String table, String column, String oldIndexName, String newIndexName);

  /**
   * Enclose the target (schema, table or column) to use reserved words and special characters.
   *
   * @param name The target name to enclose
   * @return An enclosed string of the target name
   */
  String enclose(String name);

  default String encloseFullTableName(String schema, String table) {
    return enclose(schema) + "." + enclose(table);
  }

  SelectQuery buildSelectWithLimitQuery(SelectQuery.Builder builder, int limit);

  UpsertQuery buildUpsertQuery(UpsertQuery.Builder builder);

  Driver getDriver();

  default boolean isImportable() {
    return true;
  }

  /**
   * Return properly-preprocessed like pattern for each underlying database.
   *
   * @param likeExpression A like conditional expression
   * @return The properly-preprocessed like pattern
   */
  default String getPattern(LikeExpression likeExpression) {
    return likeExpression.getTextValue();
  }

  /**
   * Return properly-preprocessed escape character for each underlying database. Return null if the
   * escape clause must be excluded.
   *
   * @param likeExpression A like conditional expression
   * @return The properly-preprocessed escape character
   */
  default @Nullable String getEscape(LikeExpression likeExpression) {
    return likeExpression.getEscape();
  }

  boolean isDuplicateIndexError(SQLException e);

  String tryAddIfNotExistsToCreateIndexSql(String createIndexSql);

  default @Nullable String getCatalogName(String namespace) {
    return null;
  }

  default @Nullable String getSchemaName(String namespace) {
    return namespace;
  }

  default LocalDate encode(DateColumn column) {
    assert column.getDateValue() != null;
    return column.getDateValue();
  }

  default LocalTime encode(TimeColumn column) {
    assert column.getTimeValue() != null;
    return column.getTimeValue();
  }

  default LocalDateTime encode(TimestampColumn column) {
    assert column.getTimestampValue() != null;
    return column.getTimestampValue();
  }

  default OffsetDateTime encode(TimestampTZColumn column) {
    assert column.getTimestampTZValue() != null;
    return column.getTimestampTZValue().atOffset(ZoneOffset.UTC);
  }

  default void bindBlobColumnToPreparedStatement(PreparedStatement preparedStatement, int index, byte[] bytes)
      throws SQLException {
    preparedStatement.setBytes(index, bytes);
  }

  default DateColumn parseDateColumn(ResultSet resultSet, String columnName) throws SQLException {
    return DateColumn.of(columnName, resultSet.getObject(columnName, LocalDate.class));
  }

  default TimeColumn parseTimeColumn(ResultSet resultSet, String columnName) throws SQLException {
    return TimeColumn.of(columnName, resultSet.getObject(columnName, LocalTime.class));
  }

  default TimestampColumn parseTimestampColumn(ResultSet resultSet, String columnName)
      throws SQLException {
    return TimestampColumn.of(columnName, resultSet.getObject(columnName, LocalDateTime.class));
  }

  default TimestampTZColumn parseTimestampTZColumn(ResultSet resultSet, String columnName)
      throws SQLException {
    OffsetDateTime offsetDateTime = resultSet.getObject(columnName, OffsetDateTime.class);
    if (offsetDateTime == null) {
      return TimestampTZColumn.ofNull(columnName);
    } else {
      return TimestampTZColumn.of(columnName, offsetDateTime.toInstant());
    }
  }

  /**
   * Return the connection properties for the underlying database.
   *
   * @param config the JDBC configuration
   * @return a map where key=property_name and value=property_value
   */
  default Map<String, String> getConnectionProperties(JdbcConfig config) {
    return Collections.emptyMap();
  }

  RdbEngineTimeTypeStrategy<?, ?, ?, ?> getTimeTypeStrategy();

  default String getProjectionsSqlForSelectQuery(TableMetadata metadata, List<String> projections) {
    if (projections.isEmpty()) {
      return "*";
    }
    return projections.stream().map(this::enclose).collect(Collectors.joining(","));
  }

  /**
   * Throws an exception if the given SQLWarning is a duplicate index warning.
   *
   * @param warning the SQLWarning to check
   * @throws SQLException if the warning is a duplicate index warning
   */
  default void throwIfDuplicatedIndexWarning(SQLWarning warning) throws SQLException {
    // Do nothing
  }

  /**
   * Throws an exception if renaming the column is not supported in the underlying database.
   *
   * @param columnName the current name of the column to rename
   * @param tableMetadata the current table metadata
   * @throws UnsupportedOperationException if renaming the column is not supported
   */
  default void throwIfRenameColumnNotSupported(String columnName, TableMetadata tableMetadata) {}

  /**
   * Throws an exception if altering the column type is not supported in the underlying database.
   *
   * @param from the source data type
   * @param to the target data type
   * @throws UnsupportedOperationException if altering the column type is not supported
   */
  default void throwIfAlterColumnTypeNotSupported(DataType from, DataType to) {}

  default void setConnectionToReadOnly(Connection connection, boolean readOnly)
      throws SQLException {
    connection.setReadOnly(readOnly);
  }

  /**
   * Throws an exception if a cross-partition scan operation with ordering on a blob column is
   * specified and is not supported in the underlying storage.
   *
   * @param scanAll the ScanAll operation
   * @param metadata the table metadata
   * @throws UnsupportedOperationException if the ScanAll operation contains an ordering on a blob
   *     column, and it is not supported in the underlying storage
   */
  default void throwIfCrossPartitionScanOrderingOnBlobColumnNotSupported(
      ScanAll scanAll, TableMetadata metadata) {}
<<<<<<< HEAD

  /**
   * Throws an exception if a cross-partition scan operation with a condition on a blob column is
   * specified and is not supported in the underlying storage.
   *
   * @param scanAll the ScanAll operation
   * @param metadata the table metadata
   * @throws UnsupportedOperationException if the ScanAll operation contains a condition on a blob
   *     column, and it is not supported in the underlying storage
   */
  default void throwIfCrossPartitionScanConditionOnBlobColumnNotSupported(
      ScanAll scanAll, TableMetadata metadata) {}
=======
>>>>>>> da9f323f
}<|MERGE_RESOLUTION|>--- conflicted
+++ resolved
@@ -220,8 +220,8 @@
     return column.getTimestampTZValue().atOffset(ZoneOffset.UTC);
   }
 
-  default void bindBlobColumnToPreparedStatement(PreparedStatement preparedStatement, int index, byte[] bytes)
-      throws SQLException {
+  default void bindBlobColumnToPreparedStatement(
+      PreparedStatement preparedStatement, int index, byte[] bytes) throws SQLException {
     preparedStatement.setBytes(index, bytes);
   }
 
@@ -311,7 +311,6 @@
    */
   default void throwIfCrossPartitionScanOrderingOnBlobColumnNotSupported(
       ScanAll scanAll, TableMetadata metadata) {}
-<<<<<<< HEAD
 
   /**
    * Throws an exception if a cross-partition scan operation with a condition on a blob column is
@@ -324,6 +323,4 @@
    */
   default void throwIfCrossPartitionScanConditionOnBlobColumnNotSupported(
       ScanAll scanAll, TableMetadata metadata) {}
-=======
->>>>>>> da9f323f
 }