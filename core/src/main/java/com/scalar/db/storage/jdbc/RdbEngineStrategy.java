package com.scalar.db.storage.jdbc;

import com.scalar.db.api.TableMetadata;
import com.scalar.db.exception.storage.ExecutionException;
import com.scalar.db.io.DataType;
import com.scalar.db.storage.jdbc.query.SelectQuery;
import com.scalar.db.storage.jdbc.query.UpsertQuery;
import java.sql.SQLException;

/**
 * An interface to hide the difference between underlying JDBC SQL engines in SQL dialects, error
 * codes, and so on. It's NOT responsible for actually connecting to underlying engines.
 */
public interface RdbEngineStrategy {

  boolean isDuplicateTableError(SQLException e);

  boolean isDuplicateKeyError(SQLException e);

  boolean isUndefinedTableError(SQLException e);
  /** Serialization error or deadlock found. */
  boolean isConflictError(SQLException e);

  String getDataTypeForEngine(DataType dataType);

  String getDataTypeForKey(DataType dataType);

  int getSqlTypes(DataType dataType);

  String getTextType(int charLength);

  String computeBooleanValue(boolean value);

<<<<<<< HEAD
  String[] createNamespaceExecuteSqls(String fullNamespace);
=======
  String[] createNamespaceSqls(String fullNamespace);
>>>>>>> db773cd6

  String createTableInternalPrimaryKeyClause(
      boolean hasDescClusteringOrder, TableMetadata metadata);

  String[] createTableInternalSqlsAfterCreateTable(
      boolean hasDescClusteringOrder, String schema, String table, TableMetadata metadata);
<<<<<<< HEAD

  String tryAddIfNotExistsToCreateTableSql(String createTableSql);

  String[] createMetadataSchemaIfNotExistsSql(String metadataSchema);

  boolean isCreateMetadataSchemaDuplicateSchemaError(SQLException e);

  String deleteMetadataSchemaSql(String metadataSchema);

  String dropNamespaceSql(String namespace);

=======

  String tryAddIfNotExistsToCreateTableSql(String createTableSql);

  String[] createMetadataSchemaIfNotExistsSql(String metadataSchema);

  boolean isCreateMetadataSchemaDuplicateSchemaError(SQLException e);

  String deleteMetadataSchemaSql(String metadataSchema);

  String dropNamespaceSql(String namespace);

>>>>>>> db773cd6
  void dropNamespaceTranslateSQLException(SQLException e, String namespace)
      throws ExecutionException;

  String namespaceExistsStatement();

  String alterColumnTypeSql(String namespace, String table, String columnName, String columnType);

  String tableExistsInternalTableCheckSql(String fullTableName);

  String dropIndexSql(String schema, String table, String indexName);

  /**
   * Enclose the target (schema, table or column) to use reserved words and special characters.
   *
   * @param name The target name to enclose
   * @return An enclosed string of the target name
   */
  String enclose(String name);

  default String encloseFullTableName(String schema, String table) {
    return enclose(schema) + "." + enclose(table);
  }

  SelectQuery buildSelectQuery(SelectQuery.Builder builder, int limit);

  UpsertQuery buildUpsertQuery(UpsertQuery.Builder builder);
}<|MERGE_RESOLUTION|>--- conflicted
+++ resolved
@@ -31,18 +31,13 @@
 
   String computeBooleanValue(boolean value);
 
-<<<<<<< HEAD
-  String[] createNamespaceExecuteSqls(String fullNamespace);
-=======
   String[] createNamespaceSqls(String fullNamespace);
->>>>>>> db773cd6
 
   String createTableInternalPrimaryKeyClause(
       boolean hasDescClusteringOrder, TableMetadata metadata);
 
   String[] createTableInternalSqlsAfterCreateTable(
       boolean hasDescClusteringOrder, String schema, String table, TableMetadata metadata);
-<<<<<<< HEAD
 
   String tryAddIfNotExistsToCreateTableSql(String createTableSql);
 
@@ -54,19 +49,6 @@
 
   String dropNamespaceSql(String namespace);
 
-=======
-
-  String tryAddIfNotExistsToCreateTableSql(String createTableSql);
-
-  String[] createMetadataSchemaIfNotExistsSql(String metadataSchema);
-
-  boolean isCreateMetadataSchemaDuplicateSchemaError(SQLException e);
-
-  String deleteMetadataSchemaSql(String metadataSchema);
-
-  String dropNamespaceSql(String namespace);
-
->>>>>>> db773cd6
   void dropNamespaceTranslateSQLException(SQLException e, String namespace)
       throws ExecutionException;
 
