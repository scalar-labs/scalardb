--- conflicted
+++ resolved
@@ -15,11 +15,7 @@
 class RdbEngineMysql implements RdbEngineStrategy {
 
   @Override
-<<<<<<< HEAD
-  public String[] createNamespaceExecuteSqls(String fullNamespace) {
-=======
   public String[] createNamespaceSqls(String fullNamespace) {
->>>>>>> db773cd6
     return new String[] {"CREATE SCHEMA " + fullNamespace + " character set utf8 COLLATE utf8_bin"};
   }
 
@@ -55,7 +51,6 @@
   @Override
   public String tryAddIfNotExistsToCreateTableSql(String createTableSql) {
     return createTableSql.replace("CREATE TABLE", "CREATE TABLE IF NOT EXISTS");
-<<<<<<< HEAD
   }
 
   @Override
@@ -79,31 +74,6 @@
   }
 
   @Override
-=======
-  }
-
-  @Override
-  public String[] createMetadataSchemaIfNotExistsSql(String metadataSchema) {
-    return new String[] {"CREATE SCHEMA IF NOT EXISTS " + enclose(metadataSchema)};
-  }
-
-  @Override
-  public boolean isCreateMetadataSchemaDuplicateSchemaError(SQLException e) {
-    return false;
-  }
-
-  @Override
-  public String deleteMetadataSchemaSql(String metadataSchema) {
-    return "DROP SCHEMA " + enclose(metadataSchema);
-  }
-
-  @Override
-  public String dropNamespaceSql(String namespace) {
-    return "DROP SCHEMA " + enclose(namespace);
-  }
-
-  @Override
->>>>>>> db773cd6
   public void dropNamespaceTranslateSQLException(SQLException e, String namespace)
       throws ExecutionException {
     throw new ExecutionException(String.format("error dropping the schema %s", namespace), e);
