package com.scalar.db.storage.jdbc;

import com.scalar.db.api.TableMetadata;
import com.scalar.db.exception.storage.ExecutionException;
import com.scalar.db.io.DataType;
import com.scalar.db.storage.jdbc.query.MergeQuery;
import com.scalar.db.storage.jdbc.query.SelectQuery;
import com.scalar.db.storage.jdbc.query.SelectWithTop;
import com.scalar.db.storage.jdbc.query.UpsertQuery;
import java.sql.SQLException;
import java.sql.Types;
import java.util.stream.Collectors;
import java.util.stream.Stream;

class RdbEngineSqlServer implements RdbEngineStrategy {

  @Override
<<<<<<< HEAD
  public String[] createNamespaceExecuteSqls(String fullNamespace) {
=======
  public String[] createNamespaceSqls(String fullNamespace) {
>>>>>>> db773cd6
    return new String[] {"CREATE SCHEMA " + fullNamespace};
  }

  @Override
  public String createTableInternalPrimaryKeyClause(
      boolean hasDescClusteringOrder, TableMetadata metadata) {
    if (hasDescClusteringOrder) {
      return "PRIMARY KEY ("
          + Stream.concat(
                  metadata.getPartitionKeyNames().stream().map(c -> enclose(c) + " ASC"),
                  metadata.getClusteringKeyNames().stream()
                      .map(c -> enclose(c) + " " + metadata.getClusteringOrder(c)))
              .collect(Collectors.joining(","))
          + "))";
    } else {
      return "PRIMARY KEY ("
          + Stream.concat(
                  metadata.getPartitionKeyNames().stream(),
                  metadata.getClusteringKeyNames().stream())
              .map(this::enclose)
              .collect(Collectors.joining(","))
          + "))";
    }
  }

  @Override
  public String[] createTableInternalSqlsAfterCreateTable(
      boolean hasDescClusteringOrder, String schema, String table, TableMetadata metadata) {
    // do nothing
    return new String[0];
  }

  @Override
  public String tryAddIfNotExistsToCreateTableSql(String createTableSql) {
    return createTableSql;
  }

  @Override
  public String[] createMetadataSchemaIfNotExistsSql(String metadataSchema) {
    return new String[] {"CREATE SCHEMA " + enclose(metadataSchema)};
  }

  @Override
  public boolean isCreateMetadataSchemaDuplicateSchemaError(SQLException e) {
<<<<<<< HEAD
    return isDuplicateSchemaError(e);
  }

  @Override
  public String deleteMetadataSchemaSql(String metadataSchema) {
    return "DROP SCHEMA " + enclose(metadataSchema);
  }

  @Override
  public String dropNamespaceSql(String namespace) {
    return "DROP SCHEMA " + enclose(namespace);
  }

  @Override
=======
    // 2714: There is already an object named '%.*ls' in the database.
    return e.getErrorCode() == 2714;
  }

  @Override
  public String deleteMetadataSchemaSql(String metadataSchema) {
    return "DROP SCHEMA " + enclose(metadataSchema);
  }

  @Override
  public String dropNamespaceSql(String namespace) {
    return "DROP SCHEMA " + enclose(namespace);
  }

  @Override
>>>>>>> db773cd6
  public void dropNamespaceTranslateSQLException(SQLException e, String namespace)
      throws ExecutionException {
    throw new ExecutionException(String.format("error dropping the schema %s", namespace), e);
  }

  @Override
  public String namespaceExistsStatement() {
    return "SELECT 1 FROM "
        + encloseFullTableName("sys", "schemas")
        + " WHERE "
        + enclose("name")
        + " = ?";
  }

  @Override
  public String alterColumnTypeSql(
      String namespace, String table, String columnName, String columnType) {
    // SQLServer does not require changes in column data types when making indices.
    throw new AssertionError();
  }

  @Override
  public String tableExistsInternalTableCheckSql(String fullTableName) {
    return "SELECT TOP 1 1 FROM " + fullTableName;
<<<<<<< HEAD
  }

  @Override
  public String dropIndexSql(String schema, String table, String indexName) {
    return "DROP INDEX " + enclose(indexName) + " ON " + encloseFullTableName(schema, table);
=======
>>>>>>> db773cd6
  }

  @Override
  public String dropIndexSql(String schema, String table, String indexName) {
    return "DROP INDEX " + enclose(indexName) + " ON " + encloseFullTableName(schema, table);
  }

  @Override
  public boolean isDuplicateTableError(SQLException e) {
    // 2714: There is already an object named '%.*ls' in the database.
    return e.getErrorCode() == 2714;
  }

  @Override
  public boolean isDuplicateKeyError(SQLException e) {
    // 23000: Integrity constraint violation
    return e.getSQLState().equals("23000");
  }

  @Override
  public boolean isUndefinedTableError(SQLException e) {
    // 208: Invalid object name '%.*ls'.
    return e.getErrorCode() == 208;
  }

  @Override
  public boolean isConflictError(SQLException e) {
    // 1205: Transaction (Process ID %d) was deadlocked on %.*ls resources with another process and
    // has been chosen as the deadlock victim. Rerun the transaction.
    return e.getErrorCode() == 1205;
  }

  @Override
  public String enclose(String name) {
    return "[" + name + "]";
  }

  @Override
  public SelectQuery buildSelectQuery(SelectQuery.Builder builder, int limit) {
    return new SelectWithTop(builder, limit);
  }

  @Override
  public UpsertQuery buildUpsertQuery(UpsertQuery.Builder builder) {
    return new MergeQuery(builder);
  }

  @Override
  public String getDataTypeForEngine(DataType scalarDbDataType) {
    switch (scalarDbDataType) {
      case BIGINT:
        return "BIGINT";
      case BLOB:
        return "VARBINARY(8000)";
      case BOOLEAN:
        return "BIT";
      case DOUBLE:
        return "FLOAT";
      case FLOAT:
        return "FLOAT(24)";
      case INT:
        return "INT";
      case TEXT:
        return "VARCHAR(8000) COLLATE Latin1_General_BIN";
      default:
        assert false;
        return null;
    }
  }

  @Override
  public String getDataTypeForKey(DataType dataType) {
    // PostgreSQL does not require any change in column data types when making indices.
    return null;
  }

  @Override
  public int getSqlTypes(DataType dataType) {
    switch (dataType) {
      case BOOLEAN:
        return Types.BOOLEAN;
      case INT:
        return Types.INTEGER;
      case BIGINT:
        return Types.BIGINT;
      case FLOAT:
        return Types.FLOAT;
      case DOUBLE:
        return Types.DOUBLE;
      case TEXT:
        return Types.VARCHAR;
      case BLOB:
        return Types.BLOB;
      default:
        throw new AssertionError();
    }
  }

  @Override
  public String getTextType(int charLength) {
    return String.format("VARCHAR(%s)", charLength);
  }

  @Override
  public String computeBooleanValue(boolean value) {
    return value ? "1" : "0";
  }
}<|MERGE_RESOLUTION|>--- conflicted
+++ resolved
@@ -15,11 +15,7 @@
 class RdbEngineSqlServer implements RdbEngineStrategy {
 
   @Override
-<<<<<<< HEAD
-  public String[] createNamespaceExecuteSqls(String fullNamespace) {
-=======
   public String[] createNamespaceSqls(String fullNamespace) {
->>>>>>> db773cd6
     return new String[] {"CREATE SCHEMA " + fullNamespace};
   }
 
@@ -64,8 +60,8 @@
 
   @Override
   public boolean isCreateMetadataSchemaDuplicateSchemaError(SQLException e) {
-<<<<<<< HEAD
-    return isDuplicateSchemaError(e);
+    // 2714: There is already an object named '%.*ls' in the database.
+    return e.getErrorCode() == 2714;
   }
 
   @Override
@@ -79,23 +75,6 @@
   }
 
   @Override
-=======
-    // 2714: There is already an object named '%.*ls' in the database.
-    return e.getErrorCode() == 2714;
-  }
-
-  @Override
-  public String deleteMetadataSchemaSql(String metadataSchema) {
-    return "DROP SCHEMA " + enclose(metadataSchema);
-  }
-
-  @Override
-  public String dropNamespaceSql(String namespace) {
-    return "DROP SCHEMA " + enclose(namespace);
-  }
-
-  @Override
->>>>>>> db773cd6
   public void dropNamespaceTranslateSQLException(SQLException e, String namespace)
       throws ExecutionException {
     throw new ExecutionException(String.format("error dropping the schema %s", namespace), e);
@@ -120,14 +99,6 @@
   @Override
   public String tableExistsInternalTableCheckSql(String fullTableName) {
     return "SELECT TOP 1 1 FROM " + fullTableName;
-<<<<<<< HEAD
-  }
-
-  @Override
-  public String dropIndexSql(String schema, String table, String indexName) {
-    return "DROP INDEX " + enclose(indexName) + " ON " + encloseFullTableName(schema, table);
-=======
->>>>>>> db773cd6
   }
 
   @Override
