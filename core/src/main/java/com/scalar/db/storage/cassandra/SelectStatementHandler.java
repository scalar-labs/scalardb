package com.scalar.db.storage.cassandra;

import static com.datastax.driver.core.Metadata.quoteIfNecessary;
import static com.datastax.driver.core.querybuilder.QueryBuilder.bindMarker;
import static com.datastax.driver.core.querybuilder.QueryBuilder.eq;
import static com.datastax.driver.core.querybuilder.QueryBuilder.gt;
import static com.datastax.driver.core.querybuilder.QueryBuilder.gte;
import static com.datastax.driver.core.querybuilder.QueryBuilder.lt;
import static com.datastax.driver.core.querybuilder.QueryBuilder.lte;
import static com.datastax.driver.core.querybuilder.QueryBuilder.select;

import com.datastax.driver.core.BoundStatement;
import com.datastax.driver.core.PreparedStatement;
import com.datastax.driver.core.ResultSet;
import com.datastax.driver.core.Session;
import com.datastax.driver.core.querybuilder.Ordering;
import com.datastax.driver.core.querybuilder.QueryBuilder;
import com.datastax.driver.core.querybuilder.Select;
import com.scalar.db.api.Get;
import com.scalar.db.api.Operation;
import com.scalar.db.api.Scan;
import com.scalar.db.api.ScanAll;
import com.scalar.db.api.Selection;
import com.scalar.db.io.Column;
import com.scalar.db.io.Key;
import com.scalar.db.io.Value;
import java.util.ArrayList;
import java.util.HashSet;
import java.util.List;
import java.util.Optional;
import java.util.Set;
import java.util.stream.IntStream;
import javax.annotation.Nonnull;
import javax.annotation.concurrent.ThreadSafe;
import org.slf4j.Logger;
import org.slf4j.LoggerFactory;

/**
 * A handler class for select statement
 *
 * @author Hiroyuki Yamada
 */
@ThreadSafe
public class SelectStatementHandler extends StatementHandler {
  private static final Logger LOGGER = LoggerFactory.getLogger(SelectStatementHandler.class);

  /**
   * Constructs {@code SelectStatementHandler} with the specified {@code Session}
   *
   * @param session session to be used with this statement
   */
  public SelectStatementHandler(Session session) {
    super(session);
  }

  @Override
  @Nonnull
  protected PreparedStatement prepare(Operation operation) {
    checkArgument(operation, Get.class, Scan.class, ScanAll.class);
    Select select;

    if (operation instanceof Get) {
      select = prepare((Get) operation);
    } else if (operation instanceof ScanAll) {
      select = prepare((ScanAll) operation);
    } else {
      select = prepare((Scan) operation);
    }

    return prepare(select.getQueryString());
  }

  @Override
  @Nonnull
  protected BoundStatement bind(PreparedStatement prepared, Operation operation) {
    checkArgument(operation, Get.class, Scan.class, ScanAll.class);
    if (operation instanceof Get) {
      return bind(prepared.bind(), (Get) operation);
    } else if (operation instanceof ScanAll) {
<<<<<<< HEAD
      return bind(prepared.bind(), (ScanAll) operation);
=======
      return prepared.bind();
>>>>>>> c62d8781
    } else {
      return bind(prepared.bind(), (Scan) operation);
    }
  }

  @Override
  @Nonnull
  protected ResultSet execute(BoundStatement bound, Operation operation) {
    return session.execute(bound);
  }

  @Override
  protected void overwriteConsistency(BoundStatement bound, Operation operation) {
    // nothing to overwrite
  }

  private Select prepare(Get get) {
    Select select = getSelect(get);
    setPredicates(select.where(), get);

    return select;
  }

  private Select prepare(Scan scan) {
    Select select = getSelect(scan);
    createStatement(select.where(), scan);

    List<Ordering> orderings = getOrderings(scan.getOrderings());
    if (!orderings.isEmpty()) {
      select.orderBy(orderings.toArray(new Ordering[0]));
    }

    if (scan.getLimit() > 0) {
      select.limit(scan.getLimit());
    }

    return select;
  }

  private Select prepare(ScanAll scanAll) {
    Select select = getSelect(scanAll);

    if (scanAll.getLimit() > 0) {
      select.limit(scanAll.getLimit());
    }

    return select;
  }

  private Select getSelect(Selection sel) {
    Select.Selection selection = select();

    setProjections(selection, sel.getProjections());
    return selection.from(
        quoteIfNecessary(sel.forNamespace().get()), quoteIfNecessary(sel.forTable().get()));
  }

  private void setProjections(Select.Selection selection, List<String> projections) {
    if (projections.isEmpty()) {
      selection.all();
    } else {
      projections.forEach(v -> selection.column(quoteIfNecessary(v)));
    }
  }

  private void setPredicates(Select.Where statement, Get get) {
    setKey(statement, Optional.of(get.getPartitionKey()));
    setKey(statement, get.getClusteringKey());
  }

  private void createStatement(Select.Where statement, Scan scan) {
    setKey(statement, Optional.of(scan.getPartitionKey()));
    Set<String> traveledEqualKeySet = new HashSet<>();

    setStart(statement, scan, traveledEqualKeySet);
    setEnd(statement, scan, traveledEqualKeySet);
  }

  private void setKey(Select.Where statement, Optional<Key> key) {
    key.ifPresent(
        k -> k.forEach(v -> statement.and(eq(quoteIfNecessary(v.getName()), bindMarker()))));
  }

  private void setStart(Select.Where statement, Scan scan, Set<String> traveledEqualKeySet) {
    if (!scan.getStartClusteringKey().isPresent()) {
      return;
    }

    scan.getStartClusteringKey()
        .ifPresent(
            k -> {
              List<Value<?>> start = k.get();
              IntStream.range(0, start.size())
                  .forEach(
                      i -> {
                        String clusteringKeyName = quoteIfNecessary(start.get(i).getName());
                        if (i == (start.size() - 1)) {
                          if (scan.getStartInclusive()) {
                            statement.and(gte(clusteringKeyName, bindMarker()));
                          } else {
                            statement.and(gt(clusteringKeyName, bindMarker()));
                          }
                        } else {
                          statement.and(eq(clusteringKeyName, bindMarker()));
                          traveledEqualKeySet.add(clusteringKeyName);
                        }
                      });
            });
  }

  private void setEnd(Select.Where statement, Scan scan, Set<String> traveledEqualKeySet) {
    if (!scan.getEndClusteringKey().isPresent()) {
      return;
    }

    scan.getEndClusteringKey()
        .ifPresent(
            k -> {
              List<Value<?>> end = k.get();
              IntStream.range(0, end.size())
                  .forEach(
                      i -> {
                        String clusteringKeyName = quoteIfNecessary(end.get(i).getName());
                        if (i == (end.size() - 1)) {
                          if (scan.getEndInclusive()) {
                            statement.and(lte(clusteringKeyName, bindMarker()));
                          } else {
                            statement.and(lt(clusteringKeyName, bindMarker()));
                          }
                        } else {
                          if (!traveledEqualKeySet.contains(clusteringKeyName)) {
                            statement.and(eq(clusteringKeyName, bindMarker()));
                          }
                        }
                      });
            });
  }

  private BoundStatement bind(BoundStatement bound, Get get) {
    ValueBinder binder = new ValueBinder(bound);

    // bind in the prepared order
    get.getPartitionKey().getColumns().forEach(c -> c.accept(binder));
    get.getClusteringKey().ifPresent(k -> k.getColumns().forEach(c -> c.accept(binder)));

    return bound;
  }

  private BoundStatement bind(BoundStatement bound, Scan scan) {
    ValueBinder binder = new ValueBinder(bound);

    // bind in the prepared order
    scan.getPartitionKey().getColumns().forEach(c -> c.accept(binder));

    Set<String> traveledEqualKeySet = new HashSet<>();
    bindStart(binder, scan, traveledEqualKeySet);
    bindEnd(binder, scan, traveledEqualKeySet);

    return bound;
  }

  private void bindStart(ValueBinder binder, Scan scan, Set<String> traveledEqualKeySet) {
    scan.getStartClusteringKey()
        .ifPresent(
            k -> {
              List<Column<?>> start = k.getColumns();
              IntStream.range(0, start.size())
                  .forEach(
                      i -> {
                        if (i != (start.size() - 1)) {
                          traveledEqualKeySet.add(start.get(i).getName());
                        }
                        start.get(i).accept(binder);
                      });
            });
  }

  private void bindEnd(ValueBinder binder, Scan scan, Set<String> traveledEqualKeySet) {
    scan.getEndClusteringKey()
        .ifPresent(
            k -> {
              List<Column<?>> end = k.getColumns();
              IntStream.range(0, end.size())
                  .forEach(
                      i -> {
                        if (i == (end.size() - 1)) {
                          end.get(i).accept(binder);
                        } else {
                          if (!traveledEqualKeySet.contains(end.get(i).getName())) {
                            end.get(i).accept(binder);
                          }
                        }
                      });
            });
  }

  private Ordering getOrdering(Scan.Ordering ordering) {
    switch (ordering.getOrder()) {
      case ASC:
        return QueryBuilder.asc(quoteIfNecessary(ordering.getColumnName()));
      case DESC:
        return QueryBuilder.desc(quoteIfNecessary(ordering.getColumnName()));
      default:
        LOGGER.warn("Unsupported ordering specified. Using Order.ASC.");
        return QueryBuilder.asc(quoteIfNecessary(ordering.getColumnName()));
    }
  }

  private List<Ordering> getOrderings(List<Scan.Ordering> scanOrderings) {
    List<Ordering> orderings = new ArrayList<>(scanOrderings.size());
    scanOrderings.forEach(o -> orderings.add(getOrdering(o)));
    return orderings;
  }
}<|MERGE_RESOLUTION|>--- conflicted
+++ resolved
@@ -77,11 +77,7 @@
     if (operation instanceof Get) {
       return bind(prepared.bind(), (Get) operation);
     } else if (operation instanceof ScanAll) {
-<<<<<<< HEAD
-      return bind(prepared.bind(), (ScanAll) operation);
-=======
       return prepared.bind();
->>>>>>> c62d8781
     } else {
       return bind(prepared.bind(), (Scan) operation);
     }
