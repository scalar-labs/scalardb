package com.scalar.db.storage.cosmos;

import static com.scalar.db.config.ConfigUtils.getString;

import com.scalar.db.config.DatabaseConfig;
import java.util.Optional;
import javax.annotation.Nullable;
import javax.annotation.concurrent.Immutable;
import org.slf4j.Logger;
import org.slf4j.LoggerFactory;

@Immutable
public class CosmosConfig {
  private static final Logger logger = LoggerFactory.getLogger(CosmosConfig.class);
<<<<<<< HEAD

  public static final String STORAGE_NAME = "cosmos";
  public static final String PREFIX = DatabaseConfig.PREFIX + STORAGE_NAME + ".";
=======
  public static final String PREFIX = DatabaseConfig.PREFIX + "cosmos.";

>>>>>>> 5b80478e
  /** @deprecated As of 5.0, will be removed. Use {@link #METADATA_DATABASE} instead. */
  @Deprecated
  public static final String TABLE_METADATA_DATABASE = PREFIX + "table_metadata.database";

  public static final String METADATA_DATABASE = PREFIX + "metadata.database";
  private final String endpoint;
  private final String key;
  @Nullable private final String metadataDatabase;

  public CosmosConfig(DatabaseConfig databaseConfig) {
    String storage = databaseConfig.getStorage();
    if (!storage.equals(STORAGE_NAME)) {
      throw new IllegalArgumentException(
          DatabaseConfig.STORAGE + " should be '" + STORAGE_NAME + "'");
    }

    if (databaseConfig.getContactPoints().isEmpty()) {
      throw new IllegalArgumentException(DatabaseConfig.CONTACT_POINTS + " is empty");
    }
    endpoint = databaseConfig.getContactPoints().get(0);
    key = databaseConfig.getPassword().orElse(null);

    if (databaseConfig.getProperties().containsKey(METADATA_DATABASE)
        && databaseConfig.getProperties().containsKey(TABLE_METADATA_DATABASE)) {
      throw new IllegalArgumentException(
          "Use either " + METADATA_DATABASE + " or " + TABLE_METADATA_DATABASE + " but not both");
    }
    if (databaseConfig.getProperties().containsKey(TABLE_METADATA_DATABASE)) {
      logger.warn(
          "The configuration property \""
              + TABLE_METADATA_DATABASE
              + "\" is deprecated and will be removed in 5.0.0. Please use \""
              + METADATA_DATABASE
              + "\" instead");
      metadataDatabase = getString(databaseConfig.getProperties(), TABLE_METADATA_DATABASE, null);
    } else {
      metadataDatabase = getString(databaseConfig.getProperties(), METADATA_DATABASE, null);
    }
  }

  // For the SpotBugs warning CT_CONSTRUCTOR_THROW
  @Override
  protected final void finalize() {}

  public String getEndpoint() {
    return endpoint;
  }

  public String getKey() {
    return key;
  }

  public Optional<String> getMetadataDatabase() {
    return Optional.ofNullable(metadataDatabase);
  }
}<|MERGE_RESOLUTION|>--- conflicted
+++ resolved
@@ -12,14 +12,9 @@
 @Immutable
 public class CosmosConfig {
   private static final Logger logger = LoggerFactory.getLogger(CosmosConfig.class);
-<<<<<<< HEAD
 
   public static final String STORAGE_NAME = "cosmos";
   public static final String PREFIX = DatabaseConfig.PREFIX + STORAGE_NAME + ".";
-=======
-  public static final String PREFIX = DatabaseConfig.PREFIX + "cosmos.";
-
->>>>>>> 5b80478e
   /** @deprecated As of 5.0, will be removed. Use {@link #METADATA_DATABASE} instead. */
   @Deprecated
   public static final String TABLE_METADATA_DATABASE = PREFIX + "table_metadata.database";
