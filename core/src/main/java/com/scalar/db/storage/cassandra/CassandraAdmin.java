--- conflicted
+++ resolved
@@ -472,18 +472,18 @@
   }
 
   @Override
-<<<<<<< HEAD
   public void alterColumnType(
       String namespace, String table, String columnName, DataType newColumnType)
       throws ExecutionException {
     throw new UnsupportedOperationException(
         CoreError.CASSANDRA_ALTER_COLUMN_TYPE_NOT_SUPPORTED.buildMessage());
-=======
+  }
+
+  @Override
   public void renameTable(String namespace, String oldTableName, String newTableName)
       throws ExecutionException {
     throw new UnsupportedOperationException(
         CoreError.CASSANDRA_RENAME_TABLE_NOT_SUPPORTED.buildMessage());
->>>>>>> bb3de17a
   }
 
   @Override
