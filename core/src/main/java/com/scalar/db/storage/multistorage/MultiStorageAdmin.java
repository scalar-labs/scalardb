package com.scalar.db.storage.multistorage;

import com.google.common.annotations.VisibleForTesting;
import com.google.inject.Inject;
import com.scalar.db.api.DistributedStorageAdmin;
import com.scalar.db.api.TableMetadata;
import com.scalar.db.config.DatabaseConfig;
import com.scalar.db.exception.storage.ExecutionException;
import com.scalar.db.io.DataType;
import com.scalar.db.service.StorageFactory;
import java.util.ArrayList;
import java.util.HashMap;
import java.util.HashSet;
import java.util.List;
import java.util.Map;
import java.util.Set;
import javax.annotation.concurrent.ThreadSafe;

/**
 * An implementation with multi-storage for {@link DistributedStorageAdmin}.
 *
 * <p>This implementation holds multiple DistributedStorageAdmin instances. It chooses an instance
 * on the basis of the specified configuration and a given operation.
 *
 * @author Toshihiro Suzuki
 */
@ThreadSafe
public class MultiStorageAdmin implements DistributedStorageAdmin {

  private final Map<String, DistributedStorageAdmin> tableAdminMap;
  private final Map<String, DistributedStorageAdmin> namespaceAdminMap;
  private final DistributedStorageAdmin defaultAdmin;
  private final List<DistributedStorageAdmin> admins;

  @Inject
  public MultiStorageAdmin(DatabaseConfig databaseConfig) {
    MultiStorageConfig config = new MultiStorageConfig(databaseConfig);

    admins = new ArrayList<>();
    Map<String, DistributedStorageAdmin> nameAdminMap = new HashMap<>();
    config
        .getDatabasePropertiesMap()
        .forEach(
            (storageName, properties) -> {
              StorageFactory factory = StorageFactory.create(properties);
              DistributedStorageAdmin admin = factory.getAdmin();
              nameAdminMap.put(storageName, admin);
              admins.add(admin);
            });

    tableAdminMap = new HashMap<>();
    config
        .getTableStorageMap()
        .forEach((table, storageName) -> tableAdminMap.put(table, nameAdminMap.get(storageName)));

    namespaceAdminMap = new HashMap<>();
    config
        .getNamespaceStorageMap()
        .forEach(
            (namespace, storageName) ->
                namespaceAdminMap.put(namespace, nameAdminMap.get(storageName)));

    defaultAdmin = nameAdminMap.get(config.getDefaultStorage());
  }

  @VisibleForTesting
  MultiStorageAdmin(
      Map<String, DistributedStorageAdmin> tableAdminMap,
      Map<String, DistributedStorageAdmin> namespaceAdminMap,
      DistributedStorageAdmin defaultAdmin) {
    this.tableAdminMap = tableAdminMap;
    this.namespaceAdminMap = namespaceAdminMap;
    this.defaultAdmin = defaultAdmin;
    admins = null;
  }

  @Override
  public void createNamespace(String namespace, Map<String, String> options)
      throws ExecutionException {
    getAdmin(namespace).createNamespace(namespace, options);
  }

  @Override
  public void createNamespace(String namespace) throws ExecutionException {
    getAdmin(namespace).createNamespace(namespace);
  }

  @Override
  public void createNamespace(String namespace, boolean ifNotExists) throws ExecutionException {
    getAdmin(namespace).createNamespace(namespace, ifNotExists);
  }

  @Override
  public void createNamespace(String namespace, boolean ifNotExists, Map<String, String> options)
      throws ExecutionException {
    getAdmin(namespace).createNamespace(namespace, ifNotExists, options);
  }

  @Override
  public void createTable(
      String namespace, String table, TableMetadata metadata, Map<String, String> options)
      throws ExecutionException {
    getAdmin(namespace, table).createTable(namespace, table, metadata, options);
  }

  @Override
  public void createTable(String namespace, String table, TableMetadata metadata)
      throws ExecutionException {
    getAdmin(namespace, table).createTable(namespace, table, metadata);
  }

  @Override
  public void createTable(
      String namespace, String table, TableMetadata metadata, boolean ifNotExists)
      throws ExecutionException {
    getAdmin(namespace, table).createTable(namespace, table, metadata, ifNotExists);
  }

  @Override
  public void createTable(
      String namespace,
      String table,
      TableMetadata metadata,
      boolean ifNotExists,
      Map<String, String> options)
      throws ExecutionException {
    getAdmin(namespace, table).createTable(namespace, table, metadata, ifNotExists, options);
  }

  @Override
  public void dropTable(String namespace, String table) throws ExecutionException {
    getAdmin(namespace, table).dropTable(namespace, table);
  }

  @Override
  public void dropNamespace(String namespace) throws ExecutionException {
    getAdmin(namespace).dropNamespace(namespace);
  }

  @Override
  public void truncateTable(String namespace, String table) throws ExecutionException {
    getAdmin(namespace, table).truncateTable(namespace, table);
  }

  @Override
  public void createIndex(
      String namespace, String table, String columnName, Map<String, String> options)
      throws ExecutionException {
    getAdmin(namespace, table).createIndex(namespace, table, columnName, options);
  }

  @Override
  public void dropIndex(String namespace, String table, String columnName)
      throws ExecutionException {
    getAdmin(namespace, table).dropIndex(namespace, table, columnName);
  }

  @Override
  public TableMetadata getTableMetadata(String namespace, String table) throws ExecutionException {
    return getAdmin(namespace, table).getTableMetadata(namespace, table);
  }

  @Override
  public Set<String> getNamespaceTableNames(String namespace) throws ExecutionException {
    return getAdmin(namespace).getNamespaceTableNames(namespace);
  }

  @Override
  public boolean namespaceExists(String namespace) throws ExecutionException {
    return getAdmin(namespace).namespaceExists(namespace);
  }

  @Override
  public void repairTable(
      String namespace, String table, TableMetadata metadata, Map<String, String> options)
      throws ExecutionException {
    getAdmin(namespace, table).repairTable(namespace, table, metadata, options);
  }

  @Override
  public void addNewColumnToTable(
      String namespace, String table, String columnName, DataType columnType)
      throws ExecutionException {
    getAdmin(namespace, table).addNewColumnToTable(namespace, table, columnName, columnType);
  }

  @Override
<<<<<<< HEAD
  public Set<String> getNamespaceNames() throws ExecutionException {
    Set<String> namespaceNames = new HashSet<>();
    for (DistributedStorageAdmin admin : new HashSet<>(namespaceAdminMap.values())) {
      Set<String> existingNamespaces = admin.getNamespaceNames();
      // Only keep namespaces that are present in the namespace mapping
      for (String existingNamespace : existingNamespaces) {
        if (admin.equals(namespaceAdminMap.get(existingNamespace))) {
          namespaceNames.add(existingNamespace);
        }
      }
    }
    namespaceNames.addAll(defaultAdmin.getNamespaceNames());

    return namespaceNames;
  }

  @Override
  public void upgrade(Map<String, String> options) throws ExecutionException {
    Set<DistributedStorageAdmin> admins = new HashSet<>(namespaceAdminMap.values());
    admins.add(defaultAdmin);

    for (DistributedStorageAdmin admin : admins) {
      admin.upgrade(options);
    }
=======
  public TableMetadata getImportTableMetadata(String namespace, String table)
      throws ExecutionException {
    return getAdmin(namespace, table).getImportTableMetadata(namespace, table);
  }

  @Override
  public void addRawColumnToTable(
      String namespace, String table, String columnName, DataType columnType)
      throws ExecutionException {
    getAdmin(namespace, table).addRawColumnToTable(namespace, table, columnName, columnType);
  }

  @Override
  public void importTable(String namespace, String table) throws ExecutionException {
    getAdmin(namespace, table).importTable(namespace, table);
>>>>>>> 4ed375ad
  }

  private DistributedStorageAdmin getAdmin(String namespace) {
    DistributedStorageAdmin admin = namespaceAdminMap.get(namespace);
    return admin != null ? admin : defaultAdmin;
  }

  private DistributedStorageAdmin getAdmin(String namespace, String table) {
    String fullTaleName = namespace + "." + table;
    DistributedStorageAdmin admin = tableAdminMap.get(fullTaleName);
    if (admin != null) {
      return admin;
    }
    return getAdmin(namespace);
  }

  @Override
  public void close() {
    for (DistributedStorageAdmin admin : admins) {
      admin.close();
    }
  }
}<|MERGE_RESOLUTION|>--- conflicted
+++ resolved
@@ -185,7 +185,24 @@
   }
 
   @Override
-<<<<<<< HEAD
+  public TableMetadata getImportTableMetadata(String namespace, String table)
+      throws ExecutionException {
+    return getAdmin(namespace, table).getImportTableMetadata(namespace, table);
+  }
+
+  @Override
+  public void addRawColumnToTable(
+      String namespace, String table, String columnName, DataType columnType)
+      throws ExecutionException {
+    getAdmin(namespace, table).addRawColumnToTable(namespace, table, columnName, columnType);
+  }
+
+  @Override
+  public void importTable(String namespace, String table) throws ExecutionException {
+    getAdmin(namespace, table).importTable(namespace, table);
+  }
+
+  @Override
   public Set<String> getNamespaceNames() throws ExecutionException {
     Set<String> namespaceNames = new HashSet<>();
     for (DistributedStorageAdmin admin : new HashSet<>(namespaceAdminMap.values())) {
@@ -210,23 +227,6 @@
     for (DistributedStorageAdmin admin : admins) {
       admin.upgrade(options);
     }
-=======
-  public TableMetadata getImportTableMetadata(String namespace, String table)
-      throws ExecutionException {
-    return getAdmin(namespace, table).getImportTableMetadata(namespace, table);
-  }
-
-  @Override
-  public void addRawColumnToTable(
-      String namespace, String table, String columnName, DataType columnType)
-      throws ExecutionException {
-    getAdmin(namespace, table).addRawColumnToTable(namespace, table, columnName, columnType);
-  }
-
-  @Override
-  public void importTable(String namespace, String table) throws ExecutionException {
-    getAdmin(namespace, table).importTable(namespace, table);
->>>>>>> 4ed375ad
   }
 
   private DistributedStorageAdmin getAdmin(String namespace) {
