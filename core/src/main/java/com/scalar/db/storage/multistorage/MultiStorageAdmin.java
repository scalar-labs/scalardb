package com.scalar.db.storage.multistorage;

import com.google.common.annotations.VisibleForTesting;
import com.google.common.collect.ImmutableSet;
import com.google.inject.Inject;
import com.scalar.db.api.DistributedStorageAdmin;
import com.scalar.db.api.StorageInfo;
import com.scalar.db.api.TableMetadata;
import com.scalar.db.common.StorageInfoImpl;
import com.scalar.db.config.DatabaseConfig;
import com.scalar.db.exception.storage.ExecutionException;
import com.scalar.db.io.DataType;
import com.scalar.db.service.StorageFactory;
import java.util.ArrayList;
import java.util.HashMap;
import java.util.HashSet;
import java.util.List;
import java.util.Map;
import java.util.Set;
import java.util.stream.Collectors;
import javax.annotation.concurrent.ThreadSafe;

/**
 * An implementation with multi-storage for {@link DistributedStorageAdmin}.
 *
 * <p>This implementation holds multiple DistributedStorageAdmin instances. It chooses an instance
 * on the basis of the specified configuration and a given operation.
 *
 * @author Toshihiro Suzuki
 */
@ThreadSafe
public class MultiStorageAdmin implements DistributedStorageAdmin {

  /** @deprecated Will be removed in 5.0.0. */
  @Deprecated private final Map<String, DistributedStorageAdmin> tableAdminMap;

  private final Map<String, AdminHolder> namespaceAdminMap;
  private final AdminHolder defaultAdmin;
  private final List<DistributedStorageAdmin> admins;

  @Inject
  public MultiStorageAdmin(DatabaseConfig databaseConfig) {
    MultiStorageConfig config = new MultiStorageConfig(databaseConfig);

    admins = new ArrayList<>();
    Map<String, DistributedStorageAdmin> nameAdminMap = new HashMap<>();
    config
        .getDatabasePropertiesMap()
        .forEach(
            (storageName, properties) -> {
              StorageFactory factory = StorageFactory.create(properties);
              DistributedStorageAdmin admin = factory.getStorageAdmin();
              nameAdminMap.put(storageName, admin);
              admins.add(admin);
            });

    tableAdminMap = new HashMap<>();
    config
        .getTableStorageMap()
        .forEach((table, storageName) -> tableAdminMap.put(table, nameAdminMap.get(storageName)));

    namespaceAdminMap = new HashMap<>();
    config
        .getNamespaceStorageMap()
        .forEach(
            (namespace, storageName) ->
                namespaceAdminMap.put(
                    namespace, new AdminHolder(storageName, nameAdminMap.get(storageName))));

    defaultAdmin =
        new AdminHolder(config.getDefaultStorage(), nameAdminMap.get(config.getDefaultStorage()));
  }

  @VisibleForTesting
  MultiStorageAdmin(
      Map<String, DistributedStorageAdmin> tableAdminMap,
      Map<String, AdminHolder> namespaceAdminMap,
      AdminHolder defaultAdmin) {
    this.tableAdminMap = tableAdminMap;
    this.namespaceAdminMap = namespaceAdminMap;
    this.defaultAdmin = defaultAdmin;
    ImmutableSet.Builder<DistributedStorageAdmin> adminsSet = ImmutableSet.builder();
    adminsSet.addAll(tableAdminMap.values());
    adminsSet.addAll(
        namespaceAdminMap.values().stream()
            .map(holder -> holder.admin)
            .collect(Collectors.toSet()));
    adminsSet.add(defaultAdmin.admin);
    this.admins = adminsSet.build().asList();
  }

  @Override
  public void createNamespace(String namespace, Map<String, String> options)
      throws ExecutionException {
    getAdmin(namespace).createNamespace(namespace, options);
  }

  @Override
  public void createNamespace(String namespace) throws ExecutionException {
    getAdmin(namespace).createNamespace(namespace);
  }

  @Override
  public void createNamespace(String namespace, boolean ifNotExists) throws ExecutionException {
    getAdmin(namespace).createNamespace(namespace, ifNotExists);
  }

  @Override
  public void createNamespace(String namespace, boolean ifNotExists, Map<String, String> options)
      throws ExecutionException {
    getAdmin(namespace).createNamespace(namespace, ifNotExists, options);
  }

  @Override
  public void createTable(
      String namespace, String table, TableMetadata metadata, Map<String, String> options)
      throws ExecutionException {
    getAdmin(namespace, table).createTable(namespace, table, metadata, options);
  }

  @Override
  public void createTable(String namespace, String table, TableMetadata metadata)
      throws ExecutionException {
    getAdmin(namespace, table).createTable(namespace, table, metadata);
  }

  @Override
  public void createTable(
      String namespace, String table, TableMetadata metadata, boolean ifNotExists)
      throws ExecutionException {
    getAdmin(namespace, table).createTable(namespace, table, metadata, ifNotExists);
  }

  @Override
  public void createTable(
      String namespace,
      String table,
      TableMetadata metadata,
      boolean ifNotExists,
      Map<String, String> options)
      throws ExecutionException {
    getAdmin(namespace, table).createTable(namespace, table, metadata, ifNotExists, options);
  }

  @Override
  public void dropTable(String namespace, String table) throws ExecutionException {
    getAdmin(namespace, table).dropTable(namespace, table);
  }

  @Override
  public void dropNamespace(String namespace) throws ExecutionException {
    getAdmin(namespace).dropNamespace(namespace);
  }

  @Override
  public void truncateTable(String namespace, String table) throws ExecutionException {
    getAdmin(namespace, table).truncateTable(namespace, table);
  }

  @Override
  public void createIndex(
      String namespace, String table, String columnName, Map<String, String> options)
      throws ExecutionException {
    getAdmin(namespace, table).createIndex(namespace, table, columnName, options);
  }

  @Override
  public void dropIndex(String namespace, String table, String columnName)
      throws ExecutionException {
    getAdmin(namespace, table).dropIndex(namespace, table, columnName);
  }

  @Override
  public TableMetadata getTableMetadata(String namespace, String table) throws ExecutionException {
    return getAdmin(namespace, table).getTableMetadata(namespace, table);
  }

  @Override
  public Set<String> getNamespaceTableNames(String namespace) throws ExecutionException {
    return getAdmin(namespace).getNamespaceTableNames(namespace);
  }

  @Override
  public boolean namespaceExists(String namespace) throws ExecutionException {
    return getAdmin(namespace).namespaceExists(namespace);
  }

  @Override
  public void repairNamespace(String namespace, Map<String, String> options)
      throws ExecutionException {
    getAdmin(namespace).repairNamespace(namespace, options);
  }

  @Override
  public void repairTable(
      String namespace, String table, TableMetadata metadata, Map<String, String> options)
      throws ExecutionException {
    getAdmin(namespace, table).repairTable(namespace, table, metadata, options);
  }

  @Override
  public void addNewColumnToTable(
      String namespace, String table, String columnName, DataType columnType)
      throws ExecutionException {
    getAdmin(namespace, table).addNewColumnToTable(namespace, table, columnName, columnType);
  }

  @Override
<<<<<<< HEAD
  public void renameColumn(
      String namespace, String table, String oldColumnName, String newColumnName)
      throws ExecutionException {
    getAdmin(namespace, table).renameColumn(namespace, table, oldColumnName, newColumnName);
=======
  public void dropColumnFromTable(String namespace, String table, String columnName)
      throws ExecutionException {
    getAdmin(namespace, table).dropColumnFromTable(namespace, table, columnName);
>>>>>>> 14cb0a70
  }

  @Override
  public TableMetadata getImportTableMetadata(
      String namespace, String table, Map<String, DataType> overrideColumnsType)
      throws ExecutionException {
    return getAdmin(namespace, table).getImportTableMetadata(namespace, table, overrideColumnsType);
  }

  @Override
  public void addRawColumnToTable(
      String namespace, String table, String columnName, DataType columnType)
      throws ExecutionException {
    getAdmin(namespace, table).addRawColumnToTable(namespace, table, columnName, columnType);
  }

  @Override
  public void importTable(
      String namespace,
      String table,
      Map<String, String> options,
      Map<String, DataType> overrideColumnsType)
      throws ExecutionException {
    getAdmin(namespace, table).importTable(namespace, table, options, overrideColumnsType);
  }

  @Override
  public Set<String> getNamespaceNames() throws ExecutionException {
    // Only return existing namespaces that are listed in the namespace mapping configuration or
    // when they belong to the default storage
    //
    // For example, if the storages contain the following namespaces :
    // - mysql : mysqlStorageAdmin.getNamespaceNames() = [ns1, ns2]
    // - cassandra : cassandraStorageAdmin.getNamespaceNames() = [ns3]
    // - cosmos : cosmosStorageAdmin.getNamespaceNames() = [ns4, ns5]
    // And the default storage is cosmos :
    // - scalar.db.multi_storage.default_storage=cosmos
    // And the namespace mapping set in the configuration is :
    // - scalar.db.multi_storage.namespace_mapping=ns1:mysql,ns2:cassandra,ns3:cassandra
    //
    // Then multiStorageAdmin.getNamespaceNames() = [ns1, ns3, ns4, ns5]
    // The reasoning is:
    // - ns1 is present in the mysql storage and listed in the mapping belonging to mysql
    //     => returned
    // - ns2 is present in the mysql storage but listed in the mapping belonging to cassandra
    //     => not returned
    // - ns3 is present in the cassandra storage and listed in the mapping belonging to cassandra
    //     => returned
    // - ns4 and ns5 are in the default storage (cosmos)
    //     => returned
    Set<String> namespaceNames = new HashSet<>(defaultAdmin.admin.getNamespaceNames());

    Set<DistributedStorageAdmin> adminsWithoutDefaultAdmin =
        namespaceAdminMap.values().stream().map(holder -> holder.admin).collect(Collectors.toSet());
    adminsWithoutDefaultAdmin.remove(defaultAdmin.admin);

    for (DistributedStorageAdmin admin : adminsWithoutDefaultAdmin) {
      Set<String> existingNamespaces = admin.getNamespaceNames();
      // Filter out namespace not in the mapping
      for (String existingNamespace : existingNamespaces) {
        AdminHolder holder = namespaceAdminMap.get(existingNamespace);
        if (holder != null && admin.equals(holder.admin)) {
          namespaceNames.add(existingNamespace);
        }
      }
    }

    return namespaceNames;
  }

  @Override
  public void upgrade(Map<String, String> options) throws ExecutionException {
    for (AdminHolder admin : namespaceAdminMap.values()) {
      admin.admin.upgrade(options);
    }
  }

  @Override
  public StorageInfo getStorageInfo(String namespace) throws ExecutionException {
    try {
      AdminHolder holder = getAdminHolder(namespace);
      StorageInfo storageInfo = holder.admin.getStorageInfo(namespace);
      return new StorageInfoImpl(
          holder.storageName,
          storageInfo.getMutationAtomicityUnit(),
          storageInfo.getMaxAtomicMutationsCount());
    } catch (RuntimeException e) {
      if (e.getCause() instanceof ExecutionException) {
        throw (ExecutionException) e.getCause();
      }
      throw e;
    }
  }

  private AdminHolder getAdminHolder(String namespace) {
    AdminHolder adminHolder = namespaceAdminMap.get(namespace);
    if (adminHolder != null) {
      return adminHolder;
    }
    return defaultAdmin;
  }

  private DistributedStorageAdmin getAdmin(String namespace) {
    return getAdminHolder(namespace).admin;
  }

  private DistributedStorageAdmin getAdmin(String namespace, String table) {
    String fullTaleName = namespace + "." + table;
    DistributedStorageAdmin admin = tableAdminMap.get(fullTaleName);
    if (admin != null) {
      return admin;
    }
    return getAdmin(namespace);
  }

  @Override
  public void close() {
    for (DistributedStorageAdmin admin : admins) {
      admin.close();
    }
  }

  @VisibleForTesting
  static class AdminHolder {
    private final String storageName;
    private final DistributedStorageAdmin admin;

    AdminHolder(String storageName, DistributedStorageAdmin admin) {
      this.storageName = storageName;
      this.admin = admin;
    }
  }
}<|MERGE_RESOLUTION|>--- conflicted
+++ resolved
@@ -206,16 +206,16 @@
   }
 
   @Override
-<<<<<<< HEAD
+  public void dropColumnFromTable(String namespace, String table, String columnName)
+      throws ExecutionException {
+    getAdmin(namespace, table).dropColumnFromTable(namespace, table, columnName);
+  }
+
+  @Override
   public void renameColumn(
       String namespace, String table, String oldColumnName, String newColumnName)
       throws ExecutionException {
     getAdmin(namespace, table).renameColumn(namespace, table, oldColumnName, newColumnName);
-=======
-  public void dropColumnFromTable(String namespace, String table, String columnName)
-      throws ExecutionException {
-    getAdmin(namespace, table).dropColumnFromTable(namespace, table, columnName);
->>>>>>> 14cb0a70
   }
 
   @Override
