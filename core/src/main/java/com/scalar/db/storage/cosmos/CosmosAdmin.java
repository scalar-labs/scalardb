--- conflicted
+++ resolved
@@ -660,18 +660,18 @@
   }
 
   @Override
-<<<<<<< HEAD
   public void alterColumnType(
       String namespace, String table, String columnName, DataType newColumnType)
       throws ExecutionException {
     throw new UnsupportedOperationException(
         CoreError.COSMOS_ALTER_COLUMN_TYPE_NOT_SUPPORTED.buildMessage());
-=======
+  }
+
+  @Override
   public void renameTable(String namespace, String oldTableName, String newTableName)
       throws ExecutionException {
     throw new UnsupportedOperationException(
         CoreError.COSMOS_RENAME_TABLE_NOT_SUPPORTED.buildMessage());
->>>>>>> bb3de17a
   }
 
   @Override
