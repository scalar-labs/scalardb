package com.scalar.db.storage.cosmos;

import static com.scalar.db.util.ScalarDbUtils.getFullTableName;

import com.azure.cosmos.ConsistencyLevel;
import com.azure.cosmos.CosmosClient;
import com.azure.cosmos.CosmosClientBuilder;
import com.azure.cosmos.CosmosContainer;
import com.azure.cosmos.CosmosDatabase;
import com.azure.cosmos.CosmosException;
import com.azure.cosmos.implementation.NotFoundException;
import com.azure.cosmos.models.CompositePath;
import com.azure.cosmos.models.CompositePathSortOrder;
import com.azure.cosmos.models.CosmosContainerProperties;
import com.azure.cosmos.models.CosmosContainerResponse;
import com.azure.cosmos.models.CosmosItemRequestOptions;
import com.azure.cosmos.models.CosmosQueryRequestOptions;
import com.azure.cosmos.models.CosmosStoredProcedureProperties;
import com.azure.cosmos.models.ExcludedPath;
import com.azure.cosmos.models.IncludedPath;
import com.azure.cosmos.models.IndexingPolicy;
import com.azure.cosmos.models.PartitionKey;
import com.azure.cosmos.models.ThroughputProperties;
import com.azure.cosmos.util.CosmosPagedIterable;
import com.google.common.annotations.VisibleForTesting;
import com.google.inject.Inject;
import com.scalar.db.api.DistributedStorageAdmin;
import com.scalar.db.api.Scan.Ordering.Order;
import com.scalar.db.api.TableMetadata;
import com.scalar.db.config.DatabaseConfig;
import com.scalar.db.exception.storage.ExecutionException;
import com.scalar.db.io.DataType;
import java.io.BufferedReader;
import java.io.IOException;
import java.io.InputStream;
import java.io.InputStreamReader;
import java.nio.charset.StandardCharsets;
import java.util.ArrayList;
import java.util.Collections;
import java.util.HashMap;
import java.util.List;
import java.util.Map;
import java.util.Map.Entry;
import java.util.Set;
import java.util.stream.Collectors;
import javax.annotation.concurrent.ThreadSafe;

@ThreadSafe
public class CosmosAdmin implements DistributedStorageAdmin {
  public static final String REQUEST_UNIT = "ru";
  public static final String DEFAULT_REQUEST_UNIT = "400";
  public static final String NO_SCALING = "no-scaling";
  public static final String DEFAULT_NO_SCALING = "false";

  public static final String METADATA_DATABASE = "scalardb";
  public static final String TABLE_METADATA_CONTAINER = "metadata";
  public static final String NAMESPACES_CONTAINER = "namespaces";
  private static final String ID = "id";
  private static final String CONCATENATED_PARTITION_KEY = "concatenatedPartitionKey";
  private static final String PARTITION_KEY_PATH = "/" + CONCATENATED_PARTITION_KEY;
  private static final String CLUSTERING_KEY_PATH_PREFIX = "/clusteringKey/";
  private static final String SECONDARY_INDEX_KEY_PATH_PREFIX = "/values/";
  private static final String EXCLUDED_PATH = "/*";
  @VisibleForTesting public static final String STORED_PROCEDURE_FILE_NAME = "mutate.js";
  private static final String STORED_PROCEDURE_PATH =
      "cosmosdb_stored_procedure/" + STORED_PROCEDURE_FILE_NAME;

  private final CosmosClient client;
  private final String metadataDatabase;

  @Inject
  public CosmosAdmin(DatabaseConfig databaseConfig) {
    CosmosConfig config = new CosmosConfig(databaseConfig);
    client =
        new CosmosClientBuilder()
            .endpoint(config.getEndpoint())
            .key(config.getKey())
            .directMode()
            .consistencyLevel(ConsistencyLevel.STRONG)
            .buildClient();
    metadataDatabase = config.getMetadataDatabase().orElse(METADATA_DATABASE);
  }

  CosmosAdmin(CosmosClient client, CosmosConfig config) {
    this.client = client;
    metadataDatabase = config.getMetadataDatabase().orElse(METADATA_DATABASE);
  }

  @Override
  public void createTable(
      String namespace, String table, TableMetadata metadata, Map<String, String> options)
      throws ExecutionException {
    checkMetadata(metadata);
    try {
      createContainer(namespace, table, metadata);
      putTableMetadata(namespace, table, metadata);
    } catch (RuntimeException e) {
      throw new ExecutionException("creating the container failed", e);
    }
  }

  private void checkMetadata(TableMetadata metadata) {
    for (String clusteringKeyName : metadata.getClusteringKeyNames()) {
      if (metadata.getColumnDataType(clusteringKeyName) == DataType.BLOB) {
        throw new IllegalArgumentException(
            "Currently, BLOB type is not supported for clustering keys in Cosmos DB");
      }
    }
  }

  private void createContainer(String database, String table, TableMetadata metadata)
      throws ExecutionException {
    if (!databaseExists(database)) {
      throw new ExecutionException("the database does not exists");
    }
    CosmosDatabase cosmosDatabase = client.getDatabase(database);
    CosmosContainerProperties properties = computeContainerProperties(table, metadata);
    cosmosDatabase.createContainer(properties);

    addStoredProcedure(database, table);
  }

  private void addStoredProcedure(String namespace, String table) throws ExecutionException {
    CosmosDatabase cosmosDatabase = client.getDatabase(namespace);
    CosmosStoredProcedureProperties storedProcedureProperties =
        computeContainerStoredProcedureProperties();
    cosmosDatabase
        .getContainer(table)
        .getScripts()
        .createStoredProcedure(storedProcedureProperties);
  }

  private boolean storedProcedureExists(String namespace, String table) {
    try {
      client
          .getDatabase(namespace)
          .getContainer(table)
          .getScripts()
          .getStoredProcedure(STORED_PROCEDURE_FILE_NAME)
          .read();
      return true;
    } catch (CosmosException e) {
      if (e.getStatusCode() == CosmosErrorCode.NOT_FOUND.get()) {
        return false;
      }
      throw e;
    }
  }

  private CosmosStoredProcedureProperties computeContainerStoredProcedureProperties()
      throws ExecutionException {
    String storedProcedure;
    try (InputStream storedProcedureInputStream =
        getClass().getClassLoader().getResourceAsStream(STORED_PROCEDURE_PATH)) {
      assert storedProcedureInputStream != null;

      try (InputStreamReader inputStreamReader =
              new InputStreamReader(storedProcedureInputStream, StandardCharsets.UTF_8);
          BufferedReader bufferedReader = new BufferedReader(inputStreamReader)) {
        storedProcedure =
            bufferedReader.lines().reduce("", (prev, cur) -> prev + cur + System.lineSeparator());
      }
    } catch (IOException e) {
      throw new ExecutionException("reading the stored procedure failed", e);
    }

    return new CosmosStoredProcedureProperties(STORED_PROCEDURE_FILE_NAME, storedProcedure);
  }

  private CosmosContainerProperties computeContainerProperties(
      String table, TableMetadata metadata) {
    IndexingPolicy indexingPolicy = computeIndexingPolicy(metadata);
    return new CosmosContainerProperties(table, PARTITION_KEY_PATH)
        .setIndexingPolicy(indexingPolicy);
  }

  private IndexingPolicy computeIndexingPolicy(TableMetadata metadata) {
    IndexingPolicy indexingPolicy = new IndexingPolicy();
    List<IncludedPath> paths = new ArrayList<>();

    if (metadata.getClusteringKeyNames().isEmpty()) {
      paths.add(new IncludedPath(PARTITION_KEY_PATH + "/?"));
    } else {
      // Add a composite index when we have clustering keys
      List<CompositePath> compositePaths = new ArrayList<>();

      // Add concatenated partition key to the composite path first
      CompositePath partitionKeyCompositePath = new CompositePath();
      partitionKeyCompositePath.setPath(PARTITION_KEY_PATH);
      partitionKeyCompositePath.setOrder(CompositePathSortOrder.ASCENDING);
      compositePaths.add(partitionKeyCompositePath);

      // Then, add clustering keys to the composite path
      metadata
          .getClusteringKeyNames()
          .forEach(
              c -> {
                CompositePath compositePath = new CompositePath();
                compositePath.setPath(CLUSTERING_KEY_PATH_PREFIX + c);
                compositePath.setOrder(
                    metadata.getClusteringOrder(c) == Order.ASC
                        ? CompositePathSortOrder.ASCENDING
                        : CompositePathSortOrder.DESCENDING);
                compositePaths.add(compositePath);
              });

      indexingPolicy.setCompositeIndexes(Collections.singletonList(compositePaths));
    }

    paths.addAll(
        metadata.getSecondaryIndexNames().stream()
            .map(index -> new IncludedPath(SECONDARY_INDEX_KEY_PATH_PREFIX + index + "/?"))
            .collect(Collectors.toList()));

    if (!paths.isEmpty()) {
      indexingPolicy.setIncludedPaths(paths);
    }
    indexingPolicy.setExcludedPaths(Collections.singletonList(new ExcludedPath(EXCLUDED_PATH)));
    return indexingPolicy;
  }

  private void putTableMetadata(String namespace, String table, TableMetadata metadata)
      throws ExecutionException {
    try {
      createMetadataDatabaseAndTableMetadataContainerIfNotExists();

      CosmosTableMetadata cosmosTableMetadata =
          convertToCosmosTableMetadata(getFullTableName(namespace, table), metadata);
      getTableMetadataContainer().upsertItem(cosmosTableMetadata);
    } catch (RuntimeException e) {
      throw new ExecutionException("putting the table metadata failed", e);
    }
  }

  private void createMetadataDatabaseAndTableMetadataContainerIfNotExists() {
    ThroughputProperties manualThroughput =
        ThroughputProperties.createManualThroughput(Integer.parseInt(DEFAULT_REQUEST_UNIT));
    client.createDatabaseIfNotExists(metadataDatabase, manualThroughput);
    CosmosContainerProperties containerProperties =
        new CosmosContainerProperties(TABLE_METADATA_CONTAINER, "/id");
    client.getDatabase(metadataDatabase).createContainerIfNotExists(containerProperties);
  }

  private CosmosContainer getTableMetadataContainer() {
    return client.getDatabase(metadataDatabase).getContainer(TABLE_METADATA_CONTAINER);
  }

  private CosmosTableMetadata convertToCosmosTableMetadata(
      String fullTableName, TableMetadata tableMetadata) {
    CosmosTableMetadata cosmosTableMetadata = new CosmosTableMetadata();
    cosmosTableMetadata.setId(fullTableName);
    cosmosTableMetadata.setPartitionKeyNames(new ArrayList<>(tableMetadata.getPartitionKeyNames()));
    cosmosTableMetadata.setClusteringKeyNames(
        new ArrayList<>(tableMetadata.getClusteringKeyNames()));
    cosmosTableMetadata.setClusteringOrders(
        tableMetadata.getClusteringKeyNames().stream()
            .collect(Collectors.toMap(c -> c, c -> tableMetadata.getClusteringOrder(c).name())));
    cosmosTableMetadata.setSecondaryIndexNames(tableMetadata.getSecondaryIndexNames());
    Map<String, String> columnTypeByName = new HashMap<>();
    tableMetadata
        .getColumnNames()
        .forEach(
            columnName ->
                columnTypeByName.put(
                    columnName, tableMetadata.getColumnDataType(columnName).name().toLowerCase()));
    cosmosTableMetadata.setColumns(columnTypeByName);
    return cosmosTableMetadata;
  }

  @Override
  public void createNamespace(String namespace, Map<String, String> options)
      throws ExecutionException {
    try {
      client.createDatabase(namespace, calculateThroughput(options));
      createMetadataDatabaseAndNamespaceContainerIfNotExists();
      getNamespacesContainer().createItem(new CosmosNamespace(namespace));
    } catch (RuntimeException e) {
      throw new ExecutionException("creating the database failed", e);
    }
  }

  @Override
  public void dropTable(String namespace, String table) throws ExecutionException {
    CosmosDatabase database = client.getDatabase(namespace);
    try {
      database.getContainer(table).delete();
      deleteTableMetadata(namespace, table);
    } catch (RuntimeException e) {
      throw new ExecutionException("deleting the container failed", e);
    }
  }

  private void deleteTableMetadata(String namespace, String table) throws ExecutionException {
    String fullTableName = getFullTableName(namespace, table);
    try {
      getTableMetadataContainer()
          .deleteItem(
              fullTableName, new PartitionKey(fullTableName), new CosmosItemRequestOptions());
      // Delete the table metadata container if there is no more metadata stored
      if (!getTableMetadataContainer()
          .queryItems(
              "SELECT 1 FROM " + TABLE_METADATA_CONTAINER + " OFFSET 0 LIMIT 1",
              new CosmosQueryRequestOptions(),
              Object.class)
          .stream()
          .findFirst()
          .isPresent()) {
        getTableMetadataContainer().delete();
      }
    } catch (RuntimeException e) {
      throw new ExecutionException("deleting the table metadata failed", e);
    }
  }

  @Override
  public void dropNamespace(String namespace) throws ExecutionException {
    try {
      client.getDatabase(namespace).delete();
      CosmosContainer namespacesContainer = getNamespacesContainer();
      namespacesContainer.deleteItem(
          new CosmosNamespace(namespace), new CosmosItemRequestOptions());

      // Delete the namespaces container and metadata database if there is no more existing
      // namespaces
      if (!namespacesContainer
          .queryItems(
              "SELECT 1 FROM container OFFSET 0 LIMIT 1",
              new CosmosQueryRequestOptions(),
              Object.class)
          .stream()
          .findFirst()
          .isPresent()) {
        client.getDatabase(metadataDatabase).delete();
      }
    } catch (RuntimeException e) {
      throw new ExecutionException("deleting the database failed", e);
    }
  }

  @Override
  public void truncateTable(String namespace, String table) throws ExecutionException {
    try {
      CosmosDatabase database = client.getDatabase(namespace);
      CosmosContainer container = database.getContainer(table);

      CosmosPagedIterable<Record> records =
          container.queryItems(
              "SELECT t." + ID + ", t." + CONCATENATED_PARTITION_KEY + " FROM " + "t",
              new CosmosQueryRequestOptions(),
              Record.class);
      records.forEach(
          record ->
              container.deleteItem(
                  record.getId(),
                  new PartitionKey(record.getConcatenatedPartitionKey()),
                  new CosmosItemRequestOptions()));
    } catch (RuntimeException e) {
      throw new ExecutionException("truncating the container failed", e);
    }
  }

  @Override
  public void createIndex(
      String namespace, String table, String columnName, Map<String, String> options)
      throws ExecutionException {
    TableMetadata tableMetadata = getTableMetadata(namespace, table);
    TableMetadata newTableMetadata =
        TableMetadata.newBuilder(tableMetadata).addSecondaryIndex(columnName).build();

    updateIndexingPolicy(namespace, table, newTableMetadata);

    // update metadata
    putTableMetadata(namespace, table, newTableMetadata);
  }

  @Override
  public void dropIndex(String namespace, String table, String columnName)
      throws ExecutionException {
    TableMetadata tableMetadata = getTableMetadata(namespace, table);
    TableMetadata newTableMetadata =
        TableMetadata.newBuilder(tableMetadata).removeSecondaryIndex(columnName).build();

    updateIndexingPolicy(namespace, table, newTableMetadata);

    // update metadata
    putTableMetadata(namespace, table, newTableMetadata);
  }

  private void updateIndexingPolicy(
      String databaseName, String containerName, TableMetadata newTableMetadata)
      throws ExecutionException {
    CosmosDatabase database = client.getDatabase(databaseName);
    try {
      // get the existing container properties
      CosmosContainerResponse response =
          database.createContainerIfNotExists(containerName, PARTITION_KEY_PATH);
      CosmosContainerProperties properties = response.getProperties();

      // set the new index policy to the container properties
      properties.setIndexingPolicy(computeIndexingPolicy(newTableMetadata));

      // update the container properties
      database.getContainer(containerName).replace(properties);
    } catch (RuntimeException e) {
      throw new ExecutionException("updating the indexing policy failed", e);
    }
  }

  @Override
  public TableMetadata getTableMetadata(String namespace, String table) throws ExecutionException {
    try {
      String fullName = getFullTableName(namespace, table);
      CosmosTableMetadata cosmosTableMetadata = readTableMetadata(fullName);
      if (cosmosTableMetadata == null) {
        return null;
      }
      return convertToTableMetadata(cosmosTableMetadata);
    } catch (RuntimeException e) {
      throw new ExecutionException("getting the container metadata failed", e);
    }
  }

  private CosmosTableMetadata readTableMetadata(String fullName) {
    try {
      return getTableMetadataContainer()
          .readItem(fullName, new PartitionKey(fullName), CosmosTableMetadata.class)
          .getItem();
    } catch (NotFoundException e) {
      // The specified table is not found
      return null;
    }
  }

  private TableMetadata convertToTableMetadata(CosmosTableMetadata cosmosTableMetadata)
      throws ExecutionException {
    TableMetadata.Builder builder = TableMetadata.newBuilder();

    for (Entry<String, String> entry : cosmosTableMetadata.getColumns().entrySet()) {
      builder.addColumn(entry.getKey(), convertDataType(entry.getValue()));
    }
    cosmosTableMetadata.getPartitionKeyNames().forEach(builder::addPartitionKey);
    cosmosTableMetadata
        .getClusteringKeyNames()
        .forEach(
            n ->
                builder.addClusteringKey(
                    n, Order.valueOf(cosmosTableMetadata.getClusteringOrders().get(n))));
    cosmosTableMetadata.getSecondaryIndexNames().forEach(builder::addSecondaryIndex);
    return builder.build();
  }

  private DataType convertDataType(String columnType) throws ExecutionException {
    switch (columnType) {
      case "int":
        return DataType.INT;
      case "bigint":
        return DataType.BIGINT;
      case "float":
        return DataType.FLOAT;
      case "double":
        return DataType.DOUBLE;
      case "text":
        return DataType.TEXT;
      case "boolean":
        return DataType.BOOLEAN;
      case "blob":
        return DataType.BLOB;
      default:
        throw new ExecutionException("unknown column type: " + columnType);
    }
  }

  @Override
  public void close() {
    client.close();
  }

  private ThroughputProperties calculateThroughput(Map<String, String> options) {
    int ru = Integer.parseInt(options.getOrDefault(REQUEST_UNIT, DEFAULT_REQUEST_UNIT));
    boolean noScaling = Boolean.parseBoolean(options.getOrDefault(NO_SCALING, DEFAULT_NO_SCALING));
    if (ru < 4000 || noScaling) {
      return ThroughputProperties.createManualThroughput(ru);
    } else {
      return ThroughputProperties.createAutoscaledThroughput(ru);
    }
  }

  @Override
  public boolean namespaceExists(String namespace) throws ExecutionException {
    try {
      getNamespacesContainer()
          .readItem(namespace, new PartitionKey(namespace), CosmosNamespace.class);
      return true;
    } catch (RuntimeException e) {
      if (e instanceof CosmosException
          && ((CosmosException) e).getStatusCode() == CosmosErrorCode.NOT_FOUND.get()) {
        return false;
      }
      throw new ExecutionException("checking if the namespace exists failed", e);
    }
  }

  @Override
  public void repairTable(
      String namespace, String table, TableMetadata metadata, Map<String, String> options)
      throws ExecutionException {
    try {
      if (!containerExists(namespace, table)) {
        throw new IllegalArgumentException(
            "The table " + getFullTableName(namespace, table) + "  does not exist");
      }
      createMetadataDatabaseAndTableMetadataContainerIfNotExists();
      putTableMetadata(namespace, table, metadata);
      if (!storedProcedureExists(namespace, table)) {
        addStoredProcedure(namespace, table);
      }
    } catch (ExecutionException | CosmosException e) {
      throw new ExecutionException(
          String.format("repairing the table %s.%s failed", namespace, table), e);
    }
  }

  private boolean databaseExists(String id) throws ExecutionException {
    try {
      client.getDatabase(id).read();
    } catch (RuntimeException e) {
      if (e instanceof CosmosException
          && ((CosmosException) e).getStatusCode() == CosmosErrorCode.NOT_FOUND.get()) {
        return false;
      }
      throw new ExecutionException(String.format("reading the database %s failed", id), e);
    }
    return true;
  }

  @Override
  public Set<String> getNamespaceTableNames(String namespace) throws ExecutionException {
    try {
      if (!tableMetadataContainerExists()) {
        return Collections.emptySet();
      }
      String selectAllDatabaseContainer =
          "SELECT * FROM "
              + TABLE_METADATA_CONTAINER
              + " WHERE "
              + TABLE_METADATA_CONTAINER
              + ".id LIKE '"
              + namespace
              + ".%'";
      return getTableMetadataContainer()
          .queryItems(
              selectAllDatabaseContainer,
              new CosmosQueryRequestOptions(),
              CosmosTableMetadata.class)
          .stream()
          .map(tableMetadata -> tableMetadata.getId().replaceFirst("^" + namespace + ".", ""))
          .collect(Collectors.toSet());
    } catch (RuntimeException e) {
      throw new ExecutionException("retrieving the container names of the database failed", e);
    }
  }

  @Override
  public void addNewColumnToTable(
      String namespace, String table, String columnName, DataType columnType)
      throws ExecutionException {
    try {
      TableMetadata currentTableMetadata = getTableMetadata(namespace, table);
      TableMetadata updatedTableMetadata =
          TableMetadata.newBuilder(currentTableMetadata).addColumn(columnName, columnType).build();
      putTableMetadata(namespace, table, updatedTableMetadata);
    } catch (ExecutionException e) {
      throw new ExecutionException(
          String.format(
              "Adding the new column %s to the %s.%s table failed", columnName, namespace, table),
          e);
    }
  }

  @Override
<<<<<<< HEAD
  public Set<String> getNamespaceNames() throws ExecutionException {
    try {
      if (!namespacesContainerExists()) {
        return Collections.emptySet();
      }

      CosmosPagedIterable<CosmosNamespace> allNamespaces =
          getNamespacesContainer()
              .queryItems(
                  "SELECT * FROM container",
                  new CosmosQueryRequestOptions(),
                  CosmosNamespace.class);

      return allNamespaces.stream().map(CosmosNamespace::getId).collect(Collectors.toSet());
    } catch (RuntimeException e) {
      throw new ExecutionException("retrieving the namespaces names failed", e);
    }
  }

  @Override
  public void upgrade(Map<String, String> options) throws ExecutionException {
    if (!tableMetadataContainerExists()) {
      return;
    }
    createMetadataDatabaseAndNamespaceContainerIfNotExists();

    // Upsert namespace of existing tables in the "namespaces" container
    getTableMetadataContainer()
        .queryItems(
            "SELECT container.id FROM container",
            new CosmosQueryRequestOptions(),
            CosmosTableMetadata.class)
        .stream()
        .map(
            tableMetadata -> tableMetadata.getId().substring(0, tableMetadata.getId().indexOf('.')))
        .distinct()
        .forEach(
            namespaceName ->
                getNamespacesContainer().upsertItem(new CosmosNamespace(namespaceName)));
  }

  private void createMetadataDatabaseAndNamespaceContainerIfNotExists() {
    ThroughputProperties manualThroughput =
        ThroughputProperties.createManualThroughput(Integer.parseInt(DEFAULT_REQUEST_UNIT));
    client.createDatabaseIfNotExists(metadataDatabase, manualThroughput);
    client.getDatabase(metadataDatabase).createContainerIfNotExists(NAMESPACES_CONTAINER, "/id");
  }

  private CosmosContainer getNamespacesContainer() {
    return client.getDatabase(metadataDatabase).getContainer(NAMESPACES_CONTAINER);
  }

  private boolean tableMetadataContainerExists() throws RuntimeException {
    return containerExists(metadataDatabase, TABLE_METADATA_CONTAINER);
  }

  private boolean namespacesContainerExists() throws RuntimeException {
    return containerExists(metadataDatabase, NAMESPACES_CONTAINER);
  }

  private boolean containerExists(String databaseId, String containerId) throws CosmosException {
=======
  public TableMetadata getImportTableMetadata(String namespace, String table) {
    throw new UnsupportedOperationException(
        "import-related functionality is not supported in Cosmos DB");
  }

  @Override
  public void addRawColumnToTable(
      String namespace, String table, String columnName, DataType columnType) {
    throw new UnsupportedOperationException(
        "import-related functionality is not supported in Cosmos DB");
  }

  @Override
  public void importTable(String namespace, String table) {
    throw new UnsupportedOperationException(
        "import-related functionality is not supported in Cosmos DB");
  }

  private boolean metadataContainerExists() {
>>>>>>> 4ed375ad
    try {
      client.getDatabase(databaseId).getContainer(containerId).read();
    } catch (RuntimeException e) {
      if (e instanceof CosmosException
          && ((CosmosException) e).getStatusCode() == CosmosErrorCode.NOT_FOUND.get()) {
        return false;
      }
      throw e;
    }
    return true;
  }
}<|MERGE_RESOLUTION|>--- conflicted
+++ resolved
@@ -578,7 +578,25 @@
   }
 
   @Override
-<<<<<<< HEAD
+  public TableMetadata getImportTableMetadata(String namespace, String table) {
+    throw new UnsupportedOperationException(
+        "import-related functionality is not supported in Cosmos DB");
+  }
+
+  @Override
+  public void addRawColumnToTable(
+      String namespace, String table, String columnName, DataType columnType) {
+    throw new UnsupportedOperationException(
+        "import-related functionality is not supported in Cosmos DB");
+  }
+
+  @Override
+  public void importTable(String namespace, String table) {
+    throw new UnsupportedOperationException(
+        "import-related functionality is not supported in Cosmos DB");
+  }
+
+  @Override
   public Set<String> getNamespaceNames() throws ExecutionException {
     try {
       if (!namespacesContainerExists()) {
@@ -640,27 +658,6 @@
   }
 
   private boolean containerExists(String databaseId, String containerId) throws CosmosException {
-=======
-  public TableMetadata getImportTableMetadata(String namespace, String table) {
-    throw new UnsupportedOperationException(
-        "import-related functionality is not supported in Cosmos DB");
-  }
-
-  @Override
-  public void addRawColumnToTable(
-      String namespace, String table, String columnName, DataType columnType) {
-    throw new UnsupportedOperationException(
-        "import-related functionality is not supported in Cosmos DB");
-  }
-
-  @Override
-  public void importTable(String namespace, String table) {
-    throw new UnsupportedOperationException(
-        "import-related functionality is not supported in Cosmos DB");
-  }
-
-  private boolean metadataContainerExists() {
->>>>>>> 4ed375ad
     try {
       client.getDatabase(databaseId).getContainer(containerId).read();
     } catch (RuntimeException e) {
