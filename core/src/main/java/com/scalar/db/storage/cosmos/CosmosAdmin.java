--- conflicted
+++ resolved
@@ -110,6 +110,9 @@
 
   private void createContainer(String database, String table, TableMetadata metadata)
       throws ExecutionException {
+    if (!databaseExists(database)) {
+      throw new ExecutionException("the database does not exists");
+    }
     CosmosDatabase cosmosDatabase = client.getDatabase(database);
     CosmosContainerProperties properties = computeContainerProperties(table, metadata);
     cosmosDatabase.createContainer(properties);
@@ -278,19 +281,9 @@
 
   @Override
   public void dropTable(String namespace, String table) throws ExecutionException {
-<<<<<<< HEAD
-    if (!databaseExists(namespace)) {
-      throw new ExecutionException("the database does not exist");
-    }
-    if (!containerExists(namespace, table)) {
-      throw new ExecutionException("the container does not exist");
-    }
-
-=======
     CosmosDatabase database = client.getDatabase(namespace);
->>>>>>> 5ea0bb5f
-    try {
-      client.getDatabase(namespace).getContainer(table).delete();
+    try {
+      database.getContainer(table).delete();
       deleteTableMetadata(namespace, table);
     } catch (RuntimeException e) {
       throw new ExecutionException("deleting the container failed", e);
@@ -603,7 +596,6 @@
       throw new ExecutionException("retrieving the namespaces names failed", e);
     }
   }
-<<<<<<< HEAD
 
   @Override
   public void upgrade(Map<String, String> options) throws ExecutionException {
@@ -658,6 +650,4 @@
     }
     return true;
   }
-=======
->>>>>>> 5ea0bb5f
 }