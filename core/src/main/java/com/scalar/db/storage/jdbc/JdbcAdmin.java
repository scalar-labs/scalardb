package com.scalar.db.storage.jdbc;

import static com.scalar.db.storage.jdbc.JdbcUtils.getJdbcType;
import static com.scalar.db.util.ScalarDbUtils.getFullTableName;

import com.google.common.annotations.VisibleForTesting;
import com.google.common.base.Strings;
import com.google.common.collect.Iterables;
import com.google.common.collect.Sets;
import com.google.inject.Inject;
import com.scalar.db.api.DistributedStorageAdmin;
import com.scalar.db.api.Scan;
import com.scalar.db.api.Scan.Ordering;
import com.scalar.db.api.Scan.Ordering.Order;
import com.scalar.db.api.StorageInfo;
import com.scalar.db.api.TableMetadata;
import com.scalar.db.common.CoreError;
import com.scalar.db.common.StorageInfoImpl;
import com.scalar.db.config.DatabaseConfig;
import com.scalar.db.exception.storage.ExecutionException;
import com.scalar.db.io.DataType;
import edu.umd.cs.findbugs.annotations.SuppressFBWarnings;
import java.sql.Connection;
import java.sql.DatabaseMetaData;
import java.sql.PreparedStatement;
import java.sql.ResultSet;
import java.sql.SQLException;
import java.sql.SQLWarning;
import java.sql.Statement;
import java.util.Collections;
import java.util.HashSet;
import java.util.LinkedHashSet;
import java.util.Map;
import java.util.Optional;
import java.util.Set;
import java.util.stream.Collectors;
import javax.annotation.Nullable;
import javax.annotation.concurrent.ThreadSafe;
import org.apache.commons.dbcp2.BasicDataSource;
import org.slf4j.Logger;
import org.slf4j.LoggerFactory;

@SuppressFBWarnings({"OBL_UNSATISFIED_OBLIGATION", "SQL_NONCONSTANT_STRING_PASSED_TO_EXECUTE"})
@ThreadSafe
public class JdbcAdmin implements DistributedStorageAdmin {
  public static final String METADATA_TABLE = "metadata";

  @VisibleForTesting static final String METADATA_COL_FULL_TABLE_NAME = "full_table_name";
  @VisibleForTesting static final String METADATA_COL_COLUMN_NAME = "column_name";
  @VisibleForTesting static final String METADATA_COL_DATA_TYPE = "data_type";
  @VisibleForTesting static final String METADATA_COL_KEY_TYPE = "key_type";
  @VisibleForTesting static final String METADATA_COL_CLUSTERING_ORDER = "clustering_order";
  @VisibleForTesting static final String METADATA_COL_INDEXED = "indexed";
  @VisibleForTesting static final String METADATA_COL_ORDINAL_POSITION = "ordinal_position";
  @VisibleForTesting static final String JDBC_COL_COLUMN_NAME = "COLUMN_NAME";
  @VisibleForTesting static final String JDBC_COL_DATA_TYPE = "DATA_TYPE";
  @VisibleForTesting static final String JDBC_COL_TYPE_NAME = "TYPE_NAME";
  @VisibleForTesting static final String JDBC_COL_COLUMN_SIZE = "COLUMN_SIZE";
  @VisibleForTesting static final String JDBC_COL_DECIMAL_DIGITS = "DECIMAL_DIGITS";
  public static final String NAMESPACES_TABLE = "namespaces";
  @VisibleForTesting static final String NAMESPACE_COL_NAMESPACE_NAME = "namespace_name";
  private static final Logger logger = LoggerFactory.getLogger(JdbcAdmin.class);
  private static final String INDEX_NAME_PREFIX = "index";
  private static final StorageInfo STORAGE_INFO =
      new StorageInfoImpl(
          "jdbc",
          StorageInfo.MutationAtomicityUnit.STORAGE,
          // No limit on the number of mutations
          Integer.MAX_VALUE);

  private final RdbEngineStrategy rdbEngine;
  private final BasicDataSource dataSource;
  private final String metadataSchema;

  @Inject
  public JdbcAdmin(DatabaseConfig databaseConfig) {
    JdbcConfig config = new JdbcConfig(databaseConfig);
    rdbEngine = RdbEngineFactory.create(config);
    dataSource = JdbcUtils.initDataSourceForAdmin(config, rdbEngine);
    metadataSchema = config.getMetadataSchema();
  }

  @SuppressFBWarnings("EI_EXPOSE_REP2")
  public JdbcAdmin(BasicDataSource dataSource, JdbcConfig config) {
    rdbEngine = RdbEngineFactory.create(config);
    this.dataSource = dataSource;
    metadataSchema = config.getMetadataSchema();
  }

  @Override
  public void createNamespace(String namespace, Map<String, String> options)
      throws ExecutionException {
    if (!rdbEngine.isValidNamespaceOrTableName(namespace)) {
      throw new IllegalArgumentException(
          CoreError.JDBC_NAMESPACE_NAME_NOT_ACCEPTABLE.buildMessage(namespace));
    }
    try (Connection connection = dataSource.getConnection()) {
      execute(connection, rdbEngine.createSchemaSqls(namespace));
      createNamespacesTableIfNotExists(connection);
      insertIntoNamespacesTable(connection, namespace);
    } catch (SQLException e) {
      throw new ExecutionException("Creating the " + namespace + " schema failed", e);
    }
  }

  @Override
  public void createTable(
      String namespace, String table, TableMetadata metadata, Map<String, String> options)
      throws ExecutionException {
    try (Connection connection = dataSource.getConnection()) {
      createNamespacesTableIfNotExists(connection);
      createTableInternal(connection, namespace, table, metadata, false);
      addTableMetadata(connection, namespace, table, metadata, true, false);
    } catch (SQLException e) {
      throw new ExecutionException(
          "Creating the " + getFullTableName(namespace, table) + " table failed ", e);
    }
  }

  @VisibleForTesting
  void createTableInternal(
      Connection connection,
      String schema,
      String table,
      TableMetadata metadata,
      boolean ifNotExists)
      throws SQLException {
    if (!rdbEngine.isValidNamespaceOrTableName(table)) {
      throw new IllegalArgumentException(
          CoreError.JDBC_TABLE_NAME_NOT_ACCEPTABLE.buildMessage(table));
    }
    String createTableStatement = "CREATE TABLE " + encloseFullTableName(schema, table) + "(";
    // Order the columns for their creation by (partition keys >> clustering keys >> other columns)
    LinkedHashSet<String> sortedColumnNames =
        Sets.newLinkedHashSet(
            Iterables.concat(
                metadata.getPartitionKeyNames(),
                metadata.getClusteringKeyNames(),
                metadata.getColumnNames()));
    // Add columns definition
    createTableStatement +=
        sortedColumnNames.stream()
            .map(
                columnName ->
                    enclose(columnName) + " " + getVendorDbColumnType(metadata, columnName))
            .collect(Collectors.joining(","));

    // Add primary key definition
    createTableStatement +=
        ", "
            + rdbEngine.createTableInternalPrimaryKeyClause(
                hasDescClusteringOrder(metadata), metadata);
    createTable(connection, createTableStatement, ifNotExists);
    createTableInternalSqlsAfterCreateTable(connection, schema, table, metadata, ifNotExists);
    createIndex(connection, schema, table, metadata, ifNotExists);
  }

  private void createIndex(
      Connection connection,
      String schema,
      String table,
      TableMetadata metadata,
      boolean ifNotExists)
      throws SQLException {
    for (String indexedColumn : metadata.getSecondaryIndexNames()) {
      createIndex(connection, schema, table, indexedColumn, ifNotExists);
    }
  }

  @VisibleForTesting
  void addTableMetadata(
      Connection connection,
      String namespace,
      String table,
      TableMetadata metadata,
      boolean createMetadataTable,
      boolean overwriteMetadata)
      throws SQLException {
    if (createMetadataTable) {
      createMetadataSchemaAndTableIfNotExists(connection);
    }
    if (overwriteMetadata) {
      // Delete the metadata for the table before we add them
      execute(connection, getDeleteTableMetadataStatement(namespace, table));
    }
    LinkedHashSet<String> orderedColumns = new LinkedHashSet<>(metadata.getPartitionKeyNames());
    orderedColumns.addAll(metadata.getClusteringKeyNames());
    orderedColumns.addAll(metadata.getColumnNames());
    int ordinalPosition = 1;
    for (String column : orderedColumns) {
      insertMetadataColumn(namespace, table, metadata, connection, ordinalPosition++, column);
    }
  }

  private void createMetadataSchemaAndTableIfNotExists(Connection connection) throws SQLException {
    createSchemaIfNotExists(connection, metadataSchema);
    createMetadataTableIfNotExists(connection);
  }

  private void createSchemaIfNotExists(Connection connection, String schema) throws SQLException {
    String[] sqls = rdbEngine.createSchemaIfNotExistsSqls(schema);
    try {
      execute(connection, sqls);
    } catch (SQLException e) {
      // Suppress exceptions indicating the duplicate metadata schema
      if (!rdbEngine.isCreateMetadataSchemaDuplicateSchemaError(e)) {
        throw e;
      }
    }
  }

  @VisibleForTesting
  void createMetadataTableIfNotExists(Connection connection) throws SQLException {
    String createTableStatement =
        "CREATE TABLE "
            + encloseFullTableName(metadataSchema, METADATA_TABLE)
            + "("
            + enclose(METADATA_COL_FULL_TABLE_NAME)
            + " "
            + getTextType(128, true)
            + ","
            + enclose(METADATA_COL_COLUMN_NAME)
            + " "
            + getTextType(128, true)
            + ","
            + enclose(METADATA_COL_DATA_TYPE)
            + " "
            + getTextType(20, false)
            + " NOT NULL,"
            + enclose(METADATA_COL_KEY_TYPE)
            + " "
            + getTextType(20, false)
            + ","
            + enclose(METADATA_COL_CLUSTERING_ORDER)
            + " "
            + getTextType(10, false)
            + ","
            + enclose(METADATA_COL_INDEXED)
            + " "
            + getBooleanType()
            + " NOT NULL,"
            + enclose(METADATA_COL_ORDINAL_POSITION)
            + " INTEGER NOT NULL,"
            + "PRIMARY KEY ("
            + enclose(METADATA_COL_FULL_TABLE_NAME)
            + ", "
            + enclose(METADATA_COL_COLUMN_NAME)
            + "))";

    createTable(connection, createTableStatement, true);
  }

  private void createTable(Connection connection, String createTableStatement, boolean ifNotExists)
      throws SQLException {
    String stmt = createTableStatement;
    if (ifNotExists) {
      stmt = rdbEngine.tryAddIfNotExistsToCreateTableSql(createTableStatement);
    }
    try {
      execute(connection, stmt);
    } catch (SQLException e) {
      // Suppress the exception thrown when the table already exists
      if (!(ifNotExists && rdbEngine.isDuplicateTableError(e))) {
        throw e;
      }
    }
  }

  private void createTableInternalSqlsAfterCreateTable(
      Connection connection,
      String schema,
      String table,
      TableMetadata metadata,
      boolean ifNotExists)
      throws SQLException {
    String[] stmts =
        rdbEngine.createTableInternalSqlsAfterCreateTable(
            hasDifferentClusteringOrders(metadata), schema, table, metadata, ifNotExists);
    try {
      execute(connection, stmts, ifNotExists ? null : rdbEngine::throwIfDuplicatedIndexWarning);
    } catch (SQLException e) {
      if (!(ifNotExists && rdbEngine.isDuplicateIndexError(e))) {
        throw e;
      }
    }
  }

  private String getTextType(int charLength, boolean isKey) {
    return rdbEngine.getTextType(charLength, isKey);
  }

  private String getBooleanType() {
    return rdbEngine.getDataTypeForEngine(DataType.BOOLEAN);
  }

  private void insertMetadataColumn(
      String schema,
      String table,
      TableMetadata metadata,
      Connection connection,
      int ordinalPosition,
      String column)
      throws SQLException {
    KeyType keyType = null;
    if (metadata.getPartitionKeyNames().contains(column)) {
      keyType = KeyType.PARTITION;
    }
    if (metadata.getClusteringKeyNames().contains(column)) {
      keyType = KeyType.CLUSTERING;
    }

    String insertStatement =
        getInsertStatement(
            schema,
            table,
            column,
            metadata.getColumnDataType(column),
            keyType,
            metadata.getClusteringOrder(column),
            metadata.getSecondaryIndexNames().contains(column),
            ordinalPosition);
    execute(connection, insertStatement);
  }

  private String getInsertStatement(
      String schema,
      String table,
      String columnName,
      DataType dataType,
      @Nullable KeyType keyType,
      @Nullable Ordering.Order ckOrder,
      boolean indexed,
      int ordinalPosition) {

    return String.format(
        "INSERT INTO %s VALUES ('%s','%s','%s',%s,%s,%s,%d)",
        encloseFullTableName(metadataSchema, METADATA_TABLE),
        getFullTableName(schema, table),
        columnName,
        dataType.toString(),
        keyType != null ? "'" + keyType + "'" : "NULL",
        ckOrder != null ? "'" + ckOrder + "'" : "NULL",
        computeBooleanValue(indexed),
        ordinalPosition);
  }

  private String computeBooleanValue(boolean value) {
    return rdbEngine.computeBooleanValue(value);
  }

  @Override
  public void dropTable(String namespace, String table) throws ExecutionException {
    try (Connection connection = dataSource.getConnection()) {
      dropTableInternal(connection, namespace, table);
      deleteTableMetadata(connection, namespace, table);
      deleteNamespacesTableAndMetadataSchemaIfEmpty(connection);
    } catch (SQLException e) {
      throw new ExecutionException(
          "Dropping the " + getFullTableName(namespace, table) + " table failed", e);
    }
  }

  private void dropTableInternal(Connection connection, String schema, String table)
      throws SQLException {
    String dropTableStatement = "DROP TABLE " + encloseFullTableName(schema, table);
    execute(connection, dropTableStatement);
  }

  private void deleteTableMetadata(Connection connection, String namespace, String table)
      throws SQLException {
    try {
      execute(connection, getDeleteTableMetadataStatement(namespace, table));
      deleteMetadataTableIfEmpty(connection);
    } catch (SQLException e) {
      if (e.getMessage().contains("Unknown table") || e.getMessage().contains("does not exist")) {
        return;
      }
      throw e;
    }
  }

  private String getDeleteTableMetadataStatement(String schema, String table) {
    return "DELETE FROM "
        + encloseFullTableName(metadataSchema, METADATA_TABLE)
        + " WHERE "
        + enclose(METADATA_COL_FULL_TABLE_NAME)
        + " = '"
        + getFullTableName(schema, table)
        + "'";
  }

  private void deleteMetadataTableIfEmpty(Connection connection) throws SQLException {
    if (isMetadataTableEmpty(connection)) {
      deleteTable(connection, encloseFullTableName(metadataSchema, METADATA_TABLE));
    }
  }

  private boolean isMetadataTableEmpty(Connection connection) throws SQLException {
    String selectAllTables =
        "SELECT DISTINCT "
            + enclose(METADATA_COL_FULL_TABLE_NAME)
            + " FROM "
            + encloseFullTableName(metadataSchema, METADATA_TABLE);
    try (Statement statement = connection.createStatement();
        ResultSet results = statement.executeQuery(selectAllTables)) {
      return !results.next();
    }
  }

  private void deleteTable(Connection connection, String fullTableName) throws SQLException {
    String dropTableStatement = "DROP TABLE " + fullTableName;

    execute(connection, dropTableStatement);
  }

  private void deleteMetadataSchema(Connection connection) throws SQLException {
    String sql = rdbEngine.deleteMetadataSchemaSql(metadataSchema);
    execute(connection, sql);
  }

  @Override
  public void dropNamespace(String namespace) throws ExecutionException {
    try (Connection connection = dataSource.getConnection()) {
      execute(connection, rdbEngine.dropNamespaceSql(namespace));
      deleteFromNamespacesTable(connection, namespace);
      deleteNamespacesTableAndMetadataSchemaIfEmpty(connection);
    } catch (SQLException e) {
      rdbEngine.dropNamespaceTranslateSQLException(e, namespace);
    }
  }

  @Override
  public void truncateTable(String namespace, String table) throws ExecutionException {
    String truncateTableStatement = rdbEngine.truncateTableSql(namespace, table);
    try (Connection connection = dataSource.getConnection()) {
      execute(connection, truncateTableStatement);
    } catch (SQLException e) {
      throw new ExecutionException(
          "Truncating the " + getFullTableName(namespace, table) + " table failed", e);
    }
  }

  @Override
  public TableMetadata getTableMetadata(String namespace, String table) throws ExecutionException {
    TableMetadata.Builder builder = TableMetadata.newBuilder();
    boolean tableExists = false;

    try (Connection connection = dataSource.getConnection()) {
      rdbEngine.setConnectionToReadOnly(connection, true);

      try (PreparedStatement preparedStatement =
          connection.prepareStatement(getSelectColumnsStatement())) {
        preparedStatement.setString(1, getFullTableName(namespace, table));

        try (ResultSet resultSet = preparedStatement.executeQuery()) {
          while (resultSet.next()) {
            tableExists = true;

            String columnName = resultSet.getString(METADATA_COL_COLUMN_NAME);
            DataType dataType = DataType.valueOf(resultSet.getString(METADATA_COL_DATA_TYPE));
            builder.addColumn(columnName, dataType);

            boolean indexed = resultSet.getBoolean(METADATA_COL_INDEXED);
            if (indexed) {
              builder.addSecondaryIndex(columnName);
            }

            String keyType = resultSet.getString(METADATA_COL_KEY_TYPE);
            if (keyType == null) {
              continue;
            }

            switch (KeyType.valueOf(keyType)) {
              case PARTITION:
                builder.addPartitionKey(columnName);
                break;
              case CLUSTERING:
                Scan.Ordering.Order clusteringOrder =
                    Scan.Ordering.Order.valueOf(resultSet.getString(METADATA_COL_CLUSTERING_ORDER));
                builder.addClusteringKey(columnName, clusteringOrder);
                break;
              default:
                throw new AssertionError("Invalid key type: " + keyType);
            }
          }
        }
      }
    } catch (SQLException e) {
      // An exception will be thrown if the namespace table does not exist when executing the select
      // query
      if (rdbEngine.isUndefinedTableError(e)) {
        return null;
      }
      throw new ExecutionException(
          "Getting a table metadata for the "
              + getFullTableName(namespace, table)
              + " table failed",
          e);
    }

    if (!tableExists) {
      return null;
    }

    return builder.build();
  }

  @Override
  public TableMetadata getImportTableMetadata(
      String namespace, String table, Map<String, DataType> overrideColumnsType)
      throws ExecutionException {
    TableMetadata.Builder builder = TableMetadata.newBuilder();
    boolean primaryKeyExists = false;

    if (!rdbEngine.isImportable()) {
      throw new UnsupportedOperationException(
          CoreError.JDBC_IMPORT_NOT_SUPPORTED.buildMessage(rdbEngine.getClass().getName()));
    }

    try (Connection connection = dataSource.getConnection()) {
      rdbEngine.setConnectionToReadOnly(connection, true);

      String catalogName = rdbEngine.getCatalogName(namespace);
      String schemaName = rdbEngine.getSchemaName(namespace);

      if (!tableExistsInternal(connection, namespace, table)) {
        throw new IllegalArgumentException(
            CoreError.TABLE_NOT_FOUND.buildMessage(getFullTableName(namespace, table)));
      }

      DatabaseMetaData metadata = connection.getMetaData();
      ResultSet resultSet = metadata.getPrimaryKeys(catalogName, schemaName, table);
      while (resultSet.next()) {
        primaryKeyExists = true;
        String columnName = resultSet.getString(JDBC_COL_COLUMN_NAME);
        builder.addPartitionKey(columnName);
      }

      if (!primaryKeyExists) {
        throw new IllegalStateException(
            CoreError.JDBC_IMPORT_TABLE_WITHOUT_PRIMARY_KEY.buildMessage(
                getFullTableName(namespace, table)));
      }

      resultSet = metadata.getColumns(catalogName, schemaName, table, "%");
      while (resultSet.next()) {
        String columnName = resultSet.getString(JDBC_COL_COLUMN_NAME);
        DataType overrideDataType = overrideColumnsType.get(columnName);
        DataType dataType =
            rdbEngine.getDataTypeForScalarDb(
                getJdbcType(resultSet.getInt(JDBC_COL_DATA_TYPE)),
                resultSet.getString(JDBC_COL_TYPE_NAME),
                resultSet.getInt(JDBC_COL_COLUMN_SIZE),
                resultSet.getInt(JDBC_COL_DECIMAL_DIGITS),
                getFullTableName(namespace, table) + " " + columnName,
                overrideDataType);
        builder.addColumn(columnName, dataType);
      }
    } catch (SQLException e) {
      throw new ExecutionException(
          "Getting a table metadata for the "
              + getFullTableName(namespace, table)
              + " table failed",
          e);
    }

    return builder.build();
  }

  @Override
  public void importTable(
      String namespace,
      String table,
      Map<String, String> options,
      Map<String, DataType> overrideColumnsType)
      throws ExecutionException {
    try (Connection connection = dataSource.getConnection()) {
      TableMetadata tableMetadata = getImportTableMetadata(namespace, table, overrideColumnsType);
      createNamespacesTableIfNotExists(connection);
      upsertIntoNamespacesTable(connection, namespace);
      addTableMetadata(connection, namespace, table, tableMetadata, true, false);
    } catch (SQLException | ExecutionException e) {
      throw new ExecutionException(
          String.format("Importing the %s table failed", getFullTableName(namespace, table)), e);
    }
  }

  private String getSelectColumnsStatement() {
    return "SELECT "
        + enclose(METADATA_COL_COLUMN_NAME)
        + ","
        + enclose(METADATA_COL_DATA_TYPE)
        + ","
        + enclose(METADATA_COL_KEY_TYPE)
        + ","
        + enclose(METADATA_COL_CLUSTERING_ORDER)
        + ","
        + enclose(METADATA_COL_INDEXED)
        + " FROM "
        + encloseFullTableName(metadataSchema, METADATA_TABLE)
        + " WHERE "
        + enclose(METADATA_COL_FULL_TABLE_NAME)
        + "=? ORDER BY "
        + enclose(METADATA_COL_ORDINAL_POSITION)
        + " ASC";
  }

  @Override
  public Set<String> getNamespaceTableNames(String namespace) throws ExecutionException {
    String selectTablesOfNamespaceStatement =
        "SELECT DISTINCT "
            + enclose(METADATA_COL_FULL_TABLE_NAME)
            + " FROM "
            + encloseFullTableName(metadataSchema, METADATA_TABLE)
            + " WHERE "
            + enclose(METADATA_COL_FULL_TABLE_NAME)
            + " LIKE ?";
    try (Connection connection = dataSource.getConnection()) {
      rdbEngine.setConnectionToReadOnly(connection, true);

      try (PreparedStatement preparedStatement =
          connection.prepareStatement(selectTablesOfNamespaceStatement)) {
        String prefix = namespace + ".";
        preparedStatement.setString(1, prefix + "%");
        try (ResultSet results = preparedStatement.executeQuery()) {
          Set<String> tableNames = new HashSet<>();
          while (results.next()) {
            String tableName =
                results.getString(METADATA_COL_FULL_TABLE_NAME).substring(prefix.length());
            tableNames.add(tableName);
          }
          return tableNames;
        }
      }
    } catch (SQLException e) {
      // An exception will be thrown if the metadata table does not exist when executing the select
      // query
      if (rdbEngine.isUndefinedTableError(e)) {
        return Collections.emptySet();
      }
      throw new ExecutionException(
          "Getting the list of tables of the " + namespace + " schema failed", e);
    }
  }

  @Override
  public boolean namespaceExists(String namespace) throws ExecutionException {
    String selectQuery =
        "SELECT 1 FROM "
            + encloseFullTableName(metadataSchema, NAMESPACES_TABLE)
            + " WHERE "
            + enclose(NAMESPACE_COL_NAMESPACE_NAME)
            + " = ?";
    try (Connection connection = dataSource.getConnection()) {
      rdbEngine.setConnectionToReadOnly(connection, true);

      try (PreparedStatement statement = connection.prepareStatement(selectQuery)) {
        statement.setString(1, namespace);
        try (ResultSet resultSet = statement.executeQuery()) {
          return resultSet.next();
        }
      }
    } catch (SQLException e) {
      // An exception will be thrown if the namespaces table does not exist when executing the
      // select query
      if (rdbEngine.isUndefinedTableError(e)) {
        return false;
      }
      throw new ExecutionException("Checking if the " + namespace + " schema exists failed", e);
    }
  }

  @Override
  public void close() {
    try {
      dataSource.close();
    } catch (SQLException e) {
      logger.warn("Failed to close the dataSource", e);
    }
  }

  /**
   * Get the vendor DB data type that is equivalent to the ScalarDB data type
   *
   * @param metadata a table metadata
   * @param columnName a column name
   * @return a vendor DB data type
   */
  private String getVendorDbColumnType(TableMetadata metadata, String columnName) {
    DataType scalarDbColumnType = metadata.getColumnDataType(columnName);

    String dataType = rdbEngine.getDataTypeForEngine(scalarDbColumnType);
    if (metadata.getPartitionKeyNames().contains(columnName)
        || metadata.getClusteringKeyNames().contains(columnName)) {
      String keyDataType = rdbEngine.getDataTypeForKey(scalarDbColumnType);
      return Optional.ofNullable(keyDataType).orElse(dataType);
    } else if (metadata.getSecondaryIndexNames().contains(columnName)) {
      String indexDataType = rdbEngine.getDataTypeForSecondaryIndex(scalarDbColumnType);
      return Optional.ofNullable(indexDataType).orElse(dataType);
    } else {
      return dataType;
    }
  }

  private static boolean hasDescClusteringOrder(TableMetadata metadata) {
    return metadata.getClusteringKeyNames().stream()
        .anyMatch(c -> metadata.getClusteringOrder(c) == Order.DESC);
  }

  @VisibleForTesting
  static boolean hasDifferentClusteringOrders(TableMetadata metadata) {
    boolean hasAscOrder = false;
    boolean hasDescOrder = false;
    for (Order order : metadata.getClusteringOrders().values()) {
      if (order == Order.ASC) {
        hasAscOrder = true;
      } else {
        hasDescOrder = true;
      }
    }
    return hasAscOrder && hasDescOrder;
  }

  @Override
  public void createIndex(
      String namespace, String table, String columnName, Map<String, String> options)
      throws ExecutionException {
    try (Connection connection = dataSource.getConnection()) {
      alterToIndexColumnTypeIfNecessary(connection, namespace, table, columnName);
      createIndex(connection, namespace, table, columnName, false);
      updateTableMetadata(connection, namespace, table, columnName, true);
    } catch (ExecutionException | SQLException e) {
      throw new ExecutionException(
          String.format(
              "Creating the secondary index on the %s column for the %s table failed",
              columnName, getFullTableName(namespace, table)),
          e);
    }
  }

  private void alterToIndexColumnTypeIfNecessary(
      Connection connection, String namespace, String table, String columnName)
      throws ExecutionException, SQLException {
    DataType indexType = getTableMetadata(namespace, table).getColumnDataType(columnName);
    String columnTypeForKey = rdbEngine.getDataTypeForSecondaryIndex(indexType);
    if (columnTypeForKey == null) {
      // The column type does not need to be altered to be compatible with being secondary index
      return;
    }

    String sql = rdbEngine.alterColumnTypeSql(namespace, table, columnName, columnTypeForKey);
    execute(connection, sql);
  }

  private void alterToRegularColumnTypeIfNecessary(
      Connection connection, String namespace, String table, String columnName)
      throws ExecutionException, SQLException {
    DataType indexType = getTableMetadata(namespace, table).getColumnDataType(columnName);
    String columnTypeForKey = rdbEngine.getDataTypeForSecondaryIndex(indexType);
    if (columnTypeForKey == null) {
      // The column type is already the type for a regular column. It was not altered to be
      // compatible with being a secondary index, so no alteration is necessary.
      return;
    }

    String columnType = rdbEngine.getDataTypeForEngine(indexType);
    String sql = rdbEngine.alterColumnTypeSql(namespace, table, columnName, columnType);
    execute(connection, sql);
  }

  @Override
  public void dropIndex(String namespace, String table, String columnName)
      throws ExecutionException {
    try (Connection connection = dataSource.getConnection()) {
      dropIndex(connection, namespace, table, columnName);
      alterToRegularColumnTypeIfNecessary(connection, namespace, table, columnName);
      updateTableMetadata(connection, namespace, table, columnName, false);
    } catch (SQLException e) {
      throw new ExecutionException(
          String.format(
              "Dropping the secondary index on the %s column for the %s table failed",
              columnName, getFullTableName(namespace, table)),
          e);
    }
  }

  private boolean tableExistsInternal(Connection connection, String namespace, String table)
      throws ExecutionException {
    String fullTableName = encloseFullTableName(namespace, table);
    String sql = rdbEngine.tableExistsInternalTableCheckSql(fullTableName);
    try {
      execute(connection, sql);
      return true;
    } catch (SQLException e) {
      // An exception will be thrown if the table does not exist when executing the select
      // query
      if (rdbEngine.isUndefinedTableError(e)) {
        return false;
      }
      throw new ExecutionException(
          String.format(
              "Checking if the %s table exists failed", getFullTableName(namespace, table)),
          e);
    }
  }

  @Override
  public void repairNamespace(String namespace, Map<String, String> options)
      throws ExecutionException {
    if (!rdbEngine.isValidNamespaceOrTableName(namespace)) {
      throw new IllegalArgumentException(
          CoreError.JDBC_NAMESPACE_NAME_NOT_ACCEPTABLE.buildMessage(namespace));
    }
    try (Connection connection = dataSource.getConnection()) {
      createSchemaIfNotExists(connection, namespace);
      createNamespacesTableIfNotExists(connection);
      upsertIntoNamespacesTable(connection, namespace);
    } catch (SQLException e) {
      throw new ExecutionException(String.format("Repairing the %s schema failed", namespace), e);
    }
  }

  @Override
  public void repairTable(
      String namespace, String table, TableMetadata metadata, Map<String, String> options)
      throws ExecutionException {
    try (Connection connection = dataSource.getConnection()) {
      createTableInternal(connection, namespace, table, metadata, true);
      addTableMetadata(connection, namespace, table, metadata, true, true);
    } catch (SQLException e) {
      throw new ExecutionException(
          "Repairing the " + getFullTableName(namespace, table) + " table failed ", e);
    }
  }

  @Override
  public void addNewColumnToTable(
      String namespace, String table, String columnName, DataType columnType)
      throws ExecutionException {
    try {
      TableMetadata currentTableMetadata = getTableMetadata(namespace, table);
      TableMetadata updatedTableMetadata =
          TableMetadata.newBuilder(currentTableMetadata).addColumn(columnName, columnType).build();
      String addNewColumnStatement =
          "ALTER TABLE "
              + encloseFullTableName(namespace, table)
              + " ADD "
              + enclose(columnName)
              + " "
              + getVendorDbColumnType(updatedTableMetadata, columnName);
      try (Connection connection = dataSource.getConnection()) {
        execute(connection, addNewColumnStatement);
        addTableMetadata(connection, namespace, table, updatedTableMetadata, false, true);
      }
    } catch (SQLException e) {
      throw new ExecutionException(
          String.format(
              "Adding the new %s column to the %s table failed",
              columnName, getFullTableName(namespace, table)),
          e);
    }
  }

  @Override
<<<<<<< HEAD
  public void renameColumn(
      String namespace, String table, String oldColumnName, String newColumnName)
      throws ExecutionException {
    try {
      TableMetadata currentTableMetadata = getTableMetadata(namespace, table);
      DataType columnType = currentTableMetadata.getColumnDataType(oldColumnName);
      TableMetadata updatedTableMetadata =
          TableMetadata.newBuilder(currentTableMetadata)
              .removeColumn(oldColumnName)
              .addColumn(newColumnName, columnType)
              .build();
      String renameColumnStatement =
          rdbEngine.renameColumnSql(namespace, table, oldColumnName, newColumnName);
      try (Connection connection = dataSource.getConnection()) {
        execute(connection, renameColumnStatement);
=======
  public void dropColumnFromTable(String namespace, String table, String columnName)
      throws ExecutionException {
    try {
      TableMetadata currentTableMetadata = getTableMetadata(namespace, table);
      TableMetadata updatedTableMetadata =
          TableMetadata.newBuilder(currentTableMetadata).removeColumn(columnName).build();
      String[] dropColumnStatements = rdbEngine.dropColumnSql(namespace, table, columnName);
      try (Connection connection = dataSource.getConnection()) {
        for (String dropColumnStatement : dropColumnStatements) {
          execute(connection, dropColumnStatement);
        }
>>>>>>> 14cb0a70
        addTableMetadata(connection, namespace, table, updatedTableMetadata, false, true);
      }
    } catch (SQLException e) {
      throw new ExecutionException(
          String.format(
<<<<<<< HEAD
              "Renaming the %s column to %s in the %s table failed",
              oldColumnName, newColumnName, getFullTableName(namespace, table)),
=======
              "Dropping the %s column from the %s table failed",
              columnName, getFullTableName(namespace, table)),
>>>>>>> 14cb0a70
          e);
    }
  }

  @Override
  public void addRawColumnToTable(
      String namespace, String table, String columnName, DataType columnType)
      throws ExecutionException {
    try (Connection connection = dataSource.getConnection()) {
      if (!tableExistsInternal(connection, namespace, table)) {
        throw new IllegalArgumentException(
            CoreError.TABLE_NOT_FOUND.buildMessage(getFullTableName(namespace, table)));
      }

      String addNewColumnStatement =
          "ALTER TABLE "
              + encloseFullTableName(namespace, table)
              + " ADD "
              + enclose(columnName)
              + " "
              + rdbEngine.getDataTypeForEngine(columnType);

      execute(connection, addNewColumnStatement);
    } catch (SQLException e) {
      throw new ExecutionException(
          String.format(
              "Adding the new %s column to the %s table failed",
              columnName, getFullTableName(namespace, table)),
          e);
    }
  }

  @VisibleForTesting
  void createIndex(
      Connection connection, String schema, String table, String indexedColumn, boolean ifNotExists)
      throws SQLException {
    String indexName = getIndexName(schema, table, indexedColumn);
    String createIndexStatement = rdbEngine.createIndexSql(schema, table, indexName, indexedColumn);
    if (ifNotExists) {
      createIndexStatement = rdbEngine.tryAddIfNotExistsToCreateIndexSql(createIndexStatement);
    }
    try {
      execute(
          connection,
          createIndexStatement,
          ifNotExists ? null : rdbEngine::throwIfDuplicatedIndexWarning);
    } catch (SQLException e) {
      // Suppress the exception thrown when the index already exists
      if (!(ifNotExists && rdbEngine.isDuplicateIndexError(e))) {
        throw e;
      }
    }
  }

  private void dropIndex(Connection connection, String schema, String table, String indexedColumn)
      throws SQLException {
    String indexName = getIndexName(schema, table, indexedColumn);
    String sql = rdbEngine.dropIndexSql(schema, table, indexName);
    execute(connection, sql);
  }

  private String getIndexName(String schema, String table, String indexedColumn) {
    return String.join("_", INDEX_NAME_PREFIX, schema, table, indexedColumn);
  }

  private void updateTableMetadata(
      Connection connection, String schema, String table, String columnName, boolean indexed)
      throws SQLException {
    String updateStatement =
        "UPDATE "
            + encloseFullTableName(metadataSchema, METADATA_TABLE)
            + " SET "
            + enclose(METADATA_COL_INDEXED)
            + "="
            + computeBooleanValue(indexed)
            + " WHERE "
            + enclose(METADATA_COL_FULL_TABLE_NAME)
            + "='"
            + getFullTableName(schema, table)
            + "' AND "
            + enclose(METADATA_COL_COLUMN_NAME)
            + "='"
            + columnName
            + "'";
    execute(connection, updateStatement);
  }

  static void execute(Connection connection, String sql) throws SQLException {
    execute(connection, sql, null);
  }

  static void execute(Connection connection, String sql, @Nullable SqlWarningHandler handler)
      throws SQLException {
    if (Strings.isNullOrEmpty(sql)) {
      return;
    }
    try (Statement stmt = connection.createStatement()) {
      stmt.execute(sql);
      throwSqlWarningIfNeeded(handler, stmt);
    }
  }

  private static void throwSqlWarningIfNeeded(SqlWarningHandler handler, Statement stmt)
      throws SQLException {
    if (handler == null) {
      return;
    }
    SQLWarning warning = stmt.getWarnings();
    while (warning != null) {
      handler.throwSqlWarningIfNeeded(warning);
      warning = warning.getNextWarning();
    }
  }

  static void execute(Connection connection, String[] sqls) throws SQLException {
    execute(connection, sqls, null);
  }

  static void execute(
      Connection connection, String[] sqls, @Nullable SqlWarningHandler warningHandler)
      throws SQLException {
    for (String sql : sqls) {
      execute(connection, sql, warningHandler);
    }
  }

  private String enclose(String name) {
    return rdbEngine.enclose(name);
  }

  private String encloseFullTableName(String schema, String table) {
    return rdbEngine.encloseFullTableName(schema, table);
  }

  @Override
  public Set<String> getNamespaceNames() throws ExecutionException {
    try (Connection connection = dataSource.getConnection()) {
      rdbEngine.setConnectionToReadOnly(connection, true);

      String selectQuery =
          "SELECT * FROM " + encloseFullTableName(metadataSchema, NAMESPACES_TABLE);
      Set<String> namespaces = new HashSet<>();
      try (PreparedStatement preparedStatement = connection.prepareStatement(selectQuery);
          ResultSet resultSet = preparedStatement.executeQuery()) {
        while (resultSet.next()) {
          namespaces.add(resultSet.getString(NAMESPACE_COL_NAMESPACE_NAME));
        }
        return namespaces;
      }
    } catch (SQLException e) {
      // An exception will be thrown if the namespace table does not exist when executing the select
      // query
      if (rdbEngine.isUndefinedTableError(e)) {
        return Collections.emptySet();
      }
      throw new ExecutionException("Getting the existing schema names failed", e);
    }
  }

  @VisibleForTesting
  void createNamespacesTableIfNotExists(Connection connection) throws ExecutionException {
    if (tableExistsInternal(connection, metadataSchema, NAMESPACES_TABLE)) {
      return;
    }

    try {
      createSchemaIfNotExists(connection, metadataSchema);
      String createTableStatement =
          "CREATE TABLE "
              + encloseFullTableName(metadataSchema, NAMESPACES_TABLE)
              + "("
              + enclose(NAMESPACE_COL_NAMESPACE_NAME)
              + " "
              + getTextType(128, true)
              + ", "
              + "PRIMARY KEY ("
              + enclose(NAMESPACE_COL_NAMESPACE_NAME)
              + "))";
      createTable(connection, createTableStatement, true);

      // Insert the system namespace to the namespaces table
      insertIntoNamespacesTable(connection, metadataSchema);
    } catch (SQLException e) {
      throw new ExecutionException("Creating the namespace table failed", e);
    }
  }

  private void insertIntoNamespacesTable(Connection connection, String namespaceName)
      throws SQLException {
    String insertStatement =
        "INSERT INTO " + encloseFullTableName(metadataSchema, NAMESPACES_TABLE) + " VALUES (?)";
    try (PreparedStatement preparedStatement = connection.prepareStatement(insertStatement)) {
      preparedStatement.setString(1, namespaceName);
      preparedStatement.execute();
    }
  }

  @VisibleForTesting
  void upsertIntoNamespacesTable(Connection connection, String namespace) throws SQLException {
    try {
      insertIntoNamespacesTable(connection, namespace);
    } catch (SQLException e) {
      // ignore if the schema already exists
      if (!rdbEngine.isDuplicateKeyError(e)) {
        throw e;
      }
    }
  }

  private void deleteFromNamespacesTable(Connection connection, String namespaceName)
      throws SQLException {
    String deleteStatement =
        "DELETE FROM "
            + encloseFullTableName(metadataSchema, NAMESPACES_TABLE)
            + " WHERE "
            + enclose(NAMESPACE_COL_NAMESPACE_NAME)
            + " = ?";
    try (PreparedStatement preparedStatement = connection.prepareStatement(deleteStatement)) {
      preparedStatement.setString(1, namespaceName);
      preparedStatement.execute();
    }
  }

  private void deleteNamespacesTableAndMetadataSchemaIfEmpty(Connection connection)
      throws SQLException {
    if (areNamespacesTableAndMetadataSchemaEmpty(connection)) {
      deleteTable(connection, encloseFullTableName(metadataSchema, NAMESPACES_TABLE));
      deleteMetadataSchema(connection);
    }
  }

  private boolean areNamespacesTableAndMetadataSchemaEmpty(Connection connection)
      throws SQLException {
    String selectAllTables =
        "SELECT * FROM " + encloseFullTableName(metadataSchema, NAMESPACES_TABLE);

    Set<String> namespaces = new HashSet<>();
    try (Statement statement = connection.createStatement();
        ResultSet results = statement.executeQuery(selectAllTables)) {
      int count = 0;
      while (results.next()) {
        namespaces.add(results.getString(NAMESPACE_COL_NAMESPACE_NAME));
        // Only need to fetch the first two rows
        if (count++ == 2) {
          break;
        }
      }
    }

    boolean onlyMetadataNamespaceLeft =
        namespaces.size() == 1 && namespaces.contains(metadataSchema);
    if (!onlyMetadataNamespaceLeft) {
      return false;
    }

    // Check if the metadata table exists. If it does not, the metadata schema is empty.
    String sql =
        rdbEngine.tableExistsInternalTableCheckSql(
            encloseFullTableName(metadataSchema, METADATA_TABLE));
    try {
      execute(connection, sql);
      return false;
    } catch (SQLException e) {
      // An exception will be thrown if the table does not exist when executing the select
      // query
      if (rdbEngine.isUndefinedTableError(e)) {
        return true;
      }
      throw e;
    }
  }

  @Override
  public void upgrade(Map<String, String> options) throws ExecutionException {
    try (Connection connection = dataSource.getConnection()) {
      if (tableExistsInternal(connection, metadataSchema, METADATA_TABLE)) {
        createNamespacesTableIfNotExists(connection);
        importNamespaceNamesOfExistingTables(connection);
      }
    } catch (SQLException e) {
      throw new ExecutionException("Upgrading the ScalarDB environment failed", e);
    }
  }

  private void importNamespaceNamesOfExistingTables(Connection connection)
      throws ExecutionException {
    String selectAllTableNames =
        "SELECT DISTINCT "
            + enclose(METADATA_COL_FULL_TABLE_NAME)
            + " FROM "
            + encloseFullTableName(metadataSchema, METADATA_TABLE);
    try (Statement stmt = connection.createStatement();
        ResultSet rs = stmt.executeQuery(selectAllTableNames)) {
      Set<String> namespaceOfExistingTables = new HashSet<>();
      while (rs.next()) {
        String fullTableName = rs.getString(METADATA_COL_FULL_TABLE_NAME);
        String namespaceName = fullTableName.substring(0, fullTableName.indexOf('.'));
        namespaceOfExistingTables.add(namespaceName);
      }
      for (String namespace : namespaceOfExistingTables) {
        upsertIntoNamespacesTable(connection, namespace);
      }
    } catch (SQLException e) {
      throw new ExecutionException("Importing the namespace names of existing tables failed", e);
    }
  }

  @Override
  public StorageInfo getStorageInfo(String namespace) {
    return STORAGE_INFO;
  }

  @FunctionalInterface
  interface SqlWarningHandler {
    void throwSqlWarningIfNeeded(SQLWarning warning) throws SQLException;
  }
}<|MERGE_RESOLUTION|>--- conflicted
+++ resolved
@@ -862,7 +862,29 @@
   }
 
   @Override
-<<<<<<< HEAD
+  public void dropColumnFromTable(String namespace, String table, String columnName)
+      throws ExecutionException {
+    try {
+      TableMetadata currentTableMetadata = getTableMetadata(namespace, table);
+      TableMetadata updatedTableMetadata =
+          TableMetadata.newBuilder(currentTableMetadata).removeColumn(columnName).build();
+      String[] dropColumnStatements = rdbEngine.dropColumnSql(namespace, table, columnName);
+      try (Connection connection = dataSource.getConnection()) {
+        for (String dropColumnStatement : dropColumnStatements) {
+          execute(connection, dropColumnStatement);
+        }
+        addTableMetadata(connection, namespace, table, updatedTableMetadata, false, true);
+      }
+    } catch (SQLException e) {
+      throw new ExecutionException(
+          String.format(
+              "Dropping the %s column from the %s table failed",
+              columnName, getFullTableName(namespace, table)),
+          e);
+    }
+  }
+
+  @Override
   public void renameColumn(
       String namespace, String table, String oldColumnName, String newColumnName)
       throws ExecutionException {
@@ -878,31 +900,13 @@
           rdbEngine.renameColumnSql(namespace, table, oldColumnName, newColumnName);
       try (Connection connection = dataSource.getConnection()) {
         execute(connection, renameColumnStatement);
-=======
-  public void dropColumnFromTable(String namespace, String table, String columnName)
-      throws ExecutionException {
-    try {
-      TableMetadata currentTableMetadata = getTableMetadata(namespace, table);
-      TableMetadata updatedTableMetadata =
-          TableMetadata.newBuilder(currentTableMetadata).removeColumn(columnName).build();
-      String[] dropColumnStatements = rdbEngine.dropColumnSql(namespace, table, columnName);
-      try (Connection connection = dataSource.getConnection()) {
-        for (String dropColumnStatement : dropColumnStatements) {
-          execute(connection, dropColumnStatement);
-        }
->>>>>>> 14cb0a70
         addTableMetadata(connection, namespace, table, updatedTableMetadata, false, true);
       }
     } catch (SQLException e) {
       throw new ExecutionException(
           String.format(
-<<<<<<< HEAD
               "Renaming the %s column to %s in the %s table failed",
               oldColumnName, newColumnName, getFullTableName(namespace, table)),
-=======
-              "Dropping the %s column from the %s table failed",
-              columnName, getFullTableName(namespace, table)),
->>>>>>> 14cb0a70
           e);
     }
   }
