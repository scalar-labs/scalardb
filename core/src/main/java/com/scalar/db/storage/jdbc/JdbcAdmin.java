--- conflicted
+++ resolved
@@ -83,11 +83,7 @@
     JdbcConfig config = new JdbcConfig(databaseConfig);
     rdbEngine = RdbEngineStrategy.create(config);
     dataSource = JdbcUtils.initDataSourceForAdmin(config);
-<<<<<<< HEAD
     rdbEngineType = rdbEngine.getRdbEngine();
-=======
-    rdbEngineType = config.getRdbEngine();
->>>>>>> ea3ee694
     metadataSchema = config.getTableMetadataSchema().orElse(METADATA_SCHEMA);
   }
 
@@ -95,11 +91,7 @@
   public JdbcAdmin(BasicDataSource dataSource, JdbcConfig config) {
     rdbEngine = RdbEngineStrategy.create(config);
     this.dataSource = dataSource;
-<<<<<<< HEAD
     rdbEngineType = rdbEngine.getRdbEngine();
-=======
-    rdbEngineType = config.getRdbEngine();
->>>>>>> ea3ee694
     metadataSchema = config.getTableMetadataSchema().orElse(METADATA_SCHEMA);
   }
 
@@ -574,15 +566,7 @@
     } catch (SQLException e) {
       // An exception will be thrown if the metadata table does not exist when executing the select
       // query
-<<<<<<< HEAD
       if (rdbEngine.isUndefinedTableError(e)) {
-=======
-      if ((rdbEngineType == RdbEngine.MYSQL
-              && (e.getErrorCode() == 1049 || e.getErrorCode() == 1146))
-          || (rdbEngineType == RdbEngine.POSTGRESQL && "42P01".equals(e.getSQLState()))
-          || (rdbEngineType == RdbEngine.ORACLE && e.getErrorCode() == 942)
-          || (rdbEngineType == RdbEngine.SQL_SERVER && e.getErrorCode() == 208)) {
->>>>>>> ea3ee694
         return Collections.emptySet();
       }
       throw new ExecutionException("retrieving the namespace table names failed", e);
@@ -796,15 +780,7 @@
     } catch (SQLException e) {
       // An exception will be thrown if the table does not exist when executing the select
       // query
-<<<<<<< HEAD
       if (rdbEngine.isUndefinedTableError(e)) {
-=======
-      if ((rdbEngineType == RdbEngine.MYSQL
-              && (e.getErrorCode() == 1049 || e.getErrorCode() == 1146))
-          || (rdbEngineType == RdbEngine.POSTGRESQL && "42P01".equals(e.getSQLState()))
-          || (rdbEngineType == RdbEngine.ORACLE && e.getErrorCode() == 942)
-          || (rdbEngineType == RdbEngine.SQL_SERVER && e.getErrorCode() == 208)) {
->>>>>>> ea3ee694
         return false;
       }
       throw new ExecutionException(
