--- conflicted
+++ resolved
@@ -20,16 +20,12 @@
 import java.sql.ResultSet;
 import java.sql.SQLException;
 import java.sql.Statement;
-<<<<<<< HEAD
-import java.util.*;
-=======
 import java.util.Collections;
 import java.util.HashSet;
 import java.util.LinkedHashSet;
 import java.util.Map;
 import java.util.Optional;
 import java.util.Set;
->>>>>>> 9aa2d352
 import java.util.stream.Collectors;
 import javax.annotation.Nullable;
 import javax.annotation.concurrent.ThreadSafe;
@@ -60,22 +56,14 @@
   @Inject
   public JdbcAdmin(DatabaseConfig databaseConfig) {
     JdbcConfig config = new JdbcConfig(databaseConfig);
-<<<<<<< HEAD
     rdbEngine = RdbEngineFactory.create(config);
-=======
-    rdbEngine = RdbEngineStrategy.create(config);
->>>>>>> 9aa2d352
     dataSource = JdbcUtils.initDataSourceForAdmin(config);
     metadataSchema = config.getTableMetadataSchema().orElse(METADATA_SCHEMA);
   }
 
   @SuppressFBWarnings("EI_EXPOSE_REP2")
   public JdbcAdmin(BasicDataSource dataSource, JdbcConfig config) {
-<<<<<<< HEAD
     rdbEngine = RdbEngineFactory.create(config);
-=======
-    rdbEngine = RdbEngineStrategy.create(config);
->>>>>>> 9aa2d352
     this.dataSource = dataSource;
     metadataSchema = config.getTableMetadataSchema().orElse(METADATA_SCHEMA);
   }
