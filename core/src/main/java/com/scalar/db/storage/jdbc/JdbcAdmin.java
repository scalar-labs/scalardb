--- conflicted
+++ resolved
@@ -931,7 +931,6 @@
   }
 
   @Override
-<<<<<<< HEAD
   public void alterColumnType(
       String namespace, String table, String columnName, DataType newColumnType)
       throws ExecutionException {
@@ -952,7 +951,17 @@
       try (Connection connection = dataSource.getConnection()) {
         execute(connection, alterColumnTypeStatement);
         addTableMetadata(connection, namespace, table, updatedTableMetadata, false, true);
-=======
+      }
+    } catch (SQLException e) {
+      throw new ExecutionException(
+          String.format(
+              "Altering the %s column type to %s in the %s table failed",
+              columnName, newColumnType, getFullTableName(namespace, table)),
+          e);
+    }
+  }
+
+  @Override
   public void renameTable(String namespace, String oldTableName, String newTableName)
       throws ExecutionException {
     try {
@@ -969,18 +978,12 @@
               connection, namespace, newTableName, indexedColumnName, oldIndexName, newIndexName);
         }
         addTableMetadata(connection, namespace, newTableName, tableMetadata, false, false);
->>>>>>> bb3de17a
       }
     } catch (SQLException e) {
       throw new ExecutionException(
           String.format(
-<<<<<<< HEAD
-              "Altering the %s column type to %s in the %s table failed",
-              columnName, newColumnType, getFullTableName(namespace, table)),
-=======
               "Renaming the %s table to %s failed",
               getFullTableName(namespace, oldTableName), getFullTableName(namespace, newTableName)),
->>>>>>> bb3de17a
           e);
     }
   }
