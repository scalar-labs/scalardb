--- conflicted
+++ resolved
@@ -50,16 +50,13 @@
   @VisibleForTesting static final String METADATA_COL_CLUSTERING_ORDER = "clustering_order";
   @VisibleForTesting static final String METADATA_COL_INDEXED = "indexed";
   @VisibleForTesting static final String METADATA_COL_ORDINAL_POSITION = "ordinal_position";
-<<<<<<< HEAD
-  public static final String NAMESPACES_TABLE = "namespaces";
-  @VisibleForTesting static final String NAMESPACE_COL_NAMESPACE_NAME = "namespace_name";
-=======
   @VisibleForTesting static final String JDBC_COL_COLUMN_NAME = "COLUMN_NAME";
   @VisibleForTesting static final String JDBC_COL_DATA_TYPE = "DATA_TYPE";
   @VisibleForTesting static final String JDBC_COL_TYPE_NAME = "TYPE_NAME";
   @VisibleForTesting static final String JDBC_COL_COLUMN_SIZE = "COLUMN_SIZE";
   @VisibleForTesting static final String JDBC_COL_DECIMAL_DIGITS = "DECIMAL_DIGITS";
->>>>>>> 4ed375ad
+  public static final String NAMESPACES_TABLE = "namespaces";
+  @VisibleForTesting static final String NAMESPACE_COL_NAMESPACE_NAME = "namespace_name";
   private static final Logger logger = LoggerFactory.getLogger(JdbcAdmin.class);
   private static final String INDEX_NAME_PREFIX = "index";
 
@@ -401,10 +398,6 @@
     TableMetadata.Builder builder = TableMetadata.newBuilder();
     boolean tableExists = false;
 
-    if (!namespaceExists(metadataSchema)) {
-      return null;
-    }
-
     try (Connection connection = dataSource.getConnection();
         PreparedStatement preparedStatement =
             connection.prepareStatement(getSelectColumnsStatement())) {
@@ -443,6 +436,11 @@
         }
       }
     } catch (SQLException e) {
+      // An exception will be thrown if the namespace table does not exist when executing the select
+      // query
+      if (rdbEngine.isUndefinedTableError(e)) {
+        return null;
+      }
       throw new ExecutionException("getting a table metadata failed", e);
     }
 
