package com.scalar.db.storage.jdbc;

import static com.scalar.db.storage.jdbc.JdbcUtils.getJdbcType;
import static com.scalar.db.util.ScalarDbUtils.getFullTableName;

import com.google.common.annotations.VisibleForTesting;
import com.google.common.base.Strings;
import com.google.common.collect.ImmutableMap;
import com.google.common.collect.Iterables;
import com.google.common.collect.Sets;
import com.google.inject.Inject;
import com.scalar.db.api.DistributedStorageAdmin;
import com.scalar.db.api.Scan;
import com.scalar.db.api.Scan.Ordering;
import com.scalar.db.api.Scan.Ordering.Order;
import com.scalar.db.api.TableMetadata;
import com.scalar.db.config.DatabaseConfig;
import com.scalar.db.exception.storage.ExecutionException;
import com.scalar.db.io.DataType;
import edu.umd.cs.findbugs.annotations.SuppressFBWarnings;
import java.sql.Connection;
import java.sql.DatabaseMetaData;
import java.sql.PreparedStatement;
import java.sql.ResultSet;
import java.sql.SQLException;
import java.sql.Statement;
import java.util.Collections;
import java.util.HashSet;
import java.util.LinkedHashSet;
import java.util.Map;
import java.util.Optional;
import java.util.Set;
import java.util.stream.Collectors;
import javax.annotation.Nullable;
import javax.annotation.concurrent.ThreadSafe;
import org.apache.commons.dbcp2.BasicDataSource;
import org.slf4j.Logger;
import org.slf4j.LoggerFactory;

@SuppressFBWarnings({"OBL_UNSATISFIED_OBLIGATION", "SQL_NONCONSTANT_STRING_PASSED_TO_EXECUTE"})
@ThreadSafe
public class JdbcAdmin implements DistributedStorageAdmin {
  public static final String METADATA_SCHEMA = "scalardb";
  public static final String METADATA_TABLE = "metadata";

  @VisibleForTesting static final String METADATA_COL_FULL_TABLE_NAME = "full_table_name";
  @VisibleForTesting static final String METADATA_COL_COLUMN_NAME = "column_name";
  @VisibleForTesting static final String METADATA_COL_DATA_TYPE = "data_type";
  @VisibleForTesting static final String METADATA_COL_KEY_TYPE = "key_type";
  @VisibleForTesting static final String METADATA_COL_CLUSTERING_ORDER = "clustering_order";
  @VisibleForTesting static final String METADATA_COL_INDEXED = "indexed";
  @VisibleForTesting static final String METADATA_COL_ORDINAL_POSITION = "ordinal_position";
  @VisibleForTesting static final String JDBC_COL_COLUMN_NAME = "COLUMN_NAME";
  @VisibleForTesting static final String JDBC_COL_DATA_TYPE = "DATA_TYPE";
  @VisibleForTesting static final String JDBC_COL_TYPE_NAME = "TYPE_NAME";
  @VisibleForTesting static final String JDBC_COL_COLUMN_SIZE = "COLUMN_SIZE";
  @VisibleForTesting static final String JDBC_COL_DECIMAL_DIGITS = "DECIMAL_DIGITS";
  public static final String NAMESPACES_TABLE = "namespaces";
  @VisibleForTesting static final String NAMESPACE_COL_NAMESPACE_NAME = "namespace_name";
  private static final Logger logger = LoggerFactory.getLogger(JdbcAdmin.class);
  private static final String INDEX_NAME_PREFIX = "index";

  private final RdbEngineStrategy rdbEngine;
  private final BasicDataSource dataSource;
  private final String metadataSchema;

  @Inject
  public JdbcAdmin(DatabaseConfig databaseConfig) {
    JdbcConfig config = new JdbcConfig(databaseConfig);
    rdbEngine = RdbEngineFactory.create(config);
    dataSource = JdbcUtils.initDataSourceForAdmin(config, rdbEngine);
    metadataSchema = config.getMetadataSchema().orElse(METADATA_SCHEMA);
  }

  @SuppressFBWarnings("EI_EXPOSE_REP2")
  public JdbcAdmin(BasicDataSource dataSource, JdbcConfig config) {
    rdbEngine = RdbEngineFactory.create(config);
    this.dataSource = dataSource;
    metadataSchema = config.getMetadataSchema().orElse(METADATA_SCHEMA);
  }

  @Override
  public void createNamespace(String namespace, Map<String, String> options)
      throws ExecutionException {
    if (!rdbEngine.isValidNamespaceOrTableName(namespace)) {
      throw new ExecutionException("Namespace name is not acceptable: " + namespace);
    }
    String fullNamespace = enclose(namespace);
    try (Connection connection = dataSource.getConnection()) {
      execute(connection, rdbEngine.createNamespaceSqls(fullNamespace));
      createNamespacesTableIfNotExists(connection);
      insertIntoNamespacesTable(connection, namespace);
    } catch (SQLException e) {
      throw new ExecutionException("Creating the schema failed", e);
    }
  }

  @Override
  public void createTable(
      String namespace, String table, TableMetadata metadata, Map<String, String> options)
      throws ExecutionException {
<<<<<<< HEAD
    if (!rdbEngine.isValidNamespaceOrTableName(table)) {
      throw new ExecutionException("table name is not acceptable: " + table);
=======
    if (!rdbEngine.isValidTableName(table)) {
      throw new ExecutionException("Table name is not acceptable: " + table);
>>>>>>> 23f2dbca
    }

    try (Connection connection = dataSource.getConnection()) {
      createTableInternal(connection, namespace, table, metadata);
      createIndex(connection, namespace, table, metadata);
      addTableMetadata(connection, namespace, table, metadata, true);
    } catch (SQLException e) {
      throw new ExecutionException(
          "Creating the table failed: " + getFullTableName(namespace, table), e);
    }
  }

  private void createTableInternal(
      Connection connection, String schema, String table, TableMetadata metadata)
      throws SQLException {
    String createTableStatement = "CREATE TABLE " + encloseFullTableName(schema, table) + "(";
    // Order the columns for their creation by (partition keys >> clustering keys >> other columns)
    LinkedHashSet<String> sortedColumnNames =
        Sets.newLinkedHashSet(
            Iterables.concat(
                metadata.getPartitionKeyNames(),
                metadata.getClusteringKeyNames(),
                metadata.getColumnNames()));
    // Add columns definition
    createTableStatement +=
        sortedColumnNames.stream()
            .map(
                columnName ->
                    enclose(columnName) + " " + getVendorDbColumnType(metadata, columnName))
            .collect(Collectors.joining(","));

    // Add primary key definition
    boolean hasDescClusteringOrder = hasDescClusteringOrder(metadata);
    createTableStatement +=
        ", " + rdbEngine.createTableInternalPrimaryKeyClause(hasDescClusteringOrder, metadata);
    execute(connection, createTableStatement);

    String[] sqls =
        rdbEngine.createTableInternalSqlsAfterCreateTable(
            hasDescClusteringOrder, schema, table, metadata);
    execute(connection, sqls);
  }

  private void createIndex(
      Connection connection, String schema, String table, TableMetadata metadata)
      throws SQLException {
    for (String indexedColumn : metadata.getSecondaryIndexNames()) {
      createIndex(connection, schema, table, indexedColumn);
    }
  }

  private void addTableMetadata(
      Connection connection,
      String namespace,
      String table,
      TableMetadata metadata,
      boolean createMetadataTableIfNotExists)
      throws SQLException {
    if (createMetadataTableIfNotExists) {
      createMetadataSchemaAndTableIfNotExists(connection);
    }
    LinkedHashSet<String> orderedColumns = new LinkedHashSet<>(metadata.getPartitionKeyNames());
    orderedColumns.addAll(metadata.getClusteringKeyNames());
    orderedColumns.addAll(metadata.getColumnNames());
    int ordinalPosition = 1;
    for (String column : orderedColumns) {
      insertMetadataColumn(namespace, table, metadata, connection, ordinalPosition++, column);
    }
  }

  private void createMetadataSchemaAndTableIfNotExists(Connection connection) throws SQLException {
    createMetadataSchemaIfNotExists(connection);
    createMetadataTableIfNotExists(connection);
  }

  private void createMetadataSchemaIfNotExists(Connection connection) throws SQLException {
    String[] sqls = rdbEngine.createMetadataSchemaIfNotExistsSql(metadataSchema);
    try {
      execute(connection, sqls);
    } catch (SQLException e) {
      // Suppress exceptions indicating the duplicate metadata schema
      if (!rdbEngine.isCreateMetadataSchemaDuplicateSchemaError(e)) {
        throw e;
      }
    }
  }

  @VisibleForTesting
  void createMetadataTableIfNotExists(Connection connection) throws SQLException {
    String createTableStatement =
        "CREATE TABLE "
            + encloseFullTableName(metadataSchema, METADATA_TABLE)
            + "("
            + enclose(METADATA_COL_FULL_TABLE_NAME)
            + " "
            + getTextType(128)
            + ","
            + enclose(METADATA_COL_COLUMN_NAME)
            + " "
            + getTextType(128)
            + ","
            + enclose(METADATA_COL_DATA_TYPE)
            + " "
            + getTextType(20)
            + " NOT NULL,"
            + enclose(METADATA_COL_KEY_TYPE)
            + " "
            + getTextType(20)
            + ","
            + enclose(METADATA_COL_CLUSTERING_ORDER)
            + " "
            + getTextType(10)
            + ","
            + enclose(METADATA_COL_INDEXED)
            + " "
            + getBooleanType()
            + " NOT NULL,"
            + enclose(METADATA_COL_ORDINAL_POSITION)
            + " INTEGER NOT NULL,"
            + "PRIMARY KEY ("
            + enclose(METADATA_COL_FULL_TABLE_NAME)
            + ", "
            + enclose(METADATA_COL_COLUMN_NAME)
            + "))";

    createTableIfNotExists(connection, createTableStatement);
  }

  private void createTableIfNotExists(Connection connection, String createTableStatement)
      throws SQLException {
    String stmt = rdbEngine.tryAddIfNotExistsToCreateTableSql(createTableStatement);
    try {
      execute(connection, stmt);
    } catch (SQLException e) {
      // Suppress the exception thrown when the table already exists
      if (!rdbEngine.isDuplicateTableError(e)) {
        throw e;
      }
    }
  }

  private String getTextType(int charLength) {
    return rdbEngine.getTextType(charLength);
  }

  private String getBooleanType() {
    return rdbEngine.getDataTypeForEngine(DataType.BOOLEAN);
  }

  private void insertMetadataColumn(
      String schema,
      String table,
      TableMetadata metadata,
      Connection connection,
      int ordinalPosition,
      String column)
      throws SQLException {
    KeyType keyType = null;
    if (metadata.getPartitionKeyNames().contains(column)) {
      keyType = KeyType.PARTITION;
    }
    if (metadata.getClusteringKeyNames().contains(column)) {
      keyType = KeyType.CLUSTERING;
    }

    String insertStatement =
        getInsertStatement(
            schema,
            table,
            column,
            metadata.getColumnDataType(column),
            keyType,
            metadata.getClusteringOrder(column),
            metadata.getSecondaryIndexNames().contains(column),
            ordinalPosition);
    execute(connection, insertStatement);
  }

  private String getInsertStatement(
      String schema,
      String table,
      String columnName,
      DataType dataType,
      @Nullable KeyType keyType,
      @Nullable Ordering.Order ckOrder,
      boolean indexed,
      int ordinalPosition) {

    return String.format(
        "INSERT INTO %s VALUES ('%s','%s','%s',%s,%s,%s,%d)",
        encloseFullTableName(metadataSchema, METADATA_TABLE),
        getFullTableName(schema, table),
        columnName,
        dataType.toString(),
        keyType != null ? "'" + keyType + "'" : "NULL",
        ckOrder != null ? "'" + ckOrder + "'" : "NULL",
        computeBooleanValue(indexed),
        ordinalPosition);
  }

  private String computeBooleanValue(boolean value) {
    return rdbEngine.computeBooleanValue(value);
  }

  @Override
  public void dropTable(String namespace, String table) throws ExecutionException {
    try (Connection connection = dataSource.getConnection()) {
      dropTableInternal(connection, namespace, table);
      deleteTableMetadata(connection, namespace, table);
    } catch (SQLException e) {
      throw new ExecutionException(
          "Dropping the table failed: " + getFullTableName(namespace, table), e);
    }
  }

  private void dropTableInternal(Connection connection, String schema, String table)
      throws SQLException {
    String dropTableStatement = "DROP TABLE " + encloseFullTableName(schema, table);
    execute(connection, dropTableStatement);
  }

  private void deleteTableMetadata(Connection connection, String namespace, String table)
      throws SQLException {
    try {
      execute(connection, getDeleteTableMetadataStatement(namespace, table));
      deleteMetadataTableIfEmpty(connection);
    } catch (SQLException e) {
      if (e.getMessage().contains("Unknown table") || e.getMessage().contains("does not exist")) {
        return;
      }
      throw e;
    }
  }

  private String getDeleteTableMetadataStatement(String schema, String table) {
    return "DELETE FROM "
        + encloseFullTableName(metadataSchema, METADATA_TABLE)
        + " WHERE "
        + enclose(METADATA_COL_FULL_TABLE_NAME)
        + " = '"
        + getFullTableName(schema, table)
        + "'";
  }

  private void deleteMetadataTableIfEmpty(Connection connection) throws SQLException {
    if (isMetadataTableEmpty(connection)) {
      deleteTable(connection, encloseFullTableName(metadataSchema, METADATA_TABLE));
    }
  }

  private boolean isMetadataTableEmpty(Connection connection) throws SQLException {
    String selectAllTables =
        "SELECT DISTINCT "
            + enclose(METADATA_COL_FULL_TABLE_NAME)
            + " FROM "
            + encloseFullTableName(metadataSchema, METADATA_TABLE);
    try (Statement statement = connection.createStatement();
        ResultSet results = statement.executeQuery(selectAllTables)) {
      return !results.next();
    }
  }

  private void deleteTable(Connection connection, String fullTableName) throws SQLException {
    String dropTableStatement = "DROP TABLE " + fullTableName;

    execute(connection, dropTableStatement);
  }

  private void deleteMetadataSchema(Connection connection) throws SQLException {
    String sql = rdbEngine.deleteMetadataSchemaSql(metadataSchema);
    execute(connection, sql);
  }

  @Override
  public void dropNamespace(String namespace) throws ExecutionException {
    try (Connection connection = dataSource.getConnection()) {
      execute(connection, rdbEngine.dropNamespaceSql(namespace));
      deleteFromNamespacesTable(connection, namespace);
      deleteNamespacesTableIfEmpty(connection);
    } catch (SQLException e) {
      rdbEngine.dropNamespaceTranslateSQLException(e, namespace);
    }
  }

  @Override
  public void truncateTable(String namespace, String table) throws ExecutionException {
    String truncateTableStatement = rdbEngine.truncateTableSql(namespace, table);
    try (Connection connection = dataSource.getConnection()) {
      execute(connection, truncateTableStatement);
    } catch (SQLException e) {
      throw new ExecutionException(
          "Truncating the table failed: " + getFullTableName(namespace, table), e);
    }
  }

  @Override
  public TableMetadata getTableMetadata(String namespace, String table) throws ExecutionException {
    TableMetadata.Builder builder = TableMetadata.newBuilder();
    boolean tableExists = false;

    try (Connection connection = dataSource.getConnection();
        PreparedStatement preparedStatement =
            connection.prepareStatement(getSelectColumnsStatement())) {
      preparedStatement.setString(1, getFullTableName(namespace, table));

      try (ResultSet resultSet = preparedStatement.executeQuery()) {
        while (resultSet.next()) {
          tableExists = true;

          String columnName = resultSet.getString(METADATA_COL_COLUMN_NAME);
          DataType dataType = DataType.valueOf(resultSet.getString(METADATA_COL_DATA_TYPE));
          builder.addColumn(columnName, dataType);

          boolean indexed = resultSet.getBoolean(METADATA_COL_INDEXED);
          if (indexed) {
            builder.addSecondaryIndex(columnName);
          }

          String keyType = resultSet.getString(METADATA_COL_KEY_TYPE);
          if (keyType == null) {
            continue;
          }

          switch (KeyType.valueOf(keyType)) {
            case PARTITION:
              builder.addPartitionKey(columnName);
              break;
            case CLUSTERING:
              Scan.Ordering.Order clusteringOrder =
                  Scan.Ordering.Order.valueOf(resultSet.getString(METADATA_COL_CLUSTERING_ORDER));
              builder.addClusteringKey(columnName, clusteringOrder);
              break;
            default:
              throw new AssertionError("Invalid key type: " + keyType);
          }
        }
      }
    } catch (SQLException e) {
<<<<<<< HEAD
      // An exception will be thrown if the namespace table does not exist when executing the select
      // query
      if (rdbEngine.isUndefinedTableError(e)) {
        return null;
      }
      throw new ExecutionException("getting a table metadata failed", e);
=======
      throw new ExecutionException("Getting a table metadata failed", e);
>>>>>>> 23f2dbca
    }

    if (!tableExists) {
      return null;
    }

    return builder.build();
  }

  @Override
  public TableMetadata getImportTableMetadata(String namespace, String table)
      throws ExecutionException {
    TableMetadata.Builder builder = TableMetadata.newBuilder();
    boolean primaryKeyExists = false;

    if (!rdbEngine.isImportable()) {
      throw new UnsupportedOperationException(
          "Importing table is not allowed in this storage: " + rdbEngine.getClass().getName());
    }

    try (Connection connection = dataSource.getConnection()) {
      if (!tableExistsInternal(connection, namespace, table)) {
        throw new IllegalArgumentException(
            "The table " + getFullTableName(namespace, table) + "  does not exist");
      }

      DatabaseMetaData metadata = connection.getMetaData();
      ResultSet resultSet = metadata.getPrimaryKeys(null, namespace, table);
      while (resultSet.next()) {
        primaryKeyExists = true;
        String columnName = resultSet.getString(JDBC_COL_COLUMN_NAME);
        builder.addPartitionKey(columnName);
      }

      if (!primaryKeyExists) {
        throw new IllegalStateException("The table must have a primary key");
      }

      resultSet = metadata.getColumns(null, namespace, table, "%");
      while (resultSet.next()) {
        String columnName = resultSet.getString(JDBC_COL_COLUMN_NAME);
        builder.addColumn(
            columnName,
            rdbEngine.getDataTypeForScalarDb(
                getJdbcType(resultSet.getInt(JDBC_COL_DATA_TYPE)),
                resultSet.getString(JDBC_COL_TYPE_NAME),
                resultSet.getInt(JDBC_COL_COLUMN_SIZE),
                resultSet.getInt(JDBC_COL_DECIMAL_DIGITS),
                getFullTableName(namespace, table) + " " + columnName));
      }
    } catch (SQLException e) {
      throw new ExecutionException("Getting a table metadata failed", e);
    }

    return builder.build();
  }

  @Override
  public void importTable(String namespace, String table) throws ExecutionException {
    TableMetadata tableMetadata = getImportTableMetadata(namespace, table);

    // add ScalarDB metadata
    repairTable(namespace, table, tableMetadata, ImmutableMap.of());
  }

  private String getSelectColumnsStatement() {
    return "SELECT "
        + enclose(METADATA_COL_COLUMN_NAME)
        + ","
        + enclose(METADATA_COL_DATA_TYPE)
        + ","
        + enclose(METADATA_COL_KEY_TYPE)
        + ","
        + enclose(METADATA_COL_CLUSTERING_ORDER)
        + ","
        + enclose(METADATA_COL_INDEXED)
        + " FROM "
        + encloseFullTableName(metadataSchema, METADATA_TABLE)
        + " WHERE "
        + enclose(METADATA_COL_FULL_TABLE_NAME)
        + "=? ORDER BY "
        + enclose(METADATA_COL_ORDINAL_POSITION)
        + " ASC";
  }

  @Override
  public Set<String> getNamespaceTableNames(String namespace) throws ExecutionException {
    String selectTablesOfNamespaceStatement =
        "SELECT DISTINCT "
            + enclose(METADATA_COL_FULL_TABLE_NAME)
            + " FROM "
            + encloseFullTableName(metadataSchema, METADATA_TABLE)
            + " WHERE "
            + enclose(METADATA_COL_FULL_TABLE_NAME)
            + " LIKE ?";
    try (Connection connection = dataSource.getConnection();
        PreparedStatement preparedStatement =
            connection.prepareStatement(selectTablesOfNamespaceStatement)) {
      String prefix = namespace + ".";
      preparedStatement.setString(1, prefix + "%");
      try (ResultSet results = preparedStatement.executeQuery()) {
        Set<String> tableNames = new HashSet<>();
        while (results.next()) {
          String tableName =
              results.getString(METADATA_COL_FULL_TABLE_NAME).substring(prefix.length());
          tableNames.add(tableName);
        }
        return tableNames;
      }
    } catch (SQLException e) {
      // An exception will be thrown if the metadata table does not exist when executing the select
      // query
      if (rdbEngine.isUndefinedTableError(e)) {
        return Collections.emptySet();
      }
      throw new ExecutionException("Retrieving the namespace table names failed", e);
    }
  }

  @Override
  public boolean namespaceExists(String namespace) throws ExecutionException {
    String selectQuery =
        "SELECT 1 FROM "
            + encloseFullTableName(metadataSchema, NAMESPACES_TABLE)
            + " WHERE "
            + enclose(NAMESPACE_COL_NAMESPACE_NAME)
            + " = ?";
    try (Connection connection = dataSource.getConnection();
        PreparedStatement statement = connection.prepareStatement(selectQuery); ) {
      statement.setString(1, namespace);
      try (ResultSet resultSet = statement.executeQuery()) {
        return resultSet.next();
      }
    } catch (SQLException e) {
<<<<<<< HEAD
      // An exception will be thrown if the namespaces table does not exist when executing the
      // select query
      if (rdbEngine.isUndefinedTableError(e)) {
        return false;
      }
      throw new ExecutionException("checking if the namespace exists failed", e);
=======
      throw new ExecutionException("Checking if the namespace exists failed", e);
>>>>>>> 23f2dbca
    }
  }

  @Override
  public void close() {
    try {
      dataSource.close();
    } catch (SQLException e) {
      logger.error("Failed to close the dataSource", e);
    }
  }

  /**
   * Get the vendor DB data type that is equivalent to the ScalarDB data type
   *
   * @param metadata a table metadata
   * @param columnName a column name
   * @return a vendor DB data type
   */
  private String getVendorDbColumnType(TableMetadata metadata, String columnName) {
    HashSet<String> keysAndIndexes =
        Sets.newHashSet(
            Iterables.concat(
                metadata.getPartitionKeyNames(),
                metadata.getClusteringKeyNames(),
                metadata.getSecondaryIndexNames()));
    DataType scalarDbColumnType = metadata.getColumnDataType(columnName);

    String dataType = rdbEngine.getDataTypeForEngine(scalarDbColumnType);
    if (keysAndIndexes.contains(columnName)) {
      String indexDataType = rdbEngine.getDataTypeForKey(scalarDbColumnType);
      return Optional.ofNullable(indexDataType).orElse(dataType);
    } else {
      return dataType;
    }
  }

  private boolean hasDescClusteringOrder(TableMetadata metadata) {
    return metadata.getClusteringKeyNames().stream()
        .anyMatch(c -> metadata.getClusteringOrder(c) == Order.DESC);
  }

  @Override
  public void createIndex(
      String namespace, String table, String columnName, Map<String, String> options)
      throws ExecutionException {
    try (Connection connection = dataSource.getConnection()) {
      alterToIndexColumnTypeIfNecessary(connection, namespace, table, columnName);
      createIndex(connection, namespace, table, columnName);
      updateTableMetadata(connection, namespace, table, columnName, true);
    } catch (ExecutionException | SQLException e) {
      throw new ExecutionException("Creating the secondary index failed", e);
    }
  }

  private void alterToIndexColumnTypeIfNecessary(
      Connection connection, String namespace, String table, String columnName)
      throws ExecutionException, SQLException {
    DataType indexType = getTableMetadata(namespace, table).getColumnDataType(columnName);
    String columnTypeForKey = rdbEngine.getDataTypeForKey(indexType);
    if (columnTypeForKey == null) {
      // The column type does not need to be altered to be compatible with being secondary index
      return;
    }

    String sql = rdbEngine.alterColumnTypeSql(namespace, table, columnName, columnTypeForKey);
    execute(connection, sql);
  }

  private void alterToRegularColumnTypeIfNecessary(
      Connection connection, String namespace, String table, String columnName)
      throws ExecutionException, SQLException {
    DataType indexType = getTableMetadata(namespace, table).getColumnDataType(columnName);
    String columnTypeForKey = rdbEngine.getDataTypeForKey(indexType);
    if (columnTypeForKey == null) {
      // The column type is already the type for a regular column. It was not altered to be
      // compatible with being a secondary index, so no alteration is necessary.
      return;
    }

    String columnType = rdbEngine.getDataTypeForEngine(indexType);
    String sql = rdbEngine.alterColumnTypeSql(namespace, table, columnName, columnType);
    execute(connection, sql);
  }

  @Override
  public void dropIndex(String namespace, String table, String columnName)
      throws ExecutionException {
    try (Connection connection = dataSource.getConnection()) {
      dropIndex(connection, namespace, table, columnName);
      alterToRegularColumnTypeIfNecessary(connection, namespace, table, columnName);
      updateTableMetadata(connection, namespace, table, columnName, false);
    } catch (SQLException e) {
      throw new ExecutionException("Dropping the secondary index failed", e);
    }
  }

  private boolean tableExistsInternal(Connection connection, String namespace, String table)
      throws ExecutionException {
    String fullTableName = encloseFullTableName(namespace, table);
    String sql = rdbEngine.tableExistsInternalTableCheckSql(fullTableName);
    try {
      execute(connection, sql);
      return true;
    } catch (SQLException e) {
      // An exception will be thrown if the table does not exist when executing the select
      // query
      if (rdbEngine.isUndefinedTableError(e)) {
        return false;
      }
      throw new ExecutionException(
          String.format("Checking if the table %s.%s exists failed", namespace, table), e);
    }
  }

  @Override
  public void repairTable(
      String namespace, String table, TableMetadata metadata, Map<String, String> options)
      throws ExecutionException {
    try (Connection connection = dataSource.getConnection()) {
      if (!tableExistsInternal(connection, namespace, table)) {
        throw new IllegalArgumentException(
            "The table " + getFullTableName(namespace, table) + "  does not exist");
      }

      if (tableExistsInternal(connection, metadataSchema, METADATA_TABLE)) {
        // Delete then add the metadata for the table
        execute(connection, getDeleteTableMetadataStatement(namespace, table));
        addTableMetadata(connection, namespace, table, metadata, false);
      } else {
        // Create the metadata table then add the metadata for the table
        addTableMetadata(connection, namespace, table, metadata, true);
      }
    } catch (ExecutionException | SQLException e) {
      throw new ExecutionException(
          String.format("Repairing the table %s.%s failed", namespace, table), e);
    }
  }

  @Override
  public void addNewColumnToTable(
      String namespace, String table, String columnName, DataType columnType)
      throws ExecutionException {
    try {
      TableMetadata currentTableMetadata = getTableMetadata(namespace, table);
      TableMetadata updatedTableMetadata =
          TableMetadata.newBuilder(currentTableMetadata).addColumn(columnName, columnType).build();
      String addNewColumnStatement =
          "ALTER TABLE "
              + encloseFullTableName(namespace, table)
              + " ADD "
              + enclose(columnName)
              + " "
              + getVendorDbColumnType(updatedTableMetadata, columnName);
      try (Connection connection = dataSource.getConnection()) {
        execute(connection, addNewColumnStatement);
        execute(connection, getDeleteTableMetadataStatement(namespace, table));
        addTableMetadata(connection, namespace, table, updatedTableMetadata, false);
      }
    } catch (SQLException e) {
      throw new ExecutionException(
          String.format(
              "Adding the new column %s to the %s.%s table failed", columnName, namespace, table),
          e);
    }
  }

  @Override
  public void addRawColumnToTable(
      String namespace, String table, String columnName, DataType columnType)
      throws ExecutionException {
    try (Connection connection = dataSource.getConnection()) {
      if (!tableExistsInternal(connection, namespace, table)) {
        throw new IllegalArgumentException(
            "The table " + getFullTableName(namespace, table) + "  does not exist");
      }

      String addNewColumnStatement =
          "ALTER TABLE "
              + encloseFullTableName(namespace, table)
              + " ADD "
              + enclose(columnName)
              + " "
              + rdbEngine.getDataTypeForEngine(columnType);

      execute(connection, addNewColumnStatement);
    } catch (SQLException e) {
      throw new ExecutionException(
          String.format(
              "Adding the new column %s to the %s.%s table failed", columnName, namespace, table),
          e);
    }
  }

  private void createIndex(Connection connection, String schema, String table, String indexedColumn)
      throws SQLException {
    String indexName = getIndexName(schema, table, indexedColumn);
    String createIndexStatement =
        "CREATE INDEX "
            + enclose(indexName)
            + " ON "
            + encloseFullTableName(schema, table)
            + " ("
            + enclose(indexedColumn)
            + ")";
    execute(connection, createIndexStatement);
  }

  private void dropIndex(Connection connection, String schema, String table, String indexedColumn)
      throws SQLException {
    String indexName = getIndexName(schema, table, indexedColumn);
    String sql = rdbEngine.dropIndexSql(schema, table, indexName);
    execute(connection, sql);
  }

  private String getIndexName(String schema, String table, String indexedColumn) {
    return String.join("_", INDEX_NAME_PREFIX, schema, table, indexedColumn);
  }

  private void updateTableMetadata(
      Connection connection, String schema, String table, String columnName, boolean indexed)
      throws SQLException {
    String updateStatement =
        "UPDATE "
            + encloseFullTableName(metadataSchema, METADATA_TABLE)
            + " SET "
            + enclose(METADATA_COL_INDEXED)
            + "="
            + computeBooleanValue(indexed)
            + " WHERE "
            + enclose(METADATA_COL_FULL_TABLE_NAME)
            + "='"
            + getFullTableName(schema, table)
            + "' AND "
            + enclose(METADATA_COL_COLUMN_NAME)
            + "='"
            + columnName
            + "'";
    execute(connection, updateStatement);
  }

  static void execute(Connection connection, String sql) throws SQLException {
    if (Strings.isNullOrEmpty(sql)) {
      return;
    }
    try (Statement stmt = connection.createStatement()) {
      stmt.execute(sql);
    }
  }

  static void execute(Connection connection, String[] sqls) throws SQLException {
    for (String sql : sqls) {
      execute(connection, sql);
    }
  }

  private String enclose(String name) {
    return rdbEngine.enclose(name);
  }

  private String encloseFullTableName(String schema, String table) {
    return rdbEngine.encloseFullTableName(schema, table);
  }

  @Override
  public Set<String> getNamespaceNames() throws ExecutionException {
    try (Connection connection = dataSource.getConnection()) {
      String selectQuery =
          "SELECT * FROM " + encloseFullTableName(metadataSchema, NAMESPACES_TABLE);
      Set<String> namespaces = new HashSet<>();
      try (PreparedStatement preparedStatement = connection.prepareStatement(selectQuery);
          ResultSet resultSet = preparedStatement.executeQuery()) {
        while (resultSet.next()) {
          namespaces.add(resultSet.getString(NAMESPACE_COL_NAMESPACE_NAME));
        }
        return namespaces;
      }
    } catch (SQLException e) {
      // An exception will be thrown if the namespace table does not exist when executing the select
      // query
      if (rdbEngine.isUndefinedTableError(e)) {
        return Collections.emptySet();
      }
      throw new ExecutionException("Getting the namespace names failed", e);
    }
  }

  private void createNamespacesTableIfNotExists(Connection connection) throws ExecutionException {
    try {
      createMetadataSchemaIfNotExists(connection);
      String createTableStatement =
          "CREATE TABLE "
              + encloseFullTableName(metadataSchema, NAMESPACES_TABLE)
              + "("
              + enclose(NAMESPACE_COL_NAMESPACE_NAME)
              + " "
              + getTextType(128)
              + ", "
              + "PRIMARY KEY ("
              + enclose(NAMESPACE_COL_NAMESPACE_NAME)
              + "))";
      createTableIfNotExists(connection, createTableStatement);
    } catch (SQLException e) {
      throw new ExecutionException("Creating the namespace table failed", e);
    }
  }

  private void insertIntoNamespacesTable(Connection connection, String namespaceName)
      throws SQLException {
    String insertStatement =
        "INSERT INTO " + encloseFullTableName(metadataSchema, NAMESPACES_TABLE) + " VALUES (?)";
    try (PreparedStatement preparedStatement = connection.prepareStatement(insertStatement); ) {
      preparedStatement.setString(1, namespaceName);
      preparedStatement.execute();
    }
  }

  private void deleteFromNamespacesTable(Connection connection, String namespaceName)
      throws SQLException {
    String deleteStatement =
        "DELETE FROM "
            + encloseFullTableName(metadataSchema, NAMESPACES_TABLE)
            + " WHERE "
            + enclose(NAMESPACE_COL_NAMESPACE_NAME)
            + " = ?";
    try (PreparedStatement preparedStatement = connection.prepareStatement(deleteStatement)) {
      preparedStatement.setString(1, namespaceName);
      preparedStatement.execute();
    }
  }

  private void deleteNamespacesTableIfEmpty(Connection connection) throws SQLException {
    if (isNamespacesTableEmpty(connection)) {
      deleteTable(connection, encloseFullTableName(metadataSchema, NAMESPACES_TABLE));
      deleteMetadataSchema(connection);
    }
  }

  private boolean isNamespacesTableEmpty(Connection connection) throws SQLException {
    String selectAllTables =
        "SELECT * FROM " + encloseFullTableName(metadataSchema, NAMESPACES_TABLE);
    try (PreparedStatement preparedStatement = connection.prepareStatement(selectAllTables);
        ResultSet results = preparedStatement.executeQuery()) {
      return !results.next();
    }
  }
}<|MERGE_RESOLUTION|>--- conflicted
+++ resolved
@@ -99,13 +99,8 @@
   public void createTable(
       String namespace, String table, TableMetadata metadata, Map<String, String> options)
       throws ExecutionException {
-<<<<<<< HEAD
     if (!rdbEngine.isValidNamespaceOrTableName(table)) {
-      throw new ExecutionException("table name is not acceptable: " + table);
-=======
-    if (!rdbEngine.isValidTableName(table)) {
       throw new ExecutionException("Table name is not acceptable: " + table);
->>>>>>> 23f2dbca
     }
 
     try (Connection connection = dataSource.getConnection()) {
@@ -444,16 +439,12 @@
         }
       }
     } catch (SQLException e) {
-<<<<<<< HEAD
       // An exception will be thrown if the namespace table does not exist when executing the select
       // query
       if (rdbEngine.isUndefinedTableError(e)) {
         return null;
       }
-      throw new ExecutionException("getting a table metadata failed", e);
-=======
       throw new ExecutionException("Getting a table metadata failed", e);
->>>>>>> 23f2dbca
     }
 
     if (!tableExists) {
@@ -588,16 +579,12 @@
         return resultSet.next();
       }
     } catch (SQLException e) {
-<<<<<<< HEAD
       // An exception will be thrown if the namespaces table does not exist when executing the
       // select query
       if (rdbEngine.isUndefinedTableError(e)) {
         return false;
       }
-      throw new ExecutionException("checking if the namespace exists failed", e);
-=======
       throw new ExecutionException("Checking if the namespace exists failed", e);
->>>>>>> 23f2dbca
     }
   }
 
