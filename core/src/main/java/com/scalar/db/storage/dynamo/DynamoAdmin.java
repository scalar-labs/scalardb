--- conflicted
+++ resolved
@@ -778,12 +778,10 @@
   }
 
   @Override
-<<<<<<< HEAD
   public void dropNamespace(String nonPrefixedNamespace) throws ExecutionException {
     Namespace namespace = Namespace.of(namespacePrefix, nonPrefixedNamespace);
     try {
       deleteFromNamespaceTable(namespace);
-      dropAllTablesOfNamespace(namespace);
       dropNamespaceTableIfEmpty();
     } catch (Exception e) {
       throw new ExecutionException(
@@ -791,13 +789,6 @@
               + Namespace.of(namespacePrefix, nonPrefixedNamespace)
               + " failed",
           e);
-    }
-  }
-
-  private void dropAllTablesOfNamespace(Namespace namespace) throws ExecutionException {
-    Set<String> tables = getNamespaceTableNames(namespace.nonPrefixed());
-    for (String table : tables) {
-      dropTable(namespace.nonPrefixed(), table);
     }
   }
 
@@ -833,10 +824,6 @@
       throw new ExecutionException(
           "deleting the namespace " + namespace + " from the namespaces table failed", e);
     }
-=======
-  public void dropNamespace(String nonPrefixedNamespace) {
-    // Do nothing since DynamoDB does not support namespace
->>>>>>> 5ea0bb5f
   }
 
   @Override
@@ -1230,7 +1217,6 @@
   @Override
   public boolean namespaceExists(String nonPrefixedNamespace) throws ExecutionException {
     try {
-<<<<<<< HEAD
       Map<String, AttributeValue> key =
           ImmutableMap.of(
               NAMESPACES_ATTR_NAME,
@@ -1253,28 +1239,6 @@
               + Namespace.of(namespacePrefix, nonPrefixedNamespace)
               + " existence failed",
           e);
-=======
-      boolean namespaceExists = false;
-      String lastEvaluatedTableName = null;
-      do {
-        ListTablesRequest listTablesRequest =
-            ListTablesRequest.builder().exclusiveStartTableName(lastEvaluatedTableName).build();
-        ListTablesResponse listTablesResponse = client.listTables(listTablesRequest);
-        lastEvaluatedTableName = listTablesResponse.lastEvaluatedTableName();
-        List<String> tableNames = listTablesResponse.tableNames();
-        Namespace namespace = Namespace.of(namespacePrefix, nonPrefixedNamespace);
-        for (String tableName : tableNames) {
-          if (tableName.startsWith(namespace.prefixed() + ".")) {
-            namespaceExists = true;
-            break;
-          }
-        }
-      } while (lastEvaluatedTableName != null);
-
-      return namespaceExists;
-    } catch (DynamoDbException e) {
-      throw new ExecutionException("checking the namespace existence failed", e);
->>>>>>> 5ea0bb5f
     }
   }
 
