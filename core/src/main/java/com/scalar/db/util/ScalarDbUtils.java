--- conflicted
+++ resolved
@@ -7,19 +7,16 @@
 import com.scalar.db.api.Delete;
 import com.scalar.db.api.Get;
 import com.scalar.db.api.GetWithIndex;
-<<<<<<< HEAD
+import com.scalar.db.api.Insert;
 import com.scalar.db.api.LikeExpression;
-=======
-import com.scalar.db.api.Insert;
->>>>>>> ce3440f3
 import com.scalar.db.api.Mutation;
 import com.scalar.db.api.Operation;
 import com.scalar.db.api.Put;
 import com.scalar.db.api.Scan;
-import com.scalar.db.api.Scan.Conjunction;
 import com.scalar.db.api.ScanAll;
 import com.scalar.db.api.ScanWithIndex;
 import com.scalar.db.api.Selection;
+import com.scalar.db.api.Selection.Conjunction;
 import com.scalar.db.api.TableMetadata;
 import com.scalar.db.api.Update;
 import com.scalar.db.api.UpdateIf;
@@ -285,7 +282,19 @@
     }
   }
 
-<<<<<<< HEAD
+  public static void checkUpdate(Update update) {
+    // check if the condition is UpdateIf
+    update
+        .getCondition()
+        .ifPresent(
+            c -> {
+              if (!(c instanceof UpdateIf) && !(c instanceof UpdateIfExists)) {
+                throw new IllegalArgumentException(
+                    CoreError.OPERATION_CHECK_ERROR_CONDITION.buildMessage(update));
+              }
+            });
+  }
+
   public static Set<String> getColumnNamesUsedIn(Set<Conjunction> conjunctions) {
     Set<String> columns = new HashSet<>();
     conjunctions.forEach(
@@ -395,18 +404,5 @@
     }
 
     return "(?s)" + out; // (?s) enables dotall mode, causing "." to match new lines
-=======
-  public static void checkUpdate(Update update) {
-    // check if the condition is UpdateIf
-    update
-        .getCondition()
-        .ifPresent(
-            c -> {
-              if (!(c instanceof UpdateIf) && !(c instanceof UpdateIfExists)) {
-                throw new IllegalArgumentException(
-                    CoreError.OPERATION_CHECK_ERROR_CONDITION.buildMessage(update));
-              }
-            });
->>>>>>> ce3440f3
   }
 }