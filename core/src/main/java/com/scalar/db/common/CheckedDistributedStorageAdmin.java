--- conflicted
+++ resolved
@@ -296,12 +296,44 @@
   }
 
   @Override
-<<<<<<< HEAD
+  public void dropColumnFromTable(String namespace, String table, String columnName)
+      throws ExecutionException {
+    TableMetadata tableMetadata = getTableMetadata(namespace, table);
+    if (tableMetadata == null) {
+      throw new IllegalArgumentException(
+          CoreError.TABLE_NOT_FOUND.buildMessage(ScalarDbUtils.getFullTableName(namespace, table)));
+    }
+
+    if (!tableMetadata.getColumnNames().contains(columnName)) {
+      throw new IllegalArgumentException(
+          CoreError.COLUMN_NOT_FOUND2.buildMessage(
+              ScalarDbUtils.getFullTableName(namespace, table), columnName));
+    }
+
+    if (tableMetadata.getPartitionKeyNames().contains(columnName)
+        || tableMetadata.getClusteringKeyNames().contains(columnName)) {
+      throw new IllegalArgumentException(
+          CoreError.DROP_PRIMARY_KEY_COLUMN_NOT_SUPPORTED.buildMessage(
+              ScalarDbUtils.getFullTableName(namespace, table), columnName));
+    }
+
+    if (tableMetadata.getSecondaryIndexNames().contains(columnName)) {
+      dropIndex(namespace, table, columnName);
+    }
+
+    try {
+      admin.dropColumnFromTable(namespace, table, columnName);
+    } catch (ExecutionException e) {
+      throw new ExecutionException(
+          CoreError.DROPPING_COLUMN_FROM_TABLE_FAILED.buildMessage(
+              ScalarDbUtils.getFullTableName(namespace, table), columnName),
+          e);
+    }
+  }
+
+  @Override
   public void renameColumn(
       String namespace, String table, String oldColumnName, String newColumnName)
-=======
-  public void dropColumnFromTable(String namespace, String table, String columnName)
->>>>>>> 14cb0a70
       throws ExecutionException {
     TableMetadata tableMetadata = getTableMetadata(namespace, table);
     if (tableMetadata == null) {
@@ -309,7 +341,6 @@
           CoreError.TABLE_NOT_FOUND.buildMessage(ScalarDbUtils.getFullTableName(namespace, table)));
     }
 
-<<<<<<< HEAD
     if (!tableMetadata.getColumnNames().contains(oldColumnName)) {
       throw new IllegalArgumentException(
           CoreError.COLUMN_NOT_FOUND2.buildMessage(
@@ -326,7 +357,7 @@
         || tableMetadata.getClusteringKeyNames().contains(oldColumnName)
         || tableMetadata.getSecondaryIndexNames().contains(oldColumnName)) {
       throw new IllegalArgumentException(
-          CoreError.COLUMN_SPECIFIED_AS_PRIMARY_KEY_OR_INDEX_KEY.buildMessage(
+          CoreError.RENAME_PRIMARY_KEY_COLUMN_NOT_SUPPORTED.buildMessage(
               ScalarDbUtils.getFullTableName(namespace, table), oldColumnName));
     }
 
@@ -336,31 +367,6 @@
       throw new ExecutionException(
           CoreError.RENAMING_COLUMN_FAILED.buildMessage(
               ScalarDbUtils.getFullTableName(namespace, table), oldColumnName, newColumnName),
-=======
-    if (!tableMetadata.getColumnNames().contains(columnName)) {
-      throw new IllegalArgumentException(
-          CoreError.COLUMN_NOT_FOUND2.buildMessage(
-              ScalarDbUtils.getFullTableName(namespace, table), columnName));
-    }
-
-    if (tableMetadata.getPartitionKeyNames().contains(columnName)
-        || tableMetadata.getClusteringKeyNames().contains(columnName)) {
-      throw new IllegalArgumentException(
-          CoreError.DROP_PRIMARY_KEY_COLUMN_NOT_SUPPORTED.buildMessage(
-              ScalarDbUtils.getFullTableName(namespace, table), columnName));
-    }
-
-    if (tableMetadata.getSecondaryIndexNames().contains(columnName)) {
-      dropIndex(namespace, table, columnName);
-    }
-
-    try {
-      admin.dropColumnFromTable(namespace, table, columnName);
-    } catch (ExecutionException e) {
-      throw new ExecutionException(
-          CoreError.DROPPING_COLUMN_FROM_TABLE_FAILED.buildMessage(
-              ScalarDbUtils.getFullTableName(namespace, table), columnName),
->>>>>>> 14cb0a70
           e);
     }
   }
