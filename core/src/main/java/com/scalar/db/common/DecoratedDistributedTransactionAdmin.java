package com.scalar.db.common;

import com.scalar.db.api.DistributedTransactionAdmin;
import com.scalar.db.api.TableMetadata;
import com.scalar.db.exception.storage.ExecutionException;
import com.scalar.db.io.DataType;
import java.util.List;
import java.util.Map;
import java.util.Optional;
import java.util.Set;
import javax.annotation.Nullable;

public abstract class DecoratedDistributedTransactionAdmin implements DistributedTransactionAdmin {

  private final DistributedTransactionAdmin distributedTransactionAdmin;

  public DecoratedDistributedTransactionAdmin(
      DistributedTransactionAdmin distributedTransactionAdmin) {
    this.distributedTransactionAdmin = distributedTransactionAdmin;
  }

  @Override
  public void createNamespace(String namespace, Map<String, String> options)
      throws ExecutionException {
    distributedTransactionAdmin.createNamespace(namespace, options);
  }

  @Override
  public void createNamespace(String namespace, boolean ifNotExists, Map<String, String> options)
      throws ExecutionException {
    distributedTransactionAdmin.createNamespace(namespace, ifNotExists, options);
  }

  @Override
  public void createNamespace(String namespace, boolean ifNotExists) throws ExecutionException {
    distributedTransactionAdmin.createNamespace(namespace, ifNotExists);
  }

  @Override
  public void createNamespace(String namespace) throws ExecutionException {
    distributedTransactionAdmin.createNamespace(namespace);
  }

  @Override
  public void createTable(
      String namespace, String table, TableMetadata metadata, Map<String, String> options)
      throws ExecutionException {
    distributedTransactionAdmin.createTable(namespace, table, metadata, options);
  }

  @Override
  public void createTable(
      String namespace,
      String table,
      TableMetadata metadata,
      boolean ifNotExists,
      Map<String, String> options)
      throws ExecutionException {
    distributedTransactionAdmin.createTable(namespace, table, metadata, ifNotExists, options);
  }

  @Override
  public void createTable(
      String namespace, String table, TableMetadata metadata, boolean ifNotExists)
      throws ExecutionException {
    distributedTransactionAdmin.createTable(namespace, table, metadata, ifNotExists);
  }

  @Override
  public void createTable(String namespace, String table, TableMetadata metadata)
      throws ExecutionException {
    distributedTransactionAdmin.createTable(namespace, table, metadata);
  }

  @Override
  public void dropTable(String namespace, String table) throws ExecutionException {
    distributedTransactionAdmin.dropTable(namespace, table);
  }

  @Override
  public void dropTable(String namespace, String table, boolean ifExists)
      throws ExecutionException {
    distributedTransactionAdmin.dropTable(namespace, table, ifExists);
  }

  @Override
  public void dropNamespace(String namespace) throws ExecutionException {
    distributedTransactionAdmin.dropNamespace(namespace);
  }

  @Override
  public void dropNamespace(String namespace, boolean ifExists) throws ExecutionException {
    distributedTransactionAdmin.dropNamespace(namespace, ifExists);
  }

  @Override
  public void truncateTable(String namespace, String table) throws ExecutionException {
    distributedTransactionAdmin.truncateTable(namespace, table);
  }

  @Override
  public void createIndex(
      String namespace, String table, String columnName, Map<String, String> options)
      throws ExecutionException {
    distributedTransactionAdmin.createIndex(namespace, table, columnName, options);
  }

  @Override
  public void createIndex(
      String namespace,
      String table,
      String columnName,
      boolean ifNotExists,
      Map<String, String> options)
      throws ExecutionException {
    distributedTransactionAdmin.createIndex(namespace, table, columnName, ifNotExists, options);
  }

  @Override
  public void createIndex(String namespace, String table, String columnName, boolean ifNotExists)
      throws ExecutionException {
    distributedTransactionAdmin.createIndex(namespace, table, columnName, ifNotExists);
  }

  @Override
  public void createIndex(String namespace, String table, String columnName)
      throws ExecutionException {
    distributedTransactionAdmin.createIndex(namespace, table, columnName);
  }

  @Override
  public void dropIndex(String namespace, String table, String columnName)
      throws ExecutionException {
    distributedTransactionAdmin.dropIndex(namespace, table, columnName);
  }

  @Override
  public void dropIndex(String namespace, String table, String columnName, boolean ifExists)
      throws ExecutionException {
    distributedTransactionAdmin.dropIndex(namespace, table, columnName, ifExists);
  }

  @Override
  public boolean indexExists(String namespace, String table, String columnName)
      throws ExecutionException {
    return distributedTransactionAdmin.indexExists(namespace, table, columnName);
  }

  @Nullable
  @Override
  public TableMetadata getTableMetadata(String namespace, String table) throws ExecutionException {
    return distributedTransactionAdmin.getTableMetadata(namespace, table);
  }

  @Override
  public Set<String> getNamespaceTableNames(String namespace) throws ExecutionException {
    return distributedTransactionAdmin.getNamespaceTableNames(namespace);
  }

  @Override
  public boolean namespaceExists(String namespace) throws ExecutionException {
    return distributedTransactionAdmin.namespaceExists(namespace);
  }

  @Override
  public boolean tableExists(String namespace, String table) throws ExecutionException {
    return distributedTransactionAdmin.tableExists(namespace, table);
  }

  @Override
  public void repairNamespace(String namespace, Map<String, String> options)
      throws ExecutionException {
    distributedTransactionAdmin.repairNamespace(namespace, options);
  }

  @Override
  public void repairTable(
      String namespace, String table, TableMetadata metadata, Map<String, String> options)
      throws ExecutionException {
    distributedTransactionAdmin.repairTable(namespace, table, metadata, options);
  }

  @Override
  public void addNewColumnToTable(
      String namespace, String table, String columnName, DataType columnType)
      throws ExecutionException {
    distributedTransactionAdmin.addNewColumnToTable(namespace, table, columnName, columnType);
  }

  @Override
  public void addNewColumnToTable(
      String namespace, String table, String columnName, DataType columnType, boolean encrypted)
      throws ExecutionException {
    distributedTransactionAdmin.addNewColumnToTable(
        namespace, table, columnName, columnType, encrypted);
  }

  @Override
  public void addNewColumnToTable(
      String namespace,
      String table,
      String columnName,
      DataType columnType,
      boolean encrypted,
      boolean ifNotExists)
      throws ExecutionException {
    distributedTransactionAdmin.addNewColumnToTable(
        namespace, table, columnName, columnType, encrypted, ifNotExists);
  }

  @Override
  public void dropColumnFromTable(String namespace, String table, String columnName)
      throws ExecutionException {
    distributedTransactionAdmin.dropColumnFromTable(namespace, table, columnName);
  }

  @Override
  public void dropColumnFromTable(
      String namespace, String table, String columnName, boolean ifExists)
      throws ExecutionException {
    distributedTransactionAdmin.dropColumnFromTable(namespace, table, columnName, ifExists);
  }

  @Override
  public void renameColumn(
      String namespace, String table, String oldColumnName, String newColumnName)
      throws ExecutionException {
    distributedTransactionAdmin.renameColumn(namespace, table, oldColumnName, newColumnName);
  }

  @Override
<<<<<<< HEAD
  public void alterColumnType(
      String namespace, String table, String columnName, DataType newColumnType)
      throws ExecutionException {
    distributedTransactionAdmin.alterColumnType(namespace, table, columnName, newColumnType);
=======
  public void renameTable(String namespace, String oldTableName, String newTableName)
      throws ExecutionException {
    distributedTransactionAdmin.renameTable(namespace, oldTableName, newTableName);
>>>>>>> bb3de17a
  }

  @Override
  public void importTable(String namespace, String table, Map<String, String> options)
      throws ExecutionException {
    distributedTransactionAdmin.importTable(namespace, table, options);
  }

  @Override
  public void importTable(
      String namespace,
      String table,
      Map<String, String> options,
      Map<String, DataType> overrideColumnsType)
      throws ExecutionException {
    distributedTransactionAdmin.importTable(namespace, table, options, overrideColumnsType);
  }

  @Override
  public Set<String> getNamespaceNames() throws ExecutionException {
    return distributedTransactionAdmin.getNamespaceNames();
  }

  @Override
  public void upgrade(Map<String, String> options) throws ExecutionException {
    distributedTransactionAdmin.upgrade(options);
  }

  @Override
  public void createCoordinatorTables(Map<String, String> options) throws ExecutionException {
    distributedTransactionAdmin.createCoordinatorTables(options);
  }

  @Override
  public void createCoordinatorTables(boolean ifNotExist, Map<String, String> options)
      throws ExecutionException {
    distributedTransactionAdmin.createCoordinatorTables(ifNotExist, options);
  }

  @Override
  public void createCoordinatorTables(boolean ifNotExist) throws ExecutionException {
    distributedTransactionAdmin.createCoordinatorTables(ifNotExist);
  }

  @Override
  public void createCoordinatorTables() throws ExecutionException {
    distributedTransactionAdmin.createCoordinatorTables();
  }

  @Override
  public void dropCoordinatorTables() throws ExecutionException {
    distributedTransactionAdmin.dropCoordinatorTables();
  }

  @Override
  public void dropCoordinatorTables(boolean ifExist) throws ExecutionException {
    distributedTransactionAdmin.dropCoordinatorTables(ifExist);
  }

  @Override
  public void truncateCoordinatorTables() throws ExecutionException {
    distributedTransactionAdmin.truncateCoordinatorTables();
  }

  @Override
  public boolean coordinatorTablesExist() throws ExecutionException {
    return distributedTransactionAdmin.coordinatorTablesExist();
  }

  @Override
  public void repairCoordinatorTables(Map<String, String> options) throws ExecutionException {
    distributedTransactionAdmin.repairCoordinatorTables(options);
  }

  @Override
  public void createUser(String username, @Nullable String password, UserOption... userOptions)
      throws ExecutionException {
    distributedTransactionAdmin.createUser(username, password, userOptions);
  }

  @Override
  public void alterUser(String username, @Nullable String password, UserOption... userOptions)
      throws ExecutionException {
    distributedTransactionAdmin.alterUser(username, password, userOptions);
  }

  @Override
  public void dropUser(String username) throws ExecutionException {
    distributedTransactionAdmin.dropUser(username);
  }

  @Override
  public void grant(
      String username, String namespaceName, String tableName, Privilege... privileges)
      throws ExecutionException {
    distributedTransactionAdmin.grant(username, namespaceName, tableName, privileges);
  }

  @Override
  public void grant(String username, String namespaceName, Privilege... privileges)
      throws ExecutionException {
    distributedTransactionAdmin.grant(username, namespaceName, privileges);
  }

  @Override
  public void revoke(
      String username, String namespaceName, String tableName, Privilege... privileges)
      throws ExecutionException {
    distributedTransactionAdmin.revoke(username, namespaceName, tableName, privileges);
  }

  @Override
  public void revoke(String username, String namespaceName, Privilege... privileges)
      throws ExecutionException {
    distributedTransactionAdmin.revoke(username, namespaceName, privileges);
  }

  @Override
  public Optional<User> getUser(String username) throws ExecutionException {
    return distributedTransactionAdmin.getUser(username);
  }

  @Override
  public List<User> getUsers() throws ExecutionException {
    return distributedTransactionAdmin.getUsers();
  }

  @Override
  public User getCurrentUser() throws ExecutionException {
    return distributedTransactionAdmin.getCurrentUser();
  }

  @Override
  public Set<Privilege> getPrivileges(String username, String namespaceName)
      throws ExecutionException {
    return distributedTransactionAdmin.getPrivileges(username, namespaceName);
  }

  @Override
  public Set<Privilege> getPrivileges(String username, String namespaceName, String tableName)
      throws ExecutionException {
    return distributedTransactionAdmin.getPrivileges(username, namespaceName, tableName);
  }

  @Override
  public void createPolicy(String policyName, @Nullable String dataTagColumnName)
      throws ExecutionException {
    distributedTransactionAdmin.createPolicy(policyName, dataTagColumnName);
  }

  @Override
  public void enablePolicy(String policyName) throws ExecutionException {
    distributedTransactionAdmin.enablePolicy(policyName);
  }

  @Override
  public void disablePolicy(String policyName) throws ExecutionException {
    distributedTransactionAdmin.disablePolicy(policyName);
  }

  @Override
  public Optional<Policy> getPolicy(String policyName) throws ExecutionException {
    return distributedTransactionAdmin.getPolicy(policyName);
  }

  @Override
  public List<Policy> getPolicies() throws ExecutionException {
    return distributedTransactionAdmin.getPolicies();
  }

  @Override
  public void createLevel(
      String policyName, String levelShortName, String levelLongName, int levelNumber)
      throws ExecutionException {
    distributedTransactionAdmin.createLevel(policyName, levelShortName, levelLongName, levelNumber);
  }

  @Override
  public void dropLevel(String policyName, String levelShortName) throws ExecutionException {
    distributedTransactionAdmin.dropLevel(policyName, levelShortName);
  }

  @Override
  public Optional<Level> getLevel(String policyName, String levelShortName)
      throws ExecutionException {
    return distributedTransactionAdmin.getLevel(policyName, levelShortName);
  }

  @Override
  public List<Level> getLevels(String policyName) throws ExecutionException {
    return distributedTransactionAdmin.getLevels(policyName);
  }

  @Override
  public void createCompartment(
      String policyName, String compartmentShortName, String compartmentLongName)
      throws ExecutionException {
    distributedTransactionAdmin.createCompartment(
        policyName, compartmentShortName, compartmentLongName);
  }

  @Override
  public void dropCompartment(String policyName, String compartmentShortName)
      throws ExecutionException {
    distributedTransactionAdmin.dropCompartment(policyName, compartmentShortName);
  }

  @Override
  public Optional<Compartment> getCompartment(String policyName, String compartmentShortName)
      throws ExecutionException {
    return distributedTransactionAdmin.getCompartment(policyName, compartmentShortName);
  }

  @Override
  public List<Compartment> getCompartments(String policyName) throws ExecutionException {
    return distributedTransactionAdmin.getCompartments(policyName);
  }

  @Override
  public void createGroup(
      String policyName,
      String groupShortName,
      String groupLongName,
      @Nullable String parentGroupShortName)
      throws ExecutionException {
    distributedTransactionAdmin.createGroup(
        policyName, groupShortName, groupLongName, parentGroupShortName);
  }

  @Override
  public void dropGroup(String policyName, String groupShortName) throws ExecutionException {
    distributedTransactionAdmin.dropGroup(policyName, groupShortName);
  }

  @Override
  public Optional<Group> getGroup(String policyName, String groupShortName)
      throws ExecutionException {
    return distributedTransactionAdmin.getGroup(policyName, groupShortName);
  }

  @Override
  public List<Group> getGroups(String policyName) throws ExecutionException {
    return distributedTransactionAdmin.getGroups(policyName);
  }

  @Override
  public void setLevelsToUser(
      String policyName,
      String username,
      String levelShortName,
      @Nullable String defaultLevelShortName,
      @Nullable String rowLevelShortName)
      throws ExecutionException {
    distributedTransactionAdmin.setLevelsToUser(
        policyName, username, levelShortName, defaultLevelShortName, rowLevelShortName);
  }

  @Override
  public void addCompartmentToUser(
      String policyName,
      String username,
      String compartmentShortName,
      AccessMode accessMode,
      boolean defaultCompartment,
      boolean rowCompartment)
      throws ExecutionException {
    distributedTransactionAdmin.addCompartmentToUser(
        policyName, username, compartmentShortName, accessMode, defaultCompartment, rowCompartment);
  }

  @Override
  public void removeCompartmentFromUser(
      String policyName, String username, String compartmentShortName) throws ExecutionException {
    distributedTransactionAdmin.removeCompartmentFromUser(
        policyName, username, compartmentShortName);
  }

  @Override
  public void addGroupToUser(
      String policyName,
      String username,
      String groupShortName,
      AccessMode accessMode,
      boolean defaultGroup,
      boolean rowGroup)
      throws ExecutionException {
    distributedTransactionAdmin.addGroupToUser(
        policyName, username, groupShortName, accessMode, defaultGroup, rowGroup);
  }

  @Override
  public void removeGroupFromUser(String policyName, String username, String groupShortName)
      throws ExecutionException {
    distributedTransactionAdmin.removeGroupFromUser(policyName, username, groupShortName);
  }

  @Override
  public void dropUserTagInfoFromUser(String policyName, String username)
      throws ExecutionException {
    distributedTransactionAdmin.dropUserTagInfoFromUser(policyName, username);
  }

  @Override
  public Optional<UserTagInfo> getUserTagInfo(String policyName, String username)
      throws ExecutionException {
    return distributedTransactionAdmin.getUserTagInfo(policyName, username);
  }

  @Override
  public void createNamespacePolicy(
      String namespacePolicyName, String policyName, String namespaceName)
      throws ExecutionException {
    distributedTransactionAdmin.createNamespacePolicy(
        namespacePolicyName, policyName, namespaceName);
  }

  @Override
  public void enableNamespacePolicy(String namespacePolicyName) throws ExecutionException {
    distributedTransactionAdmin.enableNamespacePolicy(namespacePolicyName);
  }

  @Override
  public void disableNamespacePolicy(String namespacePolicyName) throws ExecutionException {
    distributedTransactionAdmin.disableNamespacePolicy(namespacePolicyName);
  }

  @Override
  public Optional<NamespacePolicy> getNamespacePolicy(String namespacePolicyName)
      throws ExecutionException {
    return distributedTransactionAdmin.getNamespacePolicy(namespacePolicyName);
  }

  @Override
  public List<NamespacePolicy> getNamespacePolicies() throws ExecutionException {
    return distributedTransactionAdmin.getNamespacePolicies();
  }

  @Override
  public void createTablePolicy(
      String tablePolicyName, String policyName, String namespaceName, String tableName)
      throws ExecutionException {
    distributedTransactionAdmin.createTablePolicy(
        tablePolicyName, policyName, namespaceName, tableName);
  }

  @Override
  public void enableTablePolicy(String tablePolicyName) throws ExecutionException {
    distributedTransactionAdmin.enableTablePolicy(tablePolicyName);
  }

  @Override
  public void disableTablePolicy(String tablePolicyName) throws ExecutionException {
    distributedTransactionAdmin.disableTablePolicy(tablePolicyName);
  }

  @Override
  public Optional<TablePolicy> getTablePolicy(String tablePolicyName) throws ExecutionException {
    return distributedTransactionAdmin.getTablePolicy(tablePolicyName);
  }

  @Override
  public List<TablePolicy> getTablePolicies() throws ExecutionException {
    return distributedTransactionAdmin.getTablePolicies();
  }

  @Override
  public void createReplicationTables(Map<String, String> options) throws ExecutionException {
    distributedTransactionAdmin.createReplicationTables(options);
  }

  @Override
  public void createReplicationTables(boolean ifNotExist, Map<String, String> options)
      throws ExecutionException {
    distributedTransactionAdmin.createReplicationTables(ifNotExist, options);
  }

  @Override
  public void createReplicationTables(boolean ifNotExist) throws ExecutionException {
    distributedTransactionAdmin.createReplicationTables(ifNotExist);
  }

  @Override
  public void createReplicationTables() throws ExecutionException {
    distributedTransactionAdmin.createReplicationTables();
  }

  @Override
  public void dropReplicationTables() throws ExecutionException {
    distributedTransactionAdmin.dropReplicationTables();
  }

  @Override
  public void dropReplicationTables(boolean ifExist) throws ExecutionException {
    distributedTransactionAdmin.dropReplicationTables(ifExist);
  }

  @Override
  public void truncateReplicationTables() throws ExecutionException {
    distributedTransactionAdmin.truncateReplicationTables();
  }

  @Override
  public void repairReplicationTables(Map<String, String> options) throws ExecutionException {
    distributedTransactionAdmin.repairReplicationTables(options);
  }

  @Override
  public boolean replicationTablesExist() throws ExecutionException {
    return distributedTransactionAdmin.replicationTablesExist();
  }

  @Override
  public void close() {
    distributedTransactionAdmin.close();
  }
}<|MERGE_RESOLUTION|>--- conflicted
+++ resolved
@@ -229,16 +229,16 @@
   }
 
   @Override
-<<<<<<< HEAD
   public void alterColumnType(
       String namespace, String table, String columnName, DataType newColumnType)
       throws ExecutionException {
     distributedTransactionAdmin.alterColumnType(namespace, table, columnName, newColumnType);
-=======
+  }
+
+  @Override
   public void renameTable(String namespace, String oldTableName, String newTableName)
       throws ExecutionException {
     distributedTransactionAdmin.renameTable(namespace, oldTableName, newTableName);
->>>>>>> bb3de17a
   }
 
   @Override
