--- conflicted
+++ resolved
@@ -196,18 +196,6 @@
   }
 
   @Override
-<<<<<<< HEAD
-  public void dropColumnFromTable(String namespace, String table, String columnName)
-      throws ExecutionException {
-    distributedTransactionAdmin.dropColumnFromTable(namespace, table, columnName);
-  }
-
-  @Override
-  public void dropColumnFromTable(
-      String namespace, String table, String columnName, boolean ifExists)
-      throws ExecutionException {
-    distributedTransactionAdmin.dropColumnFromTable(namespace, table, columnName, ifExists);
-=======
   public void addNewColumnToTable(
       String namespace,
       String table,
@@ -218,7 +206,19 @@
       throws ExecutionException {
     distributedTransactionAdmin.addNewColumnToTable(
         namespace, table, columnName, columnType, encrypted, ifNotExists);
->>>>>>> c873095a
+  }
+
+  @Override
+  public void dropColumnFromTable(String namespace, String table, String columnName)
+      throws ExecutionException {
+    distributedTransactionAdmin.dropColumnFromTable(namespace, table, columnName);
+  }
+
+  @Override
+  public void dropColumnFromTable(
+      String namespace, String table, String columnName, boolean ifExists)
+      throws ExecutionException {
+    distributedTransactionAdmin.dropColumnFromTable(namespace, table, columnName, ifExists);
   }
 
   @Override
