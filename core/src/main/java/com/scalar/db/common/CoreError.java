package com.scalar.db.common;

import com.scalar.db.common.error.Category;
import com.scalar.db.common.error.ScalarDbError;

public enum CoreError implements ScalarDbError {

  //
  // Errors for the user error category
  //
  OPERATION_CHECK_ERROR_INDEX_ONLY_SINGLE_COLUMN_INDEX_SUPPORTED(
      Category.USER_ERROR,
      "0000",
      "Only a single-column index is supported. Operation: %s",
      "",
      ""),
  OPERATION_CHECK_ERROR_INDEX_NON_INDEXED_COLUMN_SPECIFIED(
      Category.USER_ERROR,
      "0001",
      "The column of the specified index key is not indexed. Operation: %s",
      "",
      ""),
  OPERATION_CHECK_ERROR_INDEX_INDEX_KEY_NOT_PROPERLY_SPECIFIED(
      Category.USER_ERROR,
      "0002",
      "The index key is not properly specified. Operation: %s",
      "",
      ""),
  OPERATION_CHECK_ERROR_INDEX_CLUSTERING_KEY_SPECIFIED(
      Category.USER_ERROR,
      "0003",
      "Clustering keys cannot be specified when using an index. Operation: %s",
      "",
      ""),
  OPERATION_CHECK_ERROR_INDEX_ORDERING_SPECIFIED(
      Category.USER_ERROR,
      "0004",
      "Orderings cannot be specified when using an index. Operation: %s",
      "",
      ""),
  OPERATION_CHECK_ERROR_LIMIT(
      Category.USER_ERROR, "0005", "The limit cannot be negative. Operation: %s", "", ""),
  OPERATION_CHECK_ERROR_CROSS_PARTITION_SCAN(
      Category.USER_ERROR, "0006", "Cross-partition scan is not enabled. Operation: %s", "", ""),
  OPERATION_CHECK_ERROR_CROSS_PARTITION_SCAN_ORDERING(
      Category.USER_ERROR,
      "0007",
      "Cross-partition scan ordering is not enabled. Operation: %s",
      "",
      ""),
  OPERATION_CHECK_ERROR_CROSS_PARTITION_SCAN_FILTERING(
      Category.USER_ERROR,
      "0008",
      "Cross-partition scan filtering is not enabled. Operation: %s",
      "",
      ""),
  OPERATION_CHECK_ERROR_PROJECTION(
      Category.USER_ERROR,
      "0009",
      "The specified projection is not found. Projection: %s, Operation: %s",
      "",
      ""),
  OPERATION_CHECK_ERROR_CLUSTERING_KEY_BOUNDARY(
      Category.USER_ERROR,
      "0010",
      "The clustering key boundary is not properly specified. Operation: %s",
      "",
      ""),
  OPERATION_CHECK_ERROR_START_CLUSTERING_KEY(
      Category.USER_ERROR,
      "0011",
      "The start clustering key is not properly specified. Operation: %s",
      "",
      ""),
  OPERATION_CHECK_ERROR_END_CLUSTERING_KEY(
      Category.USER_ERROR,
      "0012",
      "The end clustering key is not properly specified. Operation: %s",
      "",
      ""),
  OPERATION_CHECK_ERROR_ORDERING_NOT_PROPERLY_SPECIFIED(
      Category.USER_ERROR, "0013", "Orderings are not properly specified. Operation: %s", "", ""),
  OPERATION_CHECK_ERROR_ORDERING_COLUMN_NOT_FOUND(
      Category.USER_ERROR,
      "0014",
      "The specified ordering column is not found. Ordering: %s, Operation: %s",
      "",
      ""),
  OPERATION_CHECK_ERROR_CONDITION(
      Category.USER_ERROR,
      "0015",
      "The condition is not properly specified. Operation: %s",
      "",
      ""),
  TABLE_NOT_FOUND(Category.USER_ERROR, "0016", "The table does not exist. Table: %s", "", ""),
  OPERATION_CHECK_ERROR_INVALID_COLUMN(
      Category.USER_ERROR,
      "0017",
      "The column value is not properly specified. Column: %s, Operation: %s",
      "",
      ""),
  EMPTY_MUTATIONS_SPECIFIED(Category.USER_ERROR, "0018", "The mutations are empty", "", ""),
  OPERATION_CHECK_ERROR_MULTI_PARTITION_MUTATION(
      Category.USER_ERROR,
      "0019",
      "The storage does not support mutations across multiple partitions. Storage: %s; Mutations: %s",
      "",
      ""),
  OPERATION_CHECK_ERROR_PARTITION_KEY(
      Category.USER_ERROR,
      "0020",
      "The partition key is not properly specified. Operation: %s",
      "",
      ""),
  OPERATION_CHECK_ERROR_CLUSTERING_KEY(
      Category.USER_ERROR,
      "0021",
      "The clustering key is not properly specified. Operation: %s",
      "",
      ""),
  AUTH_NOT_ENABLED(
      Category.USER_ERROR,
      "0022",
      "The authentication and authorization feature is not enabled. To use this feature, you must enable it."
          + " Note that this feature is supported only in the ScalarDB Enterprise edition",
      "",
      ""),
  CONDITION_BUILD_ERROR_CONDITION_NOT_ALLOWED_FOR_PUT_IF(
      Category.USER_ERROR,
      "0023",
      "This condition is not allowed for the PutIf operation. Condition: %s",
      "",
      ""),
  CONDITION_BUILD_ERROR_CONDITION_NOT_ALLOWED_FOR_DELETE_IF(
      Category.USER_ERROR,
      "0024",
      "This condition is not allowed for the DeleteIf operation. Condition: %s",
      "",
      ""),
  LIKE_CHECK_ERROR_OPERATOR_MUST_BE_LIKE_OR_NOT_LIKE(
      Category.USER_ERROR, "0025", "Operator must be LIKE or NOT_LIKE. Operator: %s", "", ""),
  LIKE_CHECK_ERROR_ESCAPE_CHARACTER_MUST_BE_STRING_OF_SINGLE_CHARACTER_OR_EMPTY_STRING(
      Category.USER_ERROR,
      "0026",
      "An escape character must be a string of a single character or an empty string",
      "",
      ""),
  LIKE_CHECK_ERROR_LIKE_PATTERN_MUST_NOT_BE_NULL(
      Category.USER_ERROR, "0027", "The LIKE pattern must not be null", "", ""),
  LIKE_CHECK_ERROR_LIKE_PATTERN_MUST_NOT_INCLUDE_ONLY_ESCAPE_CHARACTER(
      Category.USER_ERROR,
      "0028",
      "The LIKE pattern must not include only an escape character",
      "",
      ""),
  LIKE_CHECK_ERROR_LIKE_PATTERN_MUST_NOT_END_WITH_ESCAPE_CHARACTER(
      Category.USER_ERROR,
      "0029",
      "The LIKE pattern must not end with an escape character",
      "",
      ""),
  COLUMN_NOT_FOUND(Category.USER_ERROR, "0030", "The column %s does not exist", "", ""),
  GET_BUILD_ERROR_OPERATION_NOT_SUPPORTED_WHEN_GETTING_RECORDS_OF_DATABASE_WITHOUT_USING_INDEX(
      Category.USER_ERROR,
      "0031",
      "This operation is not supported when getting records of a database without using an index",
      "",
      ""),
  GET_BUILD_ERROR_OPERATION_NOT_SUPPORTED_WHEN_GETTING_RECORDS_OF_DATABASE_USING_INDEX(
      Category.USER_ERROR,
      "0032",
      "This operation is not supported when getting records of a database by using an index",
      "",
      ""),
  SCAN_BUILD_ERROR_OPERATION_NOT_SUPPORTED_WHEN_SCANNING_ALL_RECORDS_OF_DATABASE_OR_SCANNING_RECORDS_OF_DATABASE_USING_INDEX(
      Category.USER_ERROR,
      "0033",
      "This operation is not supported when scanning all the records of a database "
          + "or scanning records of a database by using an index",
      "",
      ""),
  SCAN_BUILD_ERROR_OPERATION_SUPPORTED_ONLY_WHEN_SCANNING_RECORDS_OF_DATABASE_USING_INDEX(
      Category.USER_ERROR,
      "0034",
      "This operation is supported only when scanning records of a database by using an index",
      "",
      ""),
  SCAN_BUILD_ERROR_OPERATION_NOT_SUPPORTED_WHEN_SCANNING_RECORDS_OF_DATABASE_USING_INDEX(
      Category.USER_ERROR,
      "0035",
      "This operation is not supported when scanning records of a database by using an index",
      "",
      ""),
  SCAN_BUILD_ERROR_OPERATION_SUPPORTED_ONLY_WHEN_NO_CONDITIONS_ARE_SPECIFIED(
      Category.USER_ERROR,
      "0037",
      "This operation is supported only when no conditions are specified. "
          + "If you want to modify a condition, please use clearConditions() to remove all existing conditions first",
      "",
      ""),
  TABLE_METADATA_BUILD_ERROR_NO_COLUMNS_SPECIFIED(
      Category.USER_ERROR, "0038", "One or more columns must be specified", "", ""),
  TABLE_METADATA_BUILD_ERROR_NO_PARTITION_KEYS_SPECIFIED(
      Category.USER_ERROR, "0039", "One or more partition keys must be specified", "", ""),
  TABLE_METADATA_BUILD_ERROR_PARTITION_KEY_COLUMN_DEFINITION_NOT_SPECIFIED(
      Category.USER_ERROR,
      "0040",
      "The column definition must be specified since %s is specified as a partition key",
      "",
      ""),
  TABLE_METADATA_BUILD_ERROR_CLUSTERING_KEY_COLUMN_DEFINITION_NOT_SPECIFIED(
      Category.USER_ERROR,
      "0041",
      "The column definition must be specified since %s is specified as a clustering key",
      "",
      ""),
  TRANSACTION_STATE_INSTANTIATION_ERROR_INVALID_ID(
      Category.USER_ERROR, "0042", "Invalid ID specified. ID: %d", "", ""),
  TRANSACTION_NOT_ACTIVE(
      Category.USER_ERROR, "0043", "The transaction is not active. Status: %s", "", ""),
  TRANSACTION_ALREADY_COMMITTED(
      Category.USER_ERROR,
      "0044",
      "The transaction has already been committed. Status: %s",
      "",
      ""),
  TRANSACTION_NOT_PREPARED(
      Category.USER_ERROR, "0045", "The transaction has not been prepared. Status: %s", "", ""),
  TRANSACTION_NOT_PREPARED_OR_VALIDATED(
      Category.USER_ERROR,
      "0046",
      "The transaction has not been prepared or validated. Status: %s",
      "",
      ""),
  TRANSACTION_ALREADY_EXISTS(Category.USER_ERROR, "0047", "The transaction already exists", "", ""),
  TRANSACTION_NOT_FOUND(
      Category.USER_ERROR,
      "0048",
      "A transaction associated with the specified transaction ID is not found. "
          + "The transaction might have expired",
      "",
      ""),
  SYSTEM_NAMESPACE_SPECIFIED(
      Category.USER_ERROR, "0049", "%s is the system namespace name", "", ""),
  NAMESPACE_ALREADY_EXISTS(
      Category.USER_ERROR, "0050", "The namespace already exists. Namespace: %s", "", ""),
  NAMESPACE_NOT_FOUND(
      Category.USER_ERROR, "0051", "The namespace does not exist. Namespace: %s", "", ""),
  TABLE_ALREADY_EXISTS(Category.USER_ERROR, "0052", "The table already exists. Table: %s", "", ""),
  NAMESPACE_NOT_EMPTY(
      Category.USER_ERROR,
      "0053",
      "The namespace is not empty. Namespace: %s; Tables in the namespace: %s",
      "",
      ""),
  COLUMN_NOT_FOUND2(
      Category.USER_ERROR, "0054", "The column does not exist. Table: %s; Column: %s", "", ""),
  INDEX_ALREADY_EXISTS(
      Category.USER_ERROR, "0055", "The index already exists. Table: %s; Column: %s", "", ""),
  INDEX_NOT_FOUND(
      Category.USER_ERROR, "0056", "The index does not exist. Table: %s; Column: %s", "", ""),
  COLUMN_ALREADY_EXISTS(
      Category.USER_ERROR, "0057", "The column already exists. Table: %s; Column: %s", "", ""),
  OPERATION_DOES_NOT_HAVE_TARGET_NAMESPACE_OR_TABLE_NAME(
      Category.USER_ERROR,
      "0058",
      "The operation does not have the target namespace or table name. Operation: %s",
      "",
      ""),
  CONFIG_UTILS_INVALID_NUMBER_FORMAT(
      Category.USER_ERROR,
      "0059",
      "The specified value of the property '%s' is not a number. Value: %s",
      "",
      ""),
  CONFIG_UTILS_INVALID_BOOLEAN_FORMAT(
      Category.USER_ERROR,
      "0060",
      "The specified value of the property '%s' is not a boolean. Value: %s",
      "",
      ""),
  CONFIG_UTILS_READING_FILE_FAILED(
      Category.USER_ERROR, "0061", "Reading the file failed. File: %s", "", ""),
  CROSS_PARTITION_SCAN_MUST_BE_ENABLED_TO_USE_CROSS_PARTITION_SCAN_WITH_FILTERING_OR_ORDERING(
      Category.USER_ERROR,
      "0062",
      "The property 'scalar.db.cross_partition_scan.enabled' must be set to true "
          + "to use cross-partition scan with filtering or ordering",
      "",
      ""),
  OUT_OF_RANGE_COLUMN_VALUE_FOR_BIGINT(
      Category.USER_ERROR,
      "0063",
      "This column value is out of range for BigInt. Value: %s",
      "",
      ""),
  KEY_BUILD_ERROR_UNSUPPORTED_TYPE(
      Category.USER_ERROR, "0064", "This type is not supported. Name: %s, Type: %s", "", ""),
  STORAGE_NOT_FOUND(Category.USER_ERROR, "0065", "Storage '%s' is not found", "", ""),
  TRANSACTION_MANAGER_NOT_FOUND(
      Category.USER_ERROR, "0066", "Transaction manager '%s' is not found", "", ""),
  GET_OPERATION_USED_FOR_NON_EXACT_MATCH_SELECTION(
      Category.USER_ERROR,
      "0068",
      "Please use scan() for non-exact match selection. Operation: %s",
      "",
      ""),
  CASSANDRA_IMPORT_NOT_SUPPORTED(
      Category.USER_ERROR,
      "0069",
      "Import-related functionality is not supported in Cassandra",
      "",
      ""),
  CASSANDRA_NETWORK_STRATEGY_NOT_FOUND(
      Category.USER_ERROR, "0070", "The %s network strategy does not exist", "", ""),
  INVALID_CONTACT_PORT(
      Category.USER_ERROR,
      "0071",
      "The property 'scalar.db.contact_port' must be greater than or equal to zero",
      "",
      ""),
  COSMOS_CLUSTERING_KEY_BLOB_TYPE_NOT_SUPPORTED(
      Category.USER_ERROR,
      "0073",
      "The BLOB type is not supported for clustering keys in Cosmos DB. Column: %s",
      "",
      ""),
  COSMOS_IMPORT_NOT_SUPPORTED(
      Category.USER_ERROR,
      "0074",
      "Import-related functionality is not supported in Cosmos DB",
      "",
      ""),
  INVALID_CONTACT_POINTS(
      Category.USER_ERROR,
      "0075",
      "The property 'scalar.db.contact_points' must not be empty",
      "",
      ""),
  COSMOS_CONDITION_OPERATION_NOT_SUPPORTED_FOR_BLOB_TYPE(
      Category.USER_ERROR,
      "0076",
      "Cosmos DB supports only EQ, NE, IS_NULL, and IS_NOT_NULL operations for the BLOB type in conditions. Mutation: %s",
      "",
      ""),
  INVALID_CONSISTENCY_LEVEL(
      Category.USER_ERROR,
      "0077",
      "The specified consistency level is not supported. Consistency level: %s",
      "",
      ""),
  DYNAMO_ENCODER_0X00_BYTES_NOT_ACCEPTED_IN_BLOB_VALUES_IN_DESC_ORDER(
      Category.USER_ERROR,
      "0078",
      "0x00 bytes are not accepted in BLOB values in DESC order",
      "",
      ""),
  DYNAMO_ENCODER_CANNOT_ENCODE_TEXT_VALUE_CONTAINING_0X0000(
      Category.USER_ERROR, "0079", "Cannot encode a Text value that contains '\\u0000'", "", ""),
  DYNAMO_INDEX_COLUMN_CANNOT_BE_SET_TO_NULL_OR_EMPTY(
      Category.USER_ERROR,
      "0081",
      "An index column cannot be set to null or an empty value for Text or Blob in DynamoDB. Operation: %s",
      "",
      ""),
  DYNAMO_CONDITION_OPERATION_NOT_SUPPORTED_FOR_BOOLEAN_TYPE(
      Category.USER_ERROR,
      "0082",
      "DynamoDB supports only EQ, NE, IS_NULL, and IS_NOT_NULL operations for the BOOLEAN type in conditions. Mutation: %s",
      "",
      ""),
  MULTI_STORAGE_NESTED_MULTI_STORAGE_DEFINITION_NOT_SUPPORTED(
      Category.USER_ERROR,
      "0083",
      "Nested multi-storage definitions are not supported. Storage: %s",
      "",
      ""),
  MULTI_STORAGE_STORAGE_NOT_FOUND(
      Category.USER_ERROR, "0084", "Storage not found. Storage: %s", "", ""),
  JDBC_NAMESPACE_NAME_NOT_ACCEPTABLE(
      Category.USER_ERROR, "0085", "The namespace name is not acceptable. Namespace: %s", "", ""),
  JDBC_TABLE_NAME_NOT_ACCEPTABLE(
      Category.USER_ERROR, "0086", "The table name is not acceptable. Table: %s", "", ""),
  JDBC_IMPORT_NOT_SUPPORTED(
      Category.USER_ERROR,
      "0087",
      "Importing tables is not allowed in the RDB engine. RDB engine: %s",
      "",
      ""),
  JDBC_IMPORT_TABLE_WITHOUT_PRIMARY_KEY(
      Category.USER_ERROR, "0088", "The %s table must have a primary key", "", ""),
  JDBC_RDB_ENGINE_NOT_SUPPORTED(
      Category.USER_ERROR,
      "0089",
      "The RDB engine is not supported. JDBC connection URL: %s",
      "",
      ""),
  JDBC_IMPORT_DATA_TYPE_WITH_SIZE_NOT_SUPPORTED(
      Category.USER_ERROR, "0090", "Data type %s(%d) is not supported: %s", "", ""),
  JDBC_IMPORT_DATA_TYPE_NOT_SUPPORTED(
      Category.USER_ERROR, "0091", "Data type %s is not supported: %s", "", ""),
  JDBC_TRANSACTION_GETTING_TRANSACTION_STATE_NOT_SUPPORTED(
      Category.USER_ERROR,
      "0092",
      "Getting a transaction state is not supported in JDBC transactions",
      "",
      ""),
  JDBC_TRANSACTION_ROLLING_BACK_TRANSACTION_NOT_SUPPORTED(
      Category.USER_ERROR,
      "0093",
      "Rolling back a transaction is not supported in JDBC transactions",
      "",
      ""),
  CONSENSUS_COMMIT_COORDINATOR_TABLES_ALREADY_EXIST(
      Category.USER_ERROR, "0094", "Coordinator tables already exist", "", ""),
  CONSENSUS_COMMIT_COORDINATOR_TABLES_NOT_FOUND(
      Category.USER_ERROR, "0095", "Coordinator tables do not exist", "", ""),
  CONSENSUS_COMMIT_COORDINATOR_NAMESPACE_SPECIFIED(
      Category.USER_ERROR,
      "0096",
      "The namespace %s is reserved. Any operations on this namespace are not allowed",
      "",
      ""),
  CONSENSUS_COMMIT_MUTATING_TRANSACTION_METADATA_COLUMNS_NOT_ALLOWED(
      Category.USER_ERROR,
      "0097",
      "Mutating transaction metadata columns is not allowed. Table: %s; Column: %s",
      "",
      ""),
  CONSENSUS_COMMIT_CONDITION_NOT_ALLOWED_ON_PUT(
      Category.USER_ERROR, "0098", "A %s condition is not allowed on Put operations", "", ""),
  CONSENSUS_COMMIT_CONDITION_NOT_ALLOWED_ON_DELETE(
      Category.USER_ERROR, "0099", "A %s condition is not allowed on Delete operations", "", ""),
  CONSENSUS_COMMIT_CONDITION_NOT_ALLOWED_TO_TARGET_TRANSACTION_METADATA_COLUMNS(
      Category.USER_ERROR,
      "0100",
      "The condition is not allowed to target transaction metadata columns. Column: %s",
      "",
      ""),
  CONSENSUS_COMMIT_COLUMN_RESERVED_AS_TRANSACTION_METADATA(
      Category.USER_ERROR, "0101", "The column '%s' is reserved as transaction metadata", "", ""),
  CONSENSUS_COMMIT_BEFORE_PREFIXED_COLUMN_FOR_NON_PRIMARY_KEY_RESERVED_AS_TRANSACTION_METADATA(
      Category.USER_ERROR,
      "0102",
      "Non-primary key columns with the 'before_' prefix, '%s', are reserved as transaction metadata",
      "",
      ""),
  CONSENSUS_COMMIT_PUT_CANNOT_HAVE_CONDITION_WHEN_TARGET_RECORD_UNREAD_AND_IMPLICIT_PRE_READ_DISABLED(
      Category.USER_ERROR,
      "0103",
      "Put cannot have a condition when the target record is unread and implicit pre-read is disabled."
          + " Please read the target record beforehand or enable implicit pre-read: %s",
      "",
      ""),
  CONSENSUS_COMMIT_WRITING_ALREADY_DELETED_DATA_NOT_ALLOWED(
      Category.USER_ERROR,
      "0104",
      "Writing data already-deleted by the same transaction is not allowed",
      "",
      ""),
  CONSENSUS_COMMIT_SCANNING_ALREADY_WRITTEN_OR_DELETED_DATA_NOT_ALLOWED(
      Category.USER_ERROR,
      "0106",
      "Scanning data already-written or already-deleted by the same transaction is not allowed",
      "",
      ""),
  CONSENSUS_COMMIT_TRANSACTION_NOT_VALIDATED_IN_SERIALIZABLE(
      Category.USER_ERROR,
      "0107",
      "The transaction is not validated. When using the SERIALIZABLE isolation level,"
          + " you need to call validate() before calling commit()",
      "",
      ""),
  DYNAMO_BATCH_SIZE_EXCEEDED(
      Category.USER_ERROR, "0108", "DynamoDB cannot batch more than 100 mutations at once", "", ""),
  OPERATION_CHECK_ERROR_UNSUPPORTED_MUTATION_TYPE(
      Category.USER_ERROR,
      "0126",
      "The mutation type is not supported. Only the Put or Delete type is supported. Mutation: %s",
      "",
      ""),
  CONDITION_BUILD_ERROR_CONDITION_NOT_ALLOWED_FOR_UPDATE_IF(
      Category.USER_ERROR,
      "0127",
      "This condition is not allowed for the UpdateIf operation. Condition: %s",
      "",
      ""),
  CASSANDRA_CROSS_PARTITION_SCAN_WITH_ORDERING_NOT_SUPPORTED(
      Category.USER_ERROR,
      "0128",
      "Cross-partition scan with ordering is not supported in Cassandra",
      "",
      ""),
  COSMOS_CROSS_PARTITION_SCAN_WITH_ORDERING_NOT_SUPPORTED(
      Category.USER_ERROR,
      "0129",
      "Cross-partition scan with ordering is not supported in Cosmos DB",
      "",
      ""),
  DYNAMO_CROSS_PARTITION_SCAN_WITH_ORDERING_NOT_SUPPORTED(
      Category.USER_ERROR,
      "0130",
      "Cross-partition scan with ordering is not supported in DynamoDB",
      "",
      ""),
  SINGLE_CRUD_OPERATION_TRANSACTION_GETTING_TRANSACTION_STATE_NOT_SUPPORTED(
      Category.USER_ERROR,
      "0136",
      "Getting a transaction state is not supported in single CRUD operation transactions",
      "",
      ""),
  SINGLE_CRUD_OPERATION_TRANSACTION_ROLLING_BACK_TRANSACTION_NOT_SUPPORTED(
      Category.USER_ERROR,
      "0137",
      "Rolling back a transaction is not supported in single CRUD operation transactions",
      "",
      ""),
  SINGLE_CRUD_OPERATION_TRANSACTION_MULTIPLE_MUTATIONS_NOT_SUPPORTED(
      Category.USER_ERROR,
      "0138",
      "Multiple mutations are not supported in single CRUD operation transactions",
      "",
      ""),
  SINGLE_CRUD_OPERATION_TRANSACTION_BEGINNING_TRANSACTION_NOT_ALLOWED(
      Category.USER_ERROR,
      "0139",
      "Beginning a transaction is not allowed in single CRUD operation transactions",
      "",
      ""),
  SINGLE_CRUD_OPERATION_TRANSACTION_RESUMING_TRANSACTION_NOT_ALLOWED(
      Category.USER_ERROR,
      "0140",
      "Resuming a transaction is not allowed in single CRUD operation transactions",
      "",
      ""),
  CONSENSUS_COMMIT_GROUP_COMMIT_WITH_TWO_PHASE_COMMIT_INTERFACE_NOT_ALLOWED(
      Category.USER_ERROR,
      "0141",
      "Using the group commit feature on the Coordinator table with a two-phase commit interface is not allowed",
      "",
      ""),
  GET_BUILD_ERROR_OPERATION_SUPPORTED_ONLY_WHEN_NO_CONDITIONS_ARE_SPECIFIED(
      Category.USER_ERROR,
      "0142",
      "This operation is supported only when no conditions are specified. "
          + "If you want to modify a condition, please use clearConditions() to remove all existing conditions first",
      "",
      ""),
  ENCRYPTION_NOT_ENABLED(
      Category.USER_ERROR,
      "0143",
      "The encryption feature is not enabled. To encrypt data at rest, you must enable this feature."
          + " Note that this feature is supported only in the ScalarDB Enterprise edition",
      "",
      ""),
  INVALID_VARIABLE_KEY_COLUMN_SIZE(
      Category.USER_ERROR,
      "0144",
      "The variable key column size must be greater than or equal to 64",
      "",
      ""),
  COSMOS_PRIMARY_KEY_CONTAINS_ILLEGAL_CHARACTER(
      Category.USER_ERROR,
      "0145",
      "The value of the column %s in the primary key contains an illegal character. "
          + "Primary-key columns must not contain any of the following characters in Cosmos DB: ':', '/', '\\', '#', '?'. Value: %s",
      "",
      ""),
  CONSENSUS_COMMIT_INSERTING_ALREADY_WRITTEN_DATA_NOT_ALLOWED(
      Category.USER_ERROR,
      "0146",
      "Inserting data already-written by the same transaction is not allowed",
      "",
      ""),
  CONSENSUS_COMMIT_DELETING_ALREADY_INSERTED_DATA_NOT_ALLOWED(
      Category.USER_ERROR,
      "0147",
      "Deleting data already-inserted by the same transaction is not allowed",
      "",
      ""),
  ABAC_NOT_ENABLED(
      Category.USER_ERROR,
      "0152",
      "The attribute-based access control feature is not enabled. To use this feature, you must enable it."
          + " Note that this feature is supported only in the ScalarDB Enterprise edition",
      "",
      ""),
  OUT_OF_RANGE_COLUMN_VALUE_FOR_DATE(
      Category.USER_ERROR,
      "0158",
      "This DATE column value is out of the valid range. It must be between 1000-01-01 and 9999-12-12. Value: %s",
      "",
      ""),
  SUBMICROSECOND_PRECISION_NOT_SUPPORTED_FOR_TIME(
      Category.USER_ERROR,
      "0159",
      "This TIME column value precision cannot be shorter than one microsecond. Value: %s",
      "",
      ""),
  OUT_OF_RANGE_COLUMN_VALUE_FOR_TIMESTAMP(
      Category.USER_ERROR,
      "0160",
      "This TIMESTAMP column value is out of the valid range."
          + " It must be between 1000-01-01T00:00:00.000 and 9999-12-31T23:59:59.999. Value: %s",
      "",
      ""),
  SUBMILLISECOND_PRECISION_NOT_SUPPORTED_FOR_TIMESTAMP(
      Category.USER_ERROR,
      "0161",
      "This TIMESTAMP column value precision cannot be shorter than one millisecond. Value: %s",
      "",
      ""),
  OUT_OF_RANGE_COLUMN_VALUE_FOR_TIMESTAMPTZ(
      Category.USER_ERROR,
      "0162",
      "This TIMESTAMPTZ column value is out of the valid range."
          + " It must be between 1000-01-01T00:00:00.000Z to 9999-12-31T23:59:59.999Z. Value: %s",
      "",
      ""),
  SUBMILLISECOND_PRECISION_NOT_SUPPORTED_FOR_TIMESTAMPTZ(
      Category.USER_ERROR,
      "0163",
      "This TIMESTAMPTZ column value precision cannot be shorter than one millisecond. Value: %s",
      "",
      ""),
  JDBC_IMPORT_DATA_TYPE_OVERRIDE_NOT_SUPPORTED(
      Category.USER_ERROR,
      "0164",
      "The underlying-storage data type %s is not supported as the ScalarDB %s data type: %s",
      "",
      ""),
  REPLICATION_NOT_ENABLED(
      Category.USER_ERROR,
      "0188",
      "The replication feature is not enabled. To use this feature, you must enable it."
          + " Note that this feature is supported only in the ScalarDB Enterprise edition",
      "",
      ""),
  CONSENSUS_COMMIT_SCANNER_NOT_CLOSED(
      Category.USER_ERROR,
      "0205",
      "Some scanners were not closed. All scanners must be closed before committing the transaction",
      "",
      ""),
  TWO_PHASE_CONSENSUS_COMMIT_SCANNER_NOT_CLOSED(
      Category.USER_ERROR,
      "0206",
      "Some scanners were not closed. All scanners must be closed before preparing the transaction",
      "",
      ""),
  MUTATION_NOT_ALLOWED_IN_READ_ONLY_TRANSACTION(
      Category.USER_ERROR,
      "0211",
      "Mutations are not allowed in read-only transactions. Transaction ID: %s",
      "",
      ""),
  OPERATION_CHECK_ERROR_MULTI_RECORD_MUTATION(
      Category.USER_ERROR,
      "0212",
      "The storage does not support mutations across multiple records. Storage: %s; Mutations: %s",
      "",
      ""),
  OPERATION_CHECK_ERROR_MULTI_TABLE_MUTATION(
      Category.USER_ERROR,
      "0213",
      "The storage does not support mutations across multiple tables. Storage: %s; Mutations: %s",
      "",
      ""),
  OPERATION_CHECK_ERROR_MULTI_NAMESPACE_MUTATION(
      Category.USER_ERROR,
      "0214",
      "The storage does not support mutations across multiple namespaces. Storage: %s; Mutations: %s",
      "",
      ""),
  OPERATION_CHECK_ERROR_MULTI_STORAGE_MUTATION(
      Category.USER_ERROR,
      "0215",
      "Mutations across multiple storages are not allowed. Mutations: %s",
      "",
      ""),
  DROP_PRIMARY_KEY_COLUMN_NOT_SUPPORTED(
      Category.USER_ERROR,
      "0216",
      "Primary key columns cannot be dropped. Table: %s; Column: %s",
      "",
      ""),
  COSMOS_DROP_COLUMN_NOT_SUPPORTED(
      Category.USER_ERROR,
      "0217",
      "Cosmos DB does not support the dropping column feature",
      "",
      ""),
  DYNAMO_DROP_COLUMN_NOT_SUPPORTED(
      Category.USER_ERROR, "0218", "DynamoDB does not support the dropping column feature", "", ""),
  COSMOS_RENAME_COLUMN_NOT_SUPPORTED(
      Category.USER_ERROR,
      "0219",
      "Cosmos DB does not support the renaming column feature",
      "",
      ""),
  DYNAMO_RENAME_COLUMN_NOT_SUPPORTED(
      Category.USER_ERROR, "0220", "DynamoDB does not support the renaming column feature", "", ""),
  CASSANDRA_RENAME_NON_PRIMARY_KEY_COLUMN_NOT_SUPPORTED(
      Category.USER_ERROR,
      "0221",
      "Cassandra does not support renaming non-primary key columns",
      "",
      ""),
  JDBC_DB2_RENAME_PRIMARY_OR_INDEX_KEY_COLUMN_NOT_SUPPORTED(
      Category.USER_ERROR,
      "0222",
      "Db2 does not support renaming primary key or index key columns",
      "",
      ""),
  DYNAMO_IMPORT_NOT_SUPPORTED(
      Category.USER_ERROR,
      "0223",
      "Import-related functionality is not supported in DynamoDB",
      "",
      ""),
  DYNAMO_PARTITION_KEY_BLOB_TYPE_NOT_SUPPORTED(
      Category.USER_ERROR,
      "0224",
      "The BLOB type is supported only for the last column in the partition key in DynamoDB. Column: %s",
      "",
      ""),
  DYNAMO_CLUSTERING_KEY_BLOB_TYPE_NOT_SUPPORTED(
      Category.USER_ERROR,
      "0225",
      "The BLOB type is not supported for clustering keys in DynamoDB. Column: %s",
      "",
      ""),
  DYNAMO_INDEX_COLUMN_BOOLEAN_TYPE_NOT_SUPPORTED(
      Category.USER_ERROR,
      "0226",
      "The BOOLEAN type is not supported for index columns in DynamoDB. Column: %s",
      "",
      ""),
  CASSANDRA_TIMESTAMP_TYPE_NOT_SUPPORTED(
      Category.USER_ERROR,
      "0227",
      "The TIMESTAMP type is not supported in Cassandra. Column: %s",
      "",
      ""),
  JDBC_DB2_INDEX_OR_KEY_ON_BLOB_COLUMN_NOT_SUPPORTED(
      Category.USER_ERROR,
      "0228",
      "With Db2, using a BLOB column as partition key, clustering key or secondary index is not supported.",
      "",
      ""),
  JDBC_DB2_CROSS_PARTITION_SCAN_ORDERING_ON_BLOB_COLUMN_NOT_SUPPORTED(
      Category.USER_ERROR,
      "0229",
      "With Db2, setting an ordering on a BLOB column when using a cross partition scan operation is not supported. Ordering: %s",
      "",
      ""),
  CASSANDRA_RENAME_TABLE_NOT_SUPPORTED(
      Category.USER_ERROR, "0230", "Renaming tables is not supported in Cassandra", "", ""),
  COSMOS_RENAME_TABLE_NOT_SUPPORTED(
      Category.USER_ERROR, "0231", "Renaming tables is not supported in Cosmos DB", "", ""),
  DYNAMO_RENAME_TABLE_NOT_SUPPORTED(
      Category.USER_ERROR, "0232", "Renaming tables is not supported in DynamoDB", "", ""),
  ALTER_PRIMARY_OR_INDEX_KEY_COLUMN_TYPE_NOT_SUPPORTED(
      Category.USER_ERROR,
      "0233",
      "Altering primary key or index key column types is not supported. Table: %s; Column: %s",
      "",
      ""),
  INVALID_COLUMN_TYPE_CONVERSION(
      Category.USER_ERROR,
      "0234",
      "Invalid column type conversion from %s to %s. Column: %s",
      "",
      ""),
  CASSANDRA_ALTER_COLUMN_TYPE_NOT_SUPPORTED(
      Category.USER_ERROR,
      "0235",
      "Cassandra does not support the altering column type feature",
      "",
      ""),
  COSMOS_ALTER_COLUMN_TYPE_NOT_SUPPORTED(
      Category.USER_ERROR,
      "0236",
      "Cosmos DB does not support the altering column type feature",
      "",
      ""),
  DYNAMO_ALTER_COLUMN_TYPE_NOT_SUPPORTED(
      Category.USER_ERROR,
      "0237",
      "DynamoDB does not support the altering column type feature",
      "",
      ""),
  JDBC_SQLITE_ALTER_COLUMN_TYPE_NOT_SUPPORTED(
      Category.USER_ERROR,
      "0238",
      "SQLite does not support the altering column type feature",
      "",
      ""),
  JDBC_ORACLE_UNSUPPORTED_COLUMN_TYPE_CONVERSION(
      Category.USER_ERROR,
      "0239",
      "Oracle does not support column type conversion from %s to %s",
      "",
      ""),
  JDBC_DB2_UNSUPPORTED_COLUMN_TYPE_CONVERSION(
      Category.USER_ERROR,
      "0240",
      "Db2 does not support column type conversion from %s to %s",
      "",
      ""),
<<<<<<< HEAD
  NAMESPACE_WITH_NON_SCALARDB_TABLES_CANNOT_BE_DROPPED(
      Category.USER_ERROR,
      "0241",
      "The namespace has non-ScalarDB tables and cannot be dropped. Namespace: %s; Tables in the namespace: %s",
      "",
      ""),
=======
  EMPTY_OPERATIONS_SPECIFIED(Category.USER_ERROR, "0241", "The operations are empty", "", ""),
  SINGLE_CRUD_OPERATION_TRANSACTION_MULTIPLE_OPERATIONS_NOT_SUPPORTED(
      Category.USER_ERROR,
      "0242",
      "Multiple operations are not supported in single CRUD operation transactions",
      "",
      ""),
  BATCH_RESULT_DOES_NOT_HAVE_GET_RESULT(
      Category.USER_ERROR, "0243", "This batch result doesn't have a get result", "", ""),
  BATCH_RESULT_DOES_NOT_HAVE_SCAN_RESULT(
      Category.USER_ERROR, "0244", "This batch result doesn't have a scan result", "", ""),
>>>>>>> 03a1c763

  //
  // Errors for the concurrency error category
  //
  NO_MUTATION_APPLIED(Category.CONCURRENCY_ERROR, "0000", "No mutation was applied", "", ""),
  CASSANDRA_LOGGING_FAILED_IN_BATCH(
      Category.CONCURRENCY_ERROR, "0001", "Logging failed in the batch", "", ""),
  CASSANDRA_OPERATION_FAILED_IN_BATCH(
      Category.CONCURRENCY_ERROR, "0002", "The operation failed in the batch with type %s", "", ""),
  CASSANDRA_ERROR_OCCURRED_IN_BATCH(
      Category.CONCURRENCY_ERROR, "0003", "An error occurred in the batch. Details: %s", "", ""),
  CASSANDRA_WRITE_TIMEOUT_IN_PAXOS_PHASE_IN_MUTATION(
      Category.CONCURRENCY_ERROR, "0004", "A Paxos phase in the CAS operation failed", "", ""),
  CASSANDRA_WRITE_TIMEOUT_IN_LEARN_PHASE_IN_MUTATION(
      Category.CONCURRENCY_ERROR, "0005", "The learn phase in the CAS operation failed", "", ""),
  CASSANDRA_WRITE_TIMEOUT_SIMPLE_WRITE_OPERATION_FAILED_IN_MUTATION(
      Category.CONCURRENCY_ERROR, "0006", "A simple write operation failed", "", ""),
  CASSANDRA_ERROR_OCCURRED_IN_MUTATION(
      Category.CONCURRENCY_ERROR, "0007", "An error occurred in the mutation. Details: %s", "", ""),
  COSMOS_RETRY_WITH_ERROR_OCCURRED_IN_MUTATION(
      Category.CONCURRENCY_ERROR,
      "0008",
      "A RetryWith error occurred in the mutation. Details: %s",
      "",
      ""),
  DYNAMO_TRANSACTION_CONFLICT_OCCURRED_IN_MUTATION(
      Category.CONCURRENCY_ERROR,
      "0009",
      "A transaction conflict occurred in the mutation. Details: %s",
      "",
      ""),
  JDBC_TRANSACTION_CONFLICT_OCCURRED_IN_MUTATION(
      Category.CONCURRENCY_ERROR,
      "0010",
      "A transaction conflict occurred in the mutation. Details: %s",
      "",
      ""),
  JDBC_TRANSACTION_CONFLICT_OCCURRED(
      Category.CONCURRENCY_ERROR,
      "0011",
      "A conflict occurred. Please try restarting the transaction. Details: %s",
      "",
      ""),
  JDBC_TRANSACTION_CONDITION_NOT_SATISFIED(
      Category.CONCURRENCY_ERROR,
      "0012",
      "The %s condition of the %s operation is not satisfied. Targeting column(s): %s",
      "",
      ""),
  CONSENSUS_COMMIT_PREPARING_RECORD_EXISTS(
      Category.CONCURRENCY_ERROR,
      "0013",
      "The record being prepared already exists. Details: %s",
      "",
      ""),
  CONSENSUS_COMMIT_CONFLICT_OCCURRED_WHEN_PREPARING_RECORDS(
      Category.CONCURRENCY_ERROR,
      "0014",
      "A conflict occurred when preparing records. Details: %s",
      "",
      ""),
  CONSENSUS_COMMIT_CONFLICT_OCCURRED_WHEN_COMMITTING_STATE(
      Category.CONCURRENCY_ERROR,
      "0015",
      "The committing state in the coordinator failed. The transaction has been aborted. Details: %s",
      "",
      ""),
  CONSENSUS_COMMIT_CONFLICT_OCCURRED_WHILE_IMPLICIT_PRE_READ(
      Category.CONCURRENCY_ERROR,
      "0016",
      "A conflict occurred during implicit pre-read. Details: %s",
      "",
      ""),
  CONSENSUS_COMMIT_READ_UNCOMMITTED_RECORD(
      Category.CONCURRENCY_ERROR,
      "0017",
      "This record needs to be recovered. Table: %s; Partition Key: %s; Clustering Key: %s; Transaction ID that wrote the record: %s",
      "",
      ""),
  CONSENSUS_COMMIT_CONDITION_NOT_SATISFIED_BECAUSE_RECORD_NOT_EXISTS(
      Category.CONCURRENCY_ERROR,
      "0018",
      "The record does not exist, so the %s condition is not satisfied",
      "",
      ""),
  CONSENSUS_COMMIT_CONDITION_NOT_SATISFIED_BECAUSE_RECORD_EXISTS(
      Category.CONCURRENCY_ERROR,
      "0019",
      "The record exists, so the %s condition is not satisfied",
      "",
      ""),
  CONSENSUS_COMMIT_CONDITION_NOT_SATISFIED(
      Category.CONCURRENCY_ERROR,
      "0020",
      "The condition on the column '%s' is not satisfied",
      "",
      ""),
  CONSENSUS_COMMIT_ANTI_DEPENDENCY_FOUND(
      Category.CONCURRENCY_ERROR,
      "0022",
      "An anti-dependency was found. The transaction has been aborted",
      "",
      ""),
  JDBC_TRANSACTION_CONFLICT_OCCURRED_IN_INSERT(
      Category.CONCURRENCY_ERROR,
      "0023",
      "A transaction conflict occurred in the Insert operation",
      "",
      ""),
  SINGLE_CRUD_OPERATION_TRANSACTION_CONDITION_NOT_SATISFIED(
      Category.CONCURRENCY_ERROR,
      "0024",
      "The %s condition of the %s operation is not satisfied. Targeting column(s): %s",
      "",
      ""),
  SINGLE_CRUD_OPERATION_TRANSACTION_CONFLICT_OCCURRED_IN_INSERT(
      Category.CONCURRENCY_ERROR,
      "0025",
      "A transaction conflict occurred in the Insert operation",
      "",
      ""),
  CONSENSUS_COMMIT_CONFLICT_OCCURRED_WHEN_COMMITTING_RECORDS(
      Category.CONCURRENCY_ERROR,
      "0026",
      "A conflict occurred when committing records. Details: %s",
      "",
      ""),

  //
  // Errors for the internal error category
  //
  CREATING_NAMESPACE_FAILED(
      Category.INTERNAL_ERROR, "0000", "Creating the namespace failed. Namespace: %s", "", ""),
  DROPPING_NAMESPACE_FAILED(
      Category.INTERNAL_ERROR, "0001", "Dropping the namespace failed. Namespace: %s", "", ""),
  CREATING_TABLE_FAILED(
      Category.INTERNAL_ERROR, "0002", "Creating the table failed. Table: %s", "", ""),
  DROPPING_TABLE_FAILED(
      Category.INTERNAL_ERROR, "0003", "Dropping the table failed. Table: %s", "", ""),
  TRUNCATING_TABLE_FAILED(
      Category.INTERNAL_ERROR, "0004", "Truncating the table failed. Table: %s", "", ""),
  CREATING_INDEX_FAILED(
      Category.INTERNAL_ERROR, "0005", "Creating the index failed. Table: %s, Column: %s", "", ""),
  DROPPING_INDEX_FAILED(
      Category.INTERNAL_ERROR, "0006", "Dropping the index failed. Table: %s, Column: %s", "", ""),
  GETTING_TABLE_METADATA_FAILED(
      Category.INTERNAL_ERROR, "0007", "Getting the table metadata failed. Table: %s", "", ""),
  GETTING_TABLE_NAMES_IN_NAMESPACE_FAILED(
      Category.INTERNAL_ERROR,
      "0008",
      "Getting the table names in the namespace failed. Namespace: %s",
      "",
      ""),
  CHECKING_NAMESPACE_EXISTENCE_FAILED(
      Category.INTERNAL_ERROR,
      "0009",
      "Checking the namespace existence failed. Namespace: %s",
      "",
      ""),
  CHECKING_TABLE_EXISTENCE_FAILED(
      Category.INTERNAL_ERROR, "0010", "Checking the table existence failed. Table: %s", "", ""),
  CHECKING_INDEX_EXISTENCE_FAILED(
      Category.INTERNAL_ERROR,
      "0011",
      "Checking the index existence failed. Table: %s; Column: %s",
      "",
      ""),
  REPAIRING_NAMESPACE_FAILED(
      Category.INTERNAL_ERROR, "0012", "Repairing the namespace failed. Namespace: %s", "", ""),
  REPAIRING_TABLE_FAILED(
      Category.INTERNAL_ERROR, "0013", "Repairing the table failed. Table: %s", "", ""),
  ADDING_NEW_COLUMN_TO_TABLE_FAILED(
      Category.INTERNAL_ERROR,
      "0014",
      "Adding a new column to the table failed. Table: %s; Column: %s; ColumnType: %s",
      "",
      ""),
  GETTING_NAMESPACE_NAMES_FAILED(
      Category.INTERNAL_ERROR, "0015", "Getting the namespace names failed", "", ""),
  GETTING_IMPORT_TABLE_METADATA_FAILED(
      Category.INTERNAL_ERROR,
      "0016",
      "Getting the table metadata of the table being imported failed. Table: %s",
      "",
      ""),
  IMPORTING_TABLE_FAILED(
      Category.INTERNAL_ERROR, "0017", "Importing the table failed. Table: %s", "", ""),
  ADDING_RAW_COLUMN_TO_TABLE_FAILED(
      Category.INTERNAL_ERROR,
      "0018",
      "Adding the raw column to the table failed. Table: %s; Column: %s; ColumnType: %s",
      "",
      ""),
  UPGRADING_SCALAR_DB_ENV_FAILED(
      Category.INTERNAL_ERROR, "0019", "Upgrading the ScalarDB environment failed", "", ""),
  CASSANDRA_WRITE_TIMEOUT_WITH_OTHER_WRITE_TYPE_IN_MUTATION(
      Category.INTERNAL_ERROR,
      "0020",
      "Something wrong because WriteType is neither CAS nor SIMPLE",
      "",
      ""),
  CASSANDRA_ERROR_OCCURRED_IN_SELECTION(
      Category.INTERNAL_ERROR, "0021", "An error occurred in the selection. Details: %s", "", ""),
  COSMOS_ERROR_OCCURRED_IN_MUTATION(
      Category.INTERNAL_ERROR, "0022", "An error occurred in the mutation. Details: %s", "", ""),
  COSMOS_ERROR_OCCURRED_IN_SELECTION(
      Category.INTERNAL_ERROR, "0023", "An error occurred in the selection. Details: %s", "", ""),
  DYNAMO_ERROR_OCCURRED_IN_MUTATION(
      Category.INTERNAL_ERROR, "0024", "An error occurred in the mutation. Details: %s", "", ""),
  DYNAMO_ERROR_OCCURRED_IN_SELECTION(
      Category.INTERNAL_ERROR, "0025", "An error occurred in the selection. Details: %s", "", ""),
  JDBC_ERROR_OCCURRED_IN_MUTATION(
      Category.INTERNAL_ERROR, "0026", "An error occurred in the mutation. Details: %s", "", ""),
  JDBC_ERROR_OCCURRED_IN_SELECTION(
      Category.INTERNAL_ERROR, "0027", "An error occurred in the selection. Details: %s", "", ""),
  JDBC_FETCHING_NEXT_RESULT_FAILED(
      Category.INTERNAL_ERROR, "0028", "Fetching the next result failed. Details: %s", "", ""),
  JDBC_TRANSACTION_ROLLING_BACK_TRANSACTION_FAILED(
      Category.INTERNAL_ERROR, "0029", "Rolling back the transaction failed. Details: %s", "", ""),
  JDBC_TRANSACTION_COMMITTING_TRANSACTION_FAILED(
      Category.INTERNAL_ERROR, "0030", "Committing the transaction failed. Details: %s", "", ""),
  JDBC_TRANSACTION_GET_OPERATION_FAILED(
      Category.INTERNAL_ERROR, "0031", "The Get operation failed. Details: %s", "", ""),
  JDBC_TRANSACTION_SCAN_OPERATION_FAILED(
      Category.INTERNAL_ERROR, "0032", "The Scan operation failed. Details: %s", "", ""),
  JDBC_TRANSACTION_PUT_OPERATION_FAILED(
      Category.INTERNAL_ERROR, "0033", "The Put operation failed. Details: %s", "", ""),
  JDBC_TRANSACTION_DELETE_OPERATION_FAILED(
      Category.INTERNAL_ERROR, "0034", "The Delete operation failed. Details: %s", "", ""),
  JDBC_TRANSACTION_BEGINNING_TRANSACTION_FAILED(
      Category.INTERNAL_ERROR, "0035", "Beginning a transaction failed. Details: %s", "", ""),
  CONSENSUS_COMMIT_PREPARING_RECORDS_FAILED(
      Category.INTERNAL_ERROR, "0036", "Preparing records failed. Details: %s", "", ""),
  CONSENSUS_COMMIT_VALIDATION_FAILED(
      Category.INTERNAL_ERROR, "0037", "Validation failed. Details: %s", "", ""),
  CONSENSUS_COMMIT_EXECUTING_IMPLICIT_PRE_READ_FAILED(
      Category.INTERNAL_ERROR, "0038", "Executing implicit pre-read failed. Details: %s", "", ""),
  CONSENSUS_COMMIT_READING_RECORD_FROM_STORAGE_FAILED(
      Category.INTERNAL_ERROR,
      "0039",
      "Reading a record from the underlying storage failed. Details: %s",
      "",
      ""),
  CONSENSUS_COMMIT_SCANNING_RECORDS_FROM_STORAGE_FAILED(
      Category.INTERNAL_ERROR,
      "0040",
      "Scanning records from the underlying storage failed. Details: %s",
      "",
      ""),
  CONSENSUS_COMMIT_ROLLBACK_FAILED_BECAUSE_TRANSACTION_ALREADY_COMMITTED(
      Category.INTERNAL_ERROR,
      "0041",
      "Rollback failed because the transaction has already been committed",
      "",
      ""),
  CONSENSUS_COMMIT_ROLLBACK_FAILED(Category.INTERNAL_ERROR, "0042", "Rollback failed", "", ""),
  JDBC_TRANSACTION_INSERT_OPERATION_FAILED(
      Category.INTERNAL_ERROR, "0043", "The Insert operation failed. Details: %s", "", ""),
  JDBC_TRANSACTION_UPSERT_OPERATION_FAILED(
      Category.INTERNAL_ERROR, "0044", "The Upsert operation failed. Details: %s", "", ""),
  JDBC_TRANSACTION_UPDATE_OPERATION_FAILED(
      Category.INTERNAL_ERROR, "0045", "The Update operation failed. Details: %s", "", ""),
  CONSENSUS_COMMIT_HANDLING_BEFORE_PREPARATION_HOOK_FAILED(
      Category.INTERNAL_ERROR,
      "0046",
      "Handling the before-preparation hook failed. Details: %s",
      "",
      ""),
  JDBC_TRANSACTION_GETTING_SCANNER_FAILED(
      Category.INTERNAL_ERROR, "0054", "Getting the scanner failed. Details: %s", "", ""),
  JDBC_CLOSING_SCANNER_FAILED(
      Category.INTERNAL_ERROR, "0055", "Closing the scanner failed. Details: %s", "", ""),
  GETTING_STORAGE_INFO_FAILED(
      Category.INTERNAL_ERROR,
      "0056",
      "Getting the storage information failed. Namespace: %s",
      "",
      ""),
  CONSENSUS_COMMIT_RECOVERING_RECORDS_FAILED(
      Category.INTERNAL_ERROR, "0057", "Recovering records failed. Details: %s", "", ""),
  CONSENSUS_COMMIT_COMMITTING_RECORDS_FAILED(
      Category.INTERNAL_ERROR, "0058", "Committing records failed. Details: %s", "", ""),
  DROPPING_COLUMN_FROM_TABLE_FAILED(
      Category.INTERNAL_ERROR,
      "0059",
      "Dropping a column from the table failed. Table: %s; Column: %s",
      "",
      ""),
  RENAMING_COLUMN_FAILED(
      Category.INTERNAL_ERROR,
      "0060",
      "Renaming a column failed. Table: %s; Old column name: %s; New column name: %s",
      "",
      ""),
  RENAMING_TABLE_FAILED(
      Category.INTERNAL_ERROR,
      "0061",
      "Renaming a table failed. Old table name: %s; New table name: %s",
      "",
      ""),
  ALTERING_COLUMN_TYPE_FAILED(
      Category.INTERNAL_ERROR,
      "0062",
      "Altering a column type failed. Table: %s; Column: %s; New column type: %s",
      "",
      ""),

  //
  // Errors for the unknown transaction status error category
  //
  JDBC_TRANSACTION_UNKNOWN_TRANSACTION_STATUS(
      Category.UNKNOWN_TRANSACTION_STATUS_ERROR,
      "0000",
      "Rolling back the transaction failed. Details: %s",
      "",
      ""),
  CONSENSUS_COMMIT_COMMITTING_STATE_FAILED_WITH_NO_MUTATION_EXCEPTION_BUT_COORDINATOR_STATUS_DOES_NOT_EXIST(
      Category.UNKNOWN_TRANSACTION_STATUS_ERROR,
      "0001",
      "Committing state failed with NoMutationException, but the coordinator status does not exist. Details: %s",
      "",
      ""),
  CONSENSUS_COMMIT_CANNOT_GET_COORDINATOR_STATUS(
      Category.UNKNOWN_TRANSACTION_STATUS_ERROR,
      "0002",
      "The coordinator status cannot be retrieved. Details: %s",
      "",
      ""),
  CONSENSUS_COMMIT_UNKNOWN_COORDINATOR_STATUS(
      Category.UNKNOWN_TRANSACTION_STATUS_ERROR,
      "0003",
      "The coordinator status is unknown. Details: %s",
      "",
      ""),
  CONSENSUS_COMMIT_ABORTING_STATE_FAILED_WITH_NO_MUTATION_EXCEPTION_BUT_COORDINATOR_STATUS_DOES_NOT_EXIST(
      Category.UNKNOWN_TRANSACTION_STATUS_ERROR,
      "0004",
      "Aborting state failed with NoMutationException, but the coordinator status does not exist. Details: %s",
      "",
      ""),
  CONSENSUS_COMMIT_ONE_PHASE_COMMITTING_RECORDS_FAILED(
      Category.UNKNOWN_TRANSACTION_STATUS_ERROR,
      "0005",
      "One-phase committing records failed. Details: %s",
      "",
      ""),
  ;

  private static final String COMPONENT_NAME = "DB-CORE";

  private final Category category;
  private final String id;
  private final String message;
  private final String cause;
  private final String solution;

  CoreError(Category category, String id, String message, String cause, String solution) {
    validate(COMPONENT_NAME, category, id, message, cause, solution);

    this.category = category;
    this.id = id;
    this.message = message;
    this.cause = cause;
    this.solution = solution;
  }

  @Override
  public String getComponentName() {
    return COMPONENT_NAME;
  }

  @Override
  public Category getCategory() {
    return category;
  }

  @Override
  public String getId() {
    return id;
  }

  @Override
  public String getMessage() {
    return message;
  }

  @Override
  public String getCause() {
    return cause;
  }

  @Override
  public String getSolution() {
    return solution;
  }
}<|MERGE_RESOLUTION|>--- conflicted
+++ resolved
@@ -808,14 +808,6 @@
       "Db2 does not support column type conversion from %s to %s",
       "",
       ""),
-<<<<<<< HEAD
-  NAMESPACE_WITH_NON_SCALARDB_TABLES_CANNOT_BE_DROPPED(
-      Category.USER_ERROR,
-      "0241",
-      "The namespace has non-ScalarDB tables and cannot be dropped. Namespace: %s; Tables in the namespace: %s",
-      "",
-      ""),
-=======
   EMPTY_OPERATIONS_SPECIFIED(Category.USER_ERROR, "0241", "The operations are empty", "", ""),
   SINGLE_CRUD_OPERATION_TRANSACTION_MULTIPLE_OPERATIONS_NOT_SUPPORTED(
       Category.USER_ERROR,
@@ -827,7 +819,12 @@
       Category.USER_ERROR, "0243", "This batch result doesn't have a get result", "", ""),
   BATCH_RESULT_DOES_NOT_HAVE_SCAN_RESULT(
       Category.USER_ERROR, "0244", "This batch result doesn't have a scan result", "", ""),
->>>>>>> 03a1c763
+  NAMESPACE_WITH_NON_SCALARDB_TABLES_CANNOT_BE_DROPPED(
+      Category.USER_ERROR,
+      "0245",
+      "The namespace has non-ScalarDB tables and cannot be dropped. Namespace: %s; Tables in the namespace: %s",
+      "",
+      ""),
 
   //
   // Errors for the concurrency error category
