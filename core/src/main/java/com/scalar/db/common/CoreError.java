--- conflicted
+++ resolved
@@ -736,11 +736,6 @@
       "The BOOLEAN type is not supported for index columns in DynamoDB. Column: %s",
       "",
       ""),
-<<<<<<< HEAD
-  JDBC_DB2_INDEX_OR_KEY_ON_BLOB_COLUMN_NOT_SUPPORTED(
-      Category.USER_ERROR,
-      "0227",
-=======
   CASSANDRA_TIMESTAMP_TYPE_NOT_SUPPORTED(
       Category.USER_ERROR,
       "0227",
@@ -750,34 +745,11 @@
   JDBC_DB2_INDEX_OR_KEY_ON_BLOB_COLUMN_NOT_SUPPORTED(
       Category.USER_ERROR,
       "0228",
->>>>>>> da9f323f
       "With Db2, using a BLOB column as partition key, clustering key or secondary index is not supported.",
       "",
       ""),
   JDBC_DB2_CROSS_PARTITION_SCAN_ORDERING_ON_BLOB_COLUMN_NOT_SUPPORTED(
       Category.USER_ERROR,
-<<<<<<< HEAD
-      "0228",
-      "With Db2, setting an ordering on a BLOB column when using a cross partition scan operation is not supported. Ordering: %s",
-      "",
-      ""),
-  JDBC_ORACLE_INDEX_OR_KEY_ON_BLOB_COLUMN_NOT_SUPPORTED(
-      Category.USER_ERROR,
-      "0229",
-      "With Oracle, using a BLOB column as partition key, clustering key or secondary index is not supported.",
-      "",
-      ""),
-  JDBC_ORACLE_CROSS_PARTITION_SCAN_ORDERING_ON_BLOB_COLUMN_NOT_SUPPORTED(
-      Category.USER_ERROR,
-      "0230",
-      "With Oracle, setting an ordering on a BLOB column when using a cross partition scan operation is not supported. Ordering: %s",
-      "",
-      ""),
-  JDBC_ORACLE_CROSS_PARTITION_SCAN_CONDITION_ON_BLOB_COLUMN_NOT_SUPPORTED(
-      Category.USER_ERROR,
-      "0231",
-      "With Oracle, setting a condition on a BLOB column when using a cross partition scan operation is not supported. Condition: %s",
-=======
       "0229",
       "With Db2, setting an ordering on a BLOB column when using a cross partition scan operation is not supported. Ordering: %s",
       "",
@@ -834,7 +806,24 @@
       Category.USER_ERROR,
       "0240",
       "Db2 does not support column type conversion from %s to %s",
->>>>>>> da9f323f
+      "",
+      ""),
+  JDBC_ORACLE_INDEX_OR_KEY_ON_BLOB_COLUMN_NOT_SUPPORTED(
+      Category.USER_ERROR,
+      "0241",
+      "With Oracle, using a BLOB column as partition key, clustering key or secondary index is not supported.",
+      "",
+      ""),
+  JDBC_ORACLE_CROSS_PARTITION_SCAN_ORDERING_ON_BLOB_COLUMN_NOT_SUPPORTED(
+      Category.USER_ERROR,
+      "0242",
+      "With Oracle, setting an ordering on a BLOB column when using a cross partition scan operation is not supported. Ordering: %s",
+      "",
+      ""),
+  JDBC_ORACLE_CROSS_PARTITION_SCAN_CONDITION_ON_BLOB_COLUMN_NOT_SUPPORTED(
+      Category.USER_ERROR,
+      "0243",
+      "With Oracle, setting a condition on a BLOB column when using a cross partition scan operation is not supported. Condition: %s",
       "",
       ""),
 
