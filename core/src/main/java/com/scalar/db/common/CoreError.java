package com.scalar.db.common;

import com.scalar.db.common.error.Category;
import com.scalar.db.common.error.ScalarDbError;

public enum CoreError implements ScalarDbError {

  //
  // Errors for the user error category
  //
  OPERATION_CHECK_ERROR_INDEX_ONLY_SINGLE_COLUMN_INDEX_SUPPORTED(
      Category.USER_ERROR,
      "0000",
      "Only a single-column index is supported. Operation: %s",
      "",
      ""),
  OPERATION_CHECK_ERROR_INDEX_NON_INDEXED_COLUMN_SPECIFIED(
      Category.USER_ERROR,
      "0001",
      "The column of the specified index key is not indexed. Operation: %s",
      "",
      ""),
  OPERATION_CHECK_ERROR_INDEX_INDEX_KEY_NOT_PROPERLY_SPECIFIED(
      Category.USER_ERROR,
      "0002",
      "The index key is not properly specified. Operation: %s",
      "",
      ""),
  OPERATION_CHECK_ERROR_INDEX_CLUSTERING_KEY_SPECIFIED(
      Category.USER_ERROR,
      "0003",
      "Clustering keys cannot be specified when using an index. Operation: %s",
      "",
      ""),
  OPERATION_CHECK_ERROR_INDEX_ORDERING_SPECIFIED(
      Category.USER_ERROR,
      "0004",
      "Orderings cannot be specified when using an index. Operation: %s",
      "",
      ""),
  OPERATION_CHECK_ERROR_LIMIT(
      Category.USER_ERROR, "0005", "The limit cannot be negative. Operation: %s", "", ""),
  OPERATION_CHECK_ERROR_CROSS_PARTITION_SCAN(
      Category.USER_ERROR, "0006", "Cross-partition scan is not enabled. Operation: %s", "", ""),
  OPERATION_CHECK_ERROR_CROSS_PARTITION_SCAN_ORDERING(
      Category.USER_ERROR,
      "0007",
      "Cross-partition scan ordering is not enabled. Operation: %s",
      "",
      ""),
  OPERATION_CHECK_ERROR_CROSS_PARTITION_SCAN_FILTERING(
      Category.USER_ERROR,
      "0008",
      "Cross-partition scan filtering is not enabled. Operation: %s",
      "",
      ""),
  OPERATION_CHECK_ERROR_PROJECTION(
      Category.USER_ERROR,
      "0009",
      "The specified projection is not found. Projection: %s, Operation: %s",
      "",
      ""),
  OPERATION_CHECK_ERROR_CLUSTERING_KEY_BOUNDARY(
      Category.USER_ERROR,
      "0010",
      "The clustering key boundary is not properly specified. Operation: %s",
      "",
      ""),
  OPERATION_CHECK_ERROR_START_CLUSTERING_KEY(
      Category.USER_ERROR,
      "0011",
      "The start clustering key is not properly specified. Operation: %s",
      "",
      ""),
  OPERATION_CHECK_ERROR_END_CLUSTERING_KEY(
      Category.USER_ERROR,
      "0012",
      "The end clustering key is not properly specified. Operation: %s",
      "",
      ""),
  OPERATION_CHECK_ERROR_ORDERING_NOT_PROPERLY_SPECIFIED(
      Category.USER_ERROR, "0013", "Orderings are not properly specified. Operation: %s", "", ""),
  OPERATION_CHECK_ERROR_ORDERING_COLUMN_NOT_FOUND(
      Category.USER_ERROR,
      "0014",
      "The specified ordering column is not found. Ordering: %s, Operation: %s",
      "",
      ""),
  OPERATION_CHECK_ERROR_CONDITION(
      Category.USER_ERROR,
      "0015",
      "The condition is not properly specified. Operation: %s",
      "",
      ""),
  TABLE_NOT_FOUND(Category.USER_ERROR, "0016", "The table does not exist. Table: %s", "", ""),
  OPERATION_CHECK_ERROR_INVALID_COLUMN(
      Category.USER_ERROR,
      "0017",
      "The column value is not properly specified. Column: %s, Operation: %s",
      "",
      ""),
  EMPTY_MUTATIONS_SPECIFIED(Category.USER_ERROR, "0018", "The mutations are empty", "", ""),
  OPERATION_CHECK_ERROR_MULTI_PARTITION_MUTATION(
      Category.USER_ERROR,
      "0019",
      "The storage does not support mutations across multiple partitions. Storage: %s; Mutations: %s",
      "",
      ""),
  OPERATION_CHECK_ERROR_PARTITION_KEY(
      Category.USER_ERROR,
      "0020",
      "The partition key is not properly specified. Operation: %s",
      "",
      ""),
  OPERATION_CHECK_ERROR_CLUSTERING_KEY(
      Category.USER_ERROR,
      "0021",
      "The clustering key is not properly specified. Operation: %s",
      "",
      ""),
  AUTH_NOT_ENABLED(
      Category.USER_ERROR,
      "0022",
      "The authentication and authorization feature is not enabled. To use this feature, you must enable it."
          + " Note that this feature is supported only in the ScalarDB Enterprise edition",
      "",
      ""),
  CONDITION_BUILD_ERROR_CONDITION_NOT_ALLOWED_FOR_PUT_IF(
      Category.USER_ERROR,
      "0023",
      "This condition is not allowed for the PutIf operation. Condition: %s",
      "",
      ""),
  CONDITION_BUILD_ERROR_CONDITION_NOT_ALLOWED_FOR_DELETE_IF(
      Category.USER_ERROR,
      "0024",
      "This condition is not allowed for the DeleteIf operation. Condition: %s",
      "",
      ""),
  LIKE_CHECK_ERROR_OPERATOR_MUST_BE_LIKE_OR_NOT_LIKE(
      Category.USER_ERROR, "0025", "Operator must be LIKE or NOT_LIKE. Operator: %s", "", ""),
  LIKE_CHECK_ERROR_ESCAPE_CHARACTER_MUST_BE_STRING_OF_SINGLE_CHARACTER_OR_EMPTY_STRING(
      Category.USER_ERROR,
      "0026",
      "An escape character must be a string of a single character or an empty string",
      "",
      ""),
  LIKE_CHECK_ERROR_LIKE_PATTERN_MUST_NOT_BE_NULL(
      Category.USER_ERROR, "0027", "The LIKE pattern must not be null", "", ""),
  LIKE_CHECK_ERROR_LIKE_PATTERN_MUST_NOT_INCLUDE_ONLY_ESCAPE_CHARACTER(
      Category.USER_ERROR,
      "0028",
      "The LIKE pattern must not include only an escape character",
      "",
      ""),
  LIKE_CHECK_ERROR_LIKE_PATTERN_MUST_NOT_END_WITH_ESCAPE_CHARACTER(
      Category.USER_ERROR,
      "0029",
      "The LIKE pattern must not end with an escape character",
      "",
      ""),
  COLUMN_NOT_FOUND(Category.USER_ERROR, "0030", "The column %s does not exist", "", ""),
  GET_BUILD_ERROR_OPERATION_NOT_SUPPORTED_WHEN_GETTING_RECORDS_OF_DATABASE_WITHOUT_USING_INDEX(
      Category.USER_ERROR,
      "0031",
      "This operation is not supported when getting records of a database without using an index",
      "",
      ""),
  GET_BUILD_ERROR_OPERATION_NOT_SUPPORTED_WHEN_GETTING_RECORDS_OF_DATABASE_USING_INDEX(
      Category.USER_ERROR,
      "0032",
      "This operation is not supported when getting records of a database by using an index",
      "",
      ""),
  SCAN_BUILD_ERROR_OPERATION_NOT_SUPPORTED_WHEN_SCANNING_ALL_RECORDS_OF_DATABASE_OR_SCANNING_RECORDS_OF_DATABASE_USING_INDEX(
      Category.USER_ERROR,
      "0033",
      "This operation is not supported when scanning all the records of a database "
          + "or scanning records of a database by using an index",
      "",
      ""),
  SCAN_BUILD_ERROR_OPERATION_SUPPORTED_ONLY_WHEN_SCANNING_RECORDS_OF_DATABASE_USING_INDEX(
      Category.USER_ERROR,
      "0034",
      "This operation is supported only when scanning records of a database by using an index",
      "",
      ""),
  SCAN_BUILD_ERROR_OPERATION_NOT_SUPPORTED_WHEN_SCANNING_RECORDS_OF_DATABASE_USING_INDEX(
      Category.USER_ERROR,
      "0035",
      "This operation is not supported when scanning records of a database by using an index",
      "",
      ""),
  SCAN_BUILD_ERROR_OPERATION_SUPPORTED_ONLY_WHEN_NO_CONDITIONS_ARE_SPECIFIED(
      Category.USER_ERROR,
      "0037",
      "This operation is supported only when no conditions are specified. "
          + "If you want to modify a condition, please use clearConditions() to remove all existing conditions first",
      "",
      ""),
  TABLE_METADATA_BUILD_ERROR_NO_COLUMNS_SPECIFIED(
      Category.USER_ERROR, "0038", "One or more columns must be specified", "", ""),
  TABLE_METADATA_BUILD_ERROR_NO_PARTITION_KEYS_SPECIFIED(
      Category.USER_ERROR, "0039", "One or more partition keys must be specified", "", ""),
  TABLE_METADATA_BUILD_ERROR_PARTITION_KEY_COLUMN_DEFINITION_NOT_SPECIFIED(
      Category.USER_ERROR,
      "0040",
      "The column definition must be specified since %s is specified as a partition key",
      "",
      ""),
  TABLE_METADATA_BUILD_ERROR_CLUSTERING_KEY_COLUMN_DEFINITION_NOT_SPECIFIED(
      Category.USER_ERROR,
      "0041",
      "The column definition must be specified since %s is specified as a clustering key",
      "",
      ""),
  TRANSACTION_STATE_INSTANTIATION_ERROR_INVALID_ID(
      Category.USER_ERROR, "0042", "Invalid ID specified. ID: %d", "", ""),
  TRANSACTION_NOT_ACTIVE(
      Category.USER_ERROR, "0043", "The transaction is not active. Status: %s", "", ""),
  TRANSACTION_ALREADY_COMMITTED(
      Category.USER_ERROR,
      "0044",
      "The transaction has already been committed. Status: %s",
      "",
      ""),
  TRANSACTION_NOT_PREPARED(
      Category.USER_ERROR, "0045", "The transaction has not been prepared. Status: %s", "", ""),
  TRANSACTION_NOT_PREPARED_OR_VALIDATED(
      Category.USER_ERROR,
      "0046",
      "The transaction has not been prepared or validated. Status: %s",
      "",
      ""),
  TRANSACTION_ALREADY_EXISTS(Category.USER_ERROR, "0047", "The transaction already exists", "", ""),
  TRANSACTION_NOT_FOUND(
      Category.USER_ERROR,
      "0048",
      "A transaction associated with the specified transaction ID is not found. "
          + "The transaction might have expired",
      "",
      ""),
  SYSTEM_NAMESPACE_SPECIFIED(
      Category.USER_ERROR, "0049", "%s is the system namespace name", "", ""),
  NAMESPACE_ALREADY_EXISTS(
      Category.USER_ERROR, "0050", "The namespace already exists. Namespace: %s", "", ""),
  NAMESPACE_NOT_FOUND(
      Category.USER_ERROR, "0051", "The namespace does not exist. Namespace: %s", "", ""),
  TABLE_ALREADY_EXISTS(Category.USER_ERROR, "0052", "The table already exists. Table: %s", "", ""),
  NAMESPACE_NOT_EMPTY(
      Category.USER_ERROR,
      "0053",
      "The namespace is not empty. Namespace: %s; Tables in the namespace: %s",
      "",
      ""),
  COLUMN_NOT_FOUND2(
      Category.USER_ERROR, "0054", "The column does not exist. Table: %s; Column: %s", "", ""),
  INDEX_ALREADY_EXISTS(
      Category.USER_ERROR, "0055", "The index already exists. Table: %s; Column: %s", "", ""),
  INDEX_NOT_FOUND(
      Category.USER_ERROR, "0056", "The index does not exist. Table: %s; Column: %s", "", ""),
  COLUMN_ALREADY_EXISTS(
      Category.USER_ERROR, "0057", "The column already exists. Table: %s; Column: %s", "", ""),
  OPERATION_DOES_NOT_HAVE_TARGET_NAMESPACE_OR_TABLE_NAME(
      Category.USER_ERROR,
      "0058",
      "The operation does not have the target namespace or table name. Operation: %s",
      "",
      ""),
  CONFIG_UTILS_INVALID_NUMBER_FORMAT(
      Category.USER_ERROR,
      "0059",
      "The specified value of the property '%s' is not a number. Value: %s",
      "",
      ""),
  CONFIG_UTILS_INVALID_BOOLEAN_FORMAT(
      Category.USER_ERROR,
      "0060",
      "The specified value of the property '%s' is not a boolean. Value: %s",
      "",
      ""),
  CONFIG_UTILS_READING_FILE_FAILED(
      Category.USER_ERROR, "0061", "Reading the file failed. File: %s", "", ""),
  CROSS_PARTITION_SCAN_MUST_BE_ENABLED_TO_USE_CROSS_PARTITION_SCAN_WITH_FILTERING_OR_ORDERING(
      Category.USER_ERROR,
      "0062",
      "The property 'scalar.db.cross_partition_scan.enabled' must be set to true "
          + "to use cross-partition scan with filtering or ordering",
      "",
      ""),
  OUT_OF_RANGE_COLUMN_VALUE_FOR_BIGINT(
      Category.USER_ERROR,
      "0063",
      "This column value is out of range for BigInt. Value: %s",
      "",
      ""),
  KEY_BUILD_ERROR_UNSUPPORTED_TYPE(
      Category.USER_ERROR, "0064", "This type is not supported. Name: %s, Type: %s", "", ""),
  STORAGE_NOT_FOUND(Category.USER_ERROR, "0065", "Storage '%s' is not found", "", ""),
  TRANSACTION_MANAGER_NOT_FOUND(
      Category.USER_ERROR, "0066", "Transaction manager '%s' is not found", "", ""),
  GET_OPERATION_USED_FOR_NON_EXACT_MATCH_SELECTION(
      Category.USER_ERROR,
      "0068",
      "Please use scan() for non-exact match selection. Operation: %s",
      "",
      ""),
  CASSANDRA_IMPORT_NOT_SUPPORTED(
      Category.USER_ERROR,
      "0069",
      "Import-related functionality is not supported in Cassandra",
      "",
      ""),
  CASSANDRA_NETWORK_STRATEGY_NOT_FOUND(
      Category.USER_ERROR, "0070", "The %s network strategy does not exist", "", ""),
  INVALID_CONTACT_PORT(
      Category.USER_ERROR,
      "0071",
      "The property 'scalar.db.contact_port' must be greater than or equal to zero",
      "",
      ""),
  COSMOS_CLUSTERING_KEY_BLOB_TYPE_NOT_SUPPORTED(
      Category.USER_ERROR,
      "0073",
      "The BLOB type is not supported for clustering keys in Cosmos DB. Column: %s",
      "",
      ""),
  COSMOS_IMPORT_NOT_SUPPORTED(
      Category.USER_ERROR,
      "0074",
      "Import-related functionality is not supported in Cosmos DB",
      "",
      ""),
  INVALID_CONTACT_POINTS(
      Category.USER_ERROR,
      "0075",
      "The property 'scalar.db.contact_points' must not be empty",
      "",
      ""),
  COSMOS_CONDITION_OPERATION_NOT_SUPPORTED_FOR_BLOB_TYPE(
      Category.USER_ERROR,
      "0076",
      "Cosmos DB supports only EQ, NE, IS_NULL, and IS_NOT_NULL operations for the BLOB type in conditions. Mutation: %s",
      "",
      ""),
  INVALID_CONSISTENCY_LEVEL(
      Category.USER_ERROR,
      "0077",
      "The specified consistency level is not supported. Consistency level: %s",
      "",
      ""),
  DYNAMO_ENCODER_0X00_BYTES_NOT_ACCEPTED_IN_BLOB_VALUES_IN_DESC_ORDER(
      Category.USER_ERROR,
      "0078",
      "0x00 bytes are not accepted in BLOB values in DESC order",
      "",
      ""),
  DYNAMO_ENCODER_CANNOT_ENCODE_TEXT_VALUE_CONTAINING_0X0000(
      Category.USER_ERROR, "0079", "Cannot encode a Text value that contains '\\u0000'", "", ""),
  DYNAMO_INDEX_COLUMN_CANNOT_BE_SET_TO_NULL_OR_EMPTY(
      Category.USER_ERROR,
      "0081",
      "An index column cannot be set to null or an empty value for Text or Blob in DynamoDB. Operation: %s",
      "",
      ""),
  DYNAMO_CONDITION_OPERATION_NOT_SUPPORTED_FOR_BOOLEAN_TYPE(
      Category.USER_ERROR,
      "0082",
      "DynamoDB supports only EQ, NE, IS_NULL, and IS_NOT_NULL operations for the BOOLEAN type in conditions. Mutation: %s",
      "",
      ""),
  MULTI_STORAGE_NESTED_MULTI_STORAGE_DEFINITION_NOT_SUPPORTED(
      Category.USER_ERROR,
      "0083",
      "Nested multi-storage definitions are not supported. Storage: %s",
      "",
      ""),
  MULTI_STORAGE_STORAGE_NOT_FOUND(
      Category.USER_ERROR, "0084", "Storage not found. Storage: %s", "", ""),
  JDBC_NAMESPACE_NAME_NOT_ACCEPTABLE(
      Category.USER_ERROR, "0085", "The namespace name is not acceptable. Namespace: %s", "", ""),
  JDBC_TABLE_NAME_NOT_ACCEPTABLE(
      Category.USER_ERROR, "0086", "The table name is not acceptable. Table: %s", "", ""),
  JDBC_IMPORT_NOT_SUPPORTED(
      Category.USER_ERROR,
      "0087",
      "Importing tables is not allowed in the RDB engine. RDB engine: %s",
      "",
      ""),
  JDBC_IMPORT_TABLE_WITHOUT_PRIMARY_KEY(
      Category.USER_ERROR, "0088", "The %s table must have a primary key", "", ""),
  JDBC_RDB_ENGINE_NOT_SUPPORTED(
      Category.USER_ERROR,
      "0089",
      "The RDB engine is not supported. JDBC connection URL: %s",
      "",
      ""),
  JDBC_IMPORT_DATA_TYPE_WITH_SIZE_NOT_SUPPORTED(
      Category.USER_ERROR, "0090", "Data type %s(%d) is not supported: %s", "", ""),
  JDBC_IMPORT_DATA_TYPE_NOT_SUPPORTED(
      Category.USER_ERROR, "0091", "Data type %s is not supported: %s", "", ""),
  JDBC_TRANSACTION_GETTING_TRANSACTION_STATE_NOT_SUPPORTED(
      Category.USER_ERROR,
      "0092",
      "Getting a transaction state is not supported in JDBC transactions",
      "",
      ""),
  JDBC_TRANSACTION_ROLLING_BACK_TRANSACTION_NOT_SUPPORTED(
      Category.USER_ERROR,
      "0093",
      "Rolling back a transaction is not supported in JDBC transactions",
      "",
      ""),
  CONSENSUS_COMMIT_COORDINATOR_TABLES_ALREADY_EXIST(
      Category.USER_ERROR, "0094", "Coordinator tables already exist", "", ""),
  CONSENSUS_COMMIT_COORDINATOR_TABLES_NOT_FOUND(
      Category.USER_ERROR, "0095", "Coordinator tables do not exist", "", ""),
  CONSENSUS_COMMIT_COORDINATOR_NAMESPACE_SPECIFIED(
      Category.USER_ERROR,
      "0096",
      "The namespace %s is reserved. Any operations on this namespace are not allowed",
      "",
      ""),
  CONSENSUS_COMMIT_MUTATING_TRANSACTION_METADATA_COLUMNS_NOT_ALLOWED(
      Category.USER_ERROR,
      "0097",
      "Mutating transaction metadata columns is not allowed. Table: %s; Column: %s",
      "",
      ""),
  CONSENSUS_COMMIT_CONDITION_NOT_ALLOWED_ON_PUT(
      Category.USER_ERROR, "0098", "A %s condition is not allowed on Put operations", "", ""),
  CONSENSUS_COMMIT_CONDITION_NOT_ALLOWED_ON_DELETE(
      Category.USER_ERROR, "0099", "A %s condition is not allowed on Delete operations", "", ""),
  CONSENSUS_COMMIT_CONDITION_NOT_ALLOWED_TO_TARGET_TRANSACTION_METADATA_COLUMNS(
      Category.USER_ERROR,
      "0100",
      "The condition is not allowed to target transaction metadata columns. Column: %s",
      "",
      ""),
  CONSENSUS_COMMIT_COLUMN_RESERVED_AS_TRANSACTION_METADATA(
      Category.USER_ERROR, "0101", "The column '%s' is reserved as transaction metadata", "", ""),
  CONSENSUS_COMMIT_BEFORE_PREFIXED_COLUMN_FOR_NON_PRIMARY_KEY_RESERVED_AS_TRANSACTION_METADATA(
      Category.USER_ERROR,
      "0102",
      "Non-primary key columns with the 'before_' prefix, '%s', are reserved as transaction metadata",
      "",
      ""),
  CONSENSUS_COMMIT_PUT_CANNOT_HAVE_CONDITION_WHEN_TARGET_RECORD_UNREAD_AND_IMPLICIT_PRE_READ_DISABLED(
      Category.USER_ERROR,
      "0103",
      "Put cannot have a condition when the target record is unread and implicit pre-read is disabled."
          + " Please read the target record beforehand or enable implicit pre-read: %s",
      "",
      ""),
  CONSENSUS_COMMIT_WRITING_ALREADY_DELETED_DATA_NOT_ALLOWED(
      Category.USER_ERROR,
      "0104",
      "Writing data already-deleted by the same transaction is not allowed",
      "",
      ""),
  CONSENSUS_COMMIT_SCANNING_ALREADY_WRITTEN_OR_DELETED_DATA_NOT_ALLOWED(
      Category.USER_ERROR,
      "0106",
      "Scanning data already-written or already-deleted by the same transaction is not allowed",
      "",
      ""),
  CONSENSUS_COMMIT_TRANSACTION_NOT_VALIDATED_IN_SERIALIZABLE(
      Category.USER_ERROR,
      "0107",
      "The transaction is not validated. When using the SERIALIZABLE isolation level,"
          + " you need to call validate() before calling commit()",
      "",
      ""),
  DYNAMO_BATCH_SIZE_EXCEEDED(
      Category.USER_ERROR, "0108", "DynamoDB cannot batch more than 100 mutations at once", "", ""),
  OPERATION_CHECK_ERROR_UNSUPPORTED_MUTATION_TYPE(
      Category.USER_ERROR,
      "0126",
      "The mutation type is not supported. Only the Put or Delete type is supported. Mutation: %s",
      "",
      ""),
  CONDITION_BUILD_ERROR_CONDITION_NOT_ALLOWED_FOR_UPDATE_IF(
      Category.USER_ERROR,
      "0127",
      "This condition is not allowed for the UpdateIf operation. Condition: %s",
      "",
      ""),
  CASSANDRA_CROSS_PARTITION_SCAN_WITH_ORDERING_NOT_SUPPORTED(
      Category.USER_ERROR,
      "0128",
      "Cross-partition scan with ordering is not supported in Cassandra",
      "",
      ""),
  COSMOS_CROSS_PARTITION_SCAN_WITH_ORDERING_NOT_SUPPORTED(
      Category.USER_ERROR,
      "0129",
      "Cross-partition scan with ordering is not supported in Cosmos DB",
      "",
      ""),
  DYNAMO_CROSS_PARTITION_SCAN_WITH_ORDERING_NOT_SUPPORTED(
      Category.USER_ERROR,
      "0130",
      "Cross-partition scan with ordering is not supported in DynamoDB",
      "",
      ""),
  SINGLE_CRUD_OPERATION_TRANSACTION_GETTING_TRANSACTION_STATE_NOT_SUPPORTED(
      Category.USER_ERROR,
      "0136",
      "Getting a transaction state is not supported in single CRUD operation transactions",
      "",
      ""),
  SINGLE_CRUD_OPERATION_TRANSACTION_ROLLING_BACK_TRANSACTION_NOT_SUPPORTED(
      Category.USER_ERROR,
      "0137",
      "Rolling back a transaction is not supported in single CRUD operation transactions",
      "",
      ""),
  SINGLE_CRUD_OPERATION_TRANSACTION_MULTIPLE_MUTATIONS_NOT_SUPPORTED(
      Category.USER_ERROR,
      "0138",
      "Multiple mutations are not supported in single CRUD operation transactions",
      "",
      ""),
  SINGLE_CRUD_OPERATION_TRANSACTION_BEGINNING_TRANSACTION_NOT_ALLOWED(
      Category.USER_ERROR,
      "0139",
      "Beginning a transaction is not allowed in single CRUD operation transactions",
      "",
      ""),
  SINGLE_CRUD_OPERATION_TRANSACTION_RESUMING_TRANSACTION_NOT_ALLOWED(
      Category.USER_ERROR,
      "0140",
      "Resuming a transaction is not allowed in single CRUD operation transactions",
      "",
      ""),
  CONSENSUS_COMMIT_GROUP_COMMIT_WITH_TWO_PHASE_COMMIT_INTERFACE_NOT_ALLOWED(
      Category.USER_ERROR,
      "0141",
      "Using the group commit feature on the Coordinator table with a two-phase commit interface is not allowed",
      "",
      ""),
  GET_BUILD_ERROR_OPERATION_SUPPORTED_ONLY_WHEN_NO_CONDITIONS_ARE_SPECIFIED(
      Category.USER_ERROR,
      "0142",
      "This operation is supported only when no conditions are specified. "
          + "If you want to modify a condition, please use clearConditions() to remove all existing conditions first",
      "",
      ""),
  ENCRYPTION_NOT_ENABLED(
      Category.USER_ERROR,
      "0143",
      "The encryption feature is not enabled. To encrypt data at rest, you must enable this feature."
          + " Note that this feature is supported only in the ScalarDB Enterprise edition",
      "",
      ""),
  INVALID_VARIABLE_KEY_COLUMN_SIZE(
      Category.USER_ERROR,
      "0144",
      "The variable key column size must be greater than or equal to 64",
      "",
      ""),
  COSMOS_PRIMARY_KEY_CONTAINS_ILLEGAL_CHARACTER(
      Category.USER_ERROR,
      "0145",
      "The value of the column %s in the primary key contains an illegal character. "
          + "Primary-key columns must not contain any of the following characters in Cosmos DB: ':', '/', '\\', '#', '?'. Value: %s",
      "",
      ""),
  CONSENSUS_COMMIT_INSERTING_ALREADY_WRITTEN_DATA_NOT_ALLOWED(
      Category.USER_ERROR,
      "0146",
      "Inserting data already-written by the same transaction is not allowed",
      "",
      ""),
  CONSENSUS_COMMIT_DELETING_ALREADY_INSERTED_DATA_NOT_ALLOWED(
      Category.USER_ERROR,
      "0147",
      "Deleting data already-inserted by the same transaction is not allowed",
      "",
      ""),
  ABAC_NOT_ENABLED(
      Category.USER_ERROR,
      "0152",
      "The attribute-based access control feature is not enabled. To use this feature, you must enable it."
          + " Note that this feature is supported only in the ScalarDB Enterprise edition",
      "",
      ""),
  OUT_OF_RANGE_COLUMN_VALUE_FOR_DATE(
      Category.USER_ERROR,
      "0158",
      "This DATE column value is out of the valid range. It must be between 1000-01-01 and 9999-12-12. Value: %s",
      "",
      ""),
  SUBMICROSECOND_PRECISION_NOT_SUPPORTED_FOR_TIME(
      Category.USER_ERROR,
      "0159",
      "This TIME column value precision cannot be shorter than one microsecond. Value: %s",
      "",
      ""),
  OUT_OF_RANGE_COLUMN_VALUE_FOR_TIMESTAMP(
      Category.USER_ERROR,
      "0160",
      "This TIMESTAMP column value is out of the valid range."
          + " It must be between 1000-01-01T00:00:00.000 and 9999-12-31T23:59:59.999. Value: %s",
      "",
      ""),
  SUBMILLISECOND_PRECISION_NOT_SUPPORTED_FOR_TIMESTAMP(
      Category.USER_ERROR,
      "0161",
      "This TIMESTAMP column value precision cannot be shorter than one millisecond. Value: %s",
      "",
      ""),
  OUT_OF_RANGE_COLUMN_VALUE_FOR_TIMESTAMPTZ(
      Category.USER_ERROR,
      "0162",
      "This TIMESTAMPTZ column value is out of the valid range."
          + " It must be between 1000-01-01T00:00:00.000Z to 9999-12-31T23:59:59.999Z. Value: %s",
      "",
      ""),
  SUBMILLISECOND_PRECISION_NOT_SUPPORTED_FOR_TIMESTAMPTZ(
      Category.USER_ERROR,
      "0163",
      "This TIMESTAMPTZ column value precision cannot be shorter than one millisecond. Value: %s",
      "",
      ""),
  JDBC_IMPORT_DATA_TYPE_OVERRIDE_NOT_SUPPORTED(
      Category.USER_ERROR,
      "0164",
      "The underlying-storage data type %s is not supported as the ScalarDB %s data type: %s",
      "",
      ""),
  REPLICATION_NOT_ENABLED(
      Category.USER_ERROR,
      "0188",
      "The replication feature is not enabled. To use this feature, you must enable it."
          + " Note that this feature is supported only in the ScalarDB Enterprise edition",
      "",
      ""),
  CONSENSUS_COMMIT_SCANNER_NOT_CLOSED(
      Category.USER_ERROR,
      "0205",
      "Some scanners were not closed. All scanners must be closed before committing the transaction",
      "",
      ""),
  TWO_PHASE_CONSENSUS_COMMIT_SCANNER_NOT_CLOSED(
      Category.USER_ERROR,
      "0206",
      "Some scanners were not closed. All scanners must be closed before preparing the transaction",
      "",
      ""),
  MUTATION_NOT_ALLOWED_IN_READ_ONLY_TRANSACTION(
      Category.USER_ERROR,
      "0211",
      "Mutations are not allowed in read-only transactions. Transaction ID: %s",
      "",
      ""),
  OPERATION_CHECK_ERROR_MULTI_RECORD_MUTATION(
      Category.USER_ERROR,
      "0212",
      "The storage does not support mutations across multiple records. Storage: %s; Mutations: %s",
      "",
      ""),
  OPERATION_CHECK_ERROR_MULTI_TABLE_MUTATION(
      Category.USER_ERROR,
      "0213",
      "The storage does not support mutations across multiple tables. Storage: %s; Mutations: %s",
      "",
      ""),
  OPERATION_CHECK_ERROR_MULTI_NAMESPACE_MUTATION(
      Category.USER_ERROR,
      "0214",
      "The storage does not support mutations across multiple namespaces. Storage: %s; Mutations: %s",
      "",
      ""),
  OPERATION_CHECK_ERROR_MULTI_STORAGE_MUTATION(
      Category.USER_ERROR,
      "0215",
      "Mutations across multiple storages are not allowed. Mutations: %s",
      "",
      ""),
<<<<<<< HEAD
  COLUMN_SPECIFIED_AS_PRIMARY_KEY_OR_INDEX_KEY(
      Category.USER_ERROR,
      "0216",
      "The column %s is specified as a primary key or an index key",
      "",
      ""),
  COSMOS_RENAME_COLUMN_NOT_SUPPORTED(
      Category.USER_ERROR,
      "0217",
      "Rename column functionality is not supported in Cosmos DB",
      "",
      ""),
=======
  DROP_PRIMARY_KEY_COLUMN_NOT_SUPPORTED(
      Category.USER_ERROR,
      "0216",
      "Primary key columns cannot be dropped. Table: %s; Column: %s",
      "",
      ""),
  COSMOS_DROP_COLUMN_NOT_SUPPORTED(
      Category.USER_ERROR,
      "0217",
      "Cosmos DB does not support the dropping column feature",
      "",
      ""),
  DYNAMO_DROP_COLUMN_NOT_SUPPORTED(
      Category.USER_ERROR, "0218", "DynamoDB does not support the dropping column feature", "", ""),
>>>>>>> 14cb0a70

  //
  // Errors for the concurrency error category
  //
  NO_MUTATION_APPLIED(Category.CONCURRENCY_ERROR, "0000", "No mutation was applied", "", ""),
  CASSANDRA_LOGGING_FAILED_IN_BATCH(
      Category.CONCURRENCY_ERROR, "0001", "Logging failed in the batch", "", ""),
  CASSANDRA_OPERATION_FAILED_IN_BATCH(
      Category.CONCURRENCY_ERROR, "0002", "The operation failed in the batch with type %s", "", ""),
  CASSANDRA_ERROR_OCCURRED_IN_BATCH(
      Category.CONCURRENCY_ERROR, "0003", "An error occurred in the batch. Details: %s", "", ""),
  CASSANDRA_WRITE_TIMEOUT_IN_PAXOS_PHASE_IN_MUTATION(
      Category.CONCURRENCY_ERROR, "0004", "A Paxos phase in the CAS operation failed", "", ""),
  CASSANDRA_WRITE_TIMEOUT_IN_LEARN_PHASE_IN_MUTATION(
      Category.CONCURRENCY_ERROR, "0005", "The learn phase in the CAS operation failed", "", ""),
  CASSANDRA_WRITE_TIMEOUT_SIMPLE_WRITE_OPERATION_FAILED_IN_MUTATION(
      Category.CONCURRENCY_ERROR, "0006", "A simple write operation failed", "", ""),
  CASSANDRA_ERROR_OCCURRED_IN_MUTATION(
      Category.CONCURRENCY_ERROR, "0007", "An error occurred in the mutation. Details: %s", "", ""),
  COSMOS_RETRY_WITH_ERROR_OCCURRED_IN_MUTATION(
      Category.CONCURRENCY_ERROR,
      "0008",
      "A RetryWith error occurred in the mutation. Details: %s",
      "",
      ""),
  DYNAMO_TRANSACTION_CONFLICT_OCCURRED_IN_MUTATION(
      Category.CONCURRENCY_ERROR,
      "0009",
      "A transaction conflict occurred in the mutation. Details: %s",
      "",
      ""),
  JDBC_TRANSACTION_CONFLICT_OCCURRED_IN_MUTATION(
      Category.CONCURRENCY_ERROR,
      "0010",
      "A transaction conflict occurred in the mutation. Details: %s",
      "",
      ""),
  JDBC_TRANSACTION_CONFLICT_OCCURRED(
      Category.CONCURRENCY_ERROR,
      "0011",
      "A conflict occurred. Please try restarting the transaction. Details: %s",
      "",
      ""),
  JDBC_TRANSACTION_CONDITION_NOT_SATISFIED(
      Category.CONCURRENCY_ERROR,
      "0012",
      "The %s condition of the %s operation is not satisfied. Targeting column(s): %s",
      "",
      ""),
  CONSENSUS_COMMIT_PREPARING_RECORD_EXISTS(
      Category.CONCURRENCY_ERROR,
      "0013",
      "The record being prepared already exists. Details: %s",
      "",
      ""),
  CONSENSUS_COMMIT_CONFLICT_OCCURRED_WHEN_PREPARING_RECORDS(
      Category.CONCURRENCY_ERROR,
      "0014",
      "A conflict occurred when preparing records. Details: %s",
      "",
      ""),
  CONSENSUS_COMMIT_CONFLICT_OCCURRED_WHEN_COMMITTING_STATE(
      Category.CONCURRENCY_ERROR,
      "0015",
      "The committing state in the coordinator failed. The transaction has been aborted. Details: %s",
      "",
      ""),
  CONSENSUS_COMMIT_CONFLICT_OCCURRED_WHILE_IMPLICIT_PRE_READ(
      Category.CONCURRENCY_ERROR,
      "0016",
      "A conflict occurred during implicit pre-read. Details: %s",
      "",
      ""),
  CONSENSUS_COMMIT_READ_UNCOMMITTED_RECORD(
      Category.CONCURRENCY_ERROR,
      "0017",
      "This record needs to be recovered. Table: %s; Partition Key: %s; Clustering Key: %s; Transaction ID that wrote the record: %s",
      "",
      ""),
  CONSENSUS_COMMIT_CONDITION_NOT_SATISFIED_BECAUSE_RECORD_NOT_EXISTS(
      Category.CONCURRENCY_ERROR,
      "0018",
      "The record does not exist, so the %s condition is not satisfied",
      "",
      ""),
  CONSENSUS_COMMIT_CONDITION_NOT_SATISFIED_BECAUSE_RECORD_EXISTS(
      Category.CONCURRENCY_ERROR,
      "0019",
      "The record exists, so the %s condition is not satisfied",
      "",
      ""),
  CONSENSUS_COMMIT_CONDITION_NOT_SATISFIED(
      Category.CONCURRENCY_ERROR,
      "0020",
      "The condition on the column '%s' is not satisfied",
      "",
      ""),
  CONSENSUS_COMMIT_ANTI_DEPENDENCY_FOUND(
      Category.CONCURRENCY_ERROR,
      "0022",
      "An anti-dependency was found. The transaction has been aborted",
      "",
      ""),
  JDBC_TRANSACTION_CONFLICT_OCCURRED_IN_INSERT(
      Category.CONCURRENCY_ERROR,
      "0023",
      "A transaction conflict occurred in the Insert operation",
      "",
      ""),
  SINGLE_CRUD_OPERATION_TRANSACTION_CONDITION_NOT_SATISFIED(
      Category.CONCURRENCY_ERROR,
      "0024",
      "The %s condition of the %s operation is not satisfied. Targeting column(s): %s",
      "",
      ""),
  SINGLE_CRUD_OPERATION_TRANSACTION_CONFLICT_OCCURRED_IN_INSERT(
      Category.CONCURRENCY_ERROR,
      "0025",
      "A transaction conflict occurred in the Insert operation",
      "",
      ""),
  CONSENSUS_COMMIT_CONFLICT_OCCURRED_WHEN_COMMITTING_RECORDS(
      Category.CONCURRENCY_ERROR,
      "0026",
      "A conflict occurred when committing records. Details: %s",
      "",
      ""),

  //
  // Errors for the internal error category
  //
  CREATING_NAMESPACE_FAILED(
      Category.INTERNAL_ERROR, "0000", "Creating the namespace failed. Namespace: %s", "", ""),
  DROPPING_NAMESPACE_FAILED(
      Category.INTERNAL_ERROR, "0001", "Dropping the namespace failed. Namespace: %s", "", ""),
  CREATING_TABLE_FAILED(
      Category.INTERNAL_ERROR, "0002", "Creating the table failed. Table: %s", "", ""),
  DROPPING_TABLE_FAILED(
      Category.INTERNAL_ERROR, "0003", "Dropping the table failed. Table: %s", "", ""),
  TRUNCATING_TABLE_FAILED(
      Category.INTERNAL_ERROR, "0004", "Truncating the table failed. Table: %s", "", ""),
  CREATING_INDEX_FAILED(
      Category.INTERNAL_ERROR, "0005", "Creating the index failed. Table: %s, Column: %s", "", ""),
  DROPPING_INDEX_FAILED(
      Category.INTERNAL_ERROR, "0006", "Dropping the index failed. Table: %s, Column: %s", "", ""),
  GETTING_TABLE_METADATA_FAILED(
      Category.INTERNAL_ERROR, "0007", "Getting the table metadata failed. Table: %s", "", ""),
  GETTING_TABLE_NAMES_IN_NAMESPACE_FAILED(
      Category.INTERNAL_ERROR,
      "0008",
      "Getting the table names in the namespace failed. Namespace: %s",
      "",
      ""),
  CHECKING_NAMESPACE_EXISTENCE_FAILED(
      Category.INTERNAL_ERROR,
      "0009",
      "Checking the namespace existence failed. Namespace: %s",
      "",
      ""),
  CHECKING_TABLE_EXISTENCE_FAILED(
      Category.INTERNAL_ERROR, "0010", "Checking the table existence failed. Table: %s", "", ""),
  CHECKING_INDEX_EXISTENCE_FAILED(
      Category.INTERNAL_ERROR,
      "0011",
      "Checking the index existence failed. Table: %s; Column: %s",
      "",
      ""),
  REPAIRING_NAMESPACE_FAILED(
      Category.INTERNAL_ERROR, "0012", "Repairing the namespace failed. Namespace: %s", "", ""),
  REPAIRING_TABLE_FAILED(
      Category.INTERNAL_ERROR, "0013", "Repairing the table failed. Table: %s", "", ""),
  ADDING_NEW_COLUMN_TO_TABLE_FAILED(
      Category.INTERNAL_ERROR,
      "0014",
      "Adding a new column to the table failed. Table: %s; Column: %s; ColumnType: %s",
      "",
      ""),
  GETTING_NAMESPACE_NAMES_FAILED(
      Category.INTERNAL_ERROR, "0015", "Getting the namespace names failed", "", ""),
  GETTING_IMPORT_TABLE_METADATA_FAILED(
      Category.INTERNAL_ERROR,
      "0016",
      "Getting the table metadata of the table being imported failed. Table: %s",
      "",
      ""),
  IMPORTING_TABLE_FAILED(
      Category.INTERNAL_ERROR, "0017", "Importing the table failed. Table: %s", "", ""),
  ADDING_RAW_COLUMN_TO_TABLE_FAILED(
      Category.INTERNAL_ERROR,
      "0018",
      "Adding the raw column to the table failed. Table: %s; Column: %s; ColumnType: %s",
      "",
      ""),
  UPGRADING_SCALAR_DB_ENV_FAILED(
      Category.INTERNAL_ERROR, "0019", "Upgrading the ScalarDB environment failed", "", ""),
  CASSANDRA_WRITE_TIMEOUT_WITH_OTHER_WRITE_TYPE_IN_MUTATION(
      Category.INTERNAL_ERROR,
      "0020",
      "Something wrong because WriteType is neither CAS nor SIMPLE",
      "",
      ""),
  CASSANDRA_ERROR_OCCURRED_IN_SELECTION(
      Category.INTERNAL_ERROR, "0021", "An error occurred in the selection. Details: %s", "", ""),
  COSMOS_ERROR_OCCURRED_IN_MUTATION(
      Category.INTERNAL_ERROR, "0022", "An error occurred in the mutation. Details: %s", "", ""),
  COSMOS_ERROR_OCCURRED_IN_SELECTION(
      Category.INTERNAL_ERROR, "0023", "An error occurred in the selection. Details: %s", "", ""),
  DYNAMO_ERROR_OCCURRED_IN_MUTATION(
      Category.INTERNAL_ERROR, "0024", "An error occurred in the mutation. Details: %s", "", ""),
  DYNAMO_ERROR_OCCURRED_IN_SELECTION(
      Category.INTERNAL_ERROR, "0025", "An error occurred in the selection. Details: %s", "", ""),
  JDBC_ERROR_OCCURRED_IN_MUTATION(
      Category.INTERNAL_ERROR, "0026", "An error occurred in the mutation. Details: %s", "", ""),
  JDBC_ERROR_OCCURRED_IN_SELECTION(
      Category.INTERNAL_ERROR, "0027", "An error occurred in the selection. Details: %s", "", ""),
  JDBC_FETCHING_NEXT_RESULT_FAILED(
      Category.INTERNAL_ERROR, "0028", "Fetching the next result failed. Details: %s", "", ""),
  JDBC_TRANSACTION_ROLLING_BACK_TRANSACTION_FAILED(
      Category.INTERNAL_ERROR, "0029", "Rolling back the transaction failed. Details: %s", "", ""),
  JDBC_TRANSACTION_COMMITTING_TRANSACTION_FAILED(
      Category.INTERNAL_ERROR, "0030", "Committing the transaction failed. Details: %s", "", ""),
  JDBC_TRANSACTION_GET_OPERATION_FAILED(
      Category.INTERNAL_ERROR, "0031", "The Get operation failed. Details: %s", "", ""),
  JDBC_TRANSACTION_SCAN_OPERATION_FAILED(
      Category.INTERNAL_ERROR, "0032", "The Scan operation failed. Details: %s", "", ""),
  JDBC_TRANSACTION_PUT_OPERATION_FAILED(
      Category.INTERNAL_ERROR, "0033", "The Put operation failed. Details: %s", "", ""),
  JDBC_TRANSACTION_DELETE_OPERATION_FAILED(
      Category.INTERNAL_ERROR, "0034", "The Delete operation failed. Details: %s", "", ""),
  JDBC_TRANSACTION_BEGINNING_TRANSACTION_FAILED(
      Category.INTERNAL_ERROR, "0035", "Beginning a transaction failed. Details: %s", "", ""),
  CONSENSUS_COMMIT_PREPARING_RECORDS_FAILED(
      Category.INTERNAL_ERROR, "0036", "Preparing records failed. Details: %s", "", ""),
  CONSENSUS_COMMIT_VALIDATION_FAILED(
      Category.INTERNAL_ERROR, "0037", "Validation failed. Details: %s", "", ""),
  CONSENSUS_COMMIT_EXECUTING_IMPLICIT_PRE_READ_FAILED(
      Category.INTERNAL_ERROR, "0038", "Executing implicit pre-read failed. Details: %s", "", ""),
  CONSENSUS_COMMIT_READING_RECORD_FROM_STORAGE_FAILED(
      Category.INTERNAL_ERROR,
      "0039",
      "Reading a record from the underlying storage failed. Details: %s",
      "",
      ""),
  CONSENSUS_COMMIT_SCANNING_RECORDS_FROM_STORAGE_FAILED(
      Category.INTERNAL_ERROR,
      "0040",
      "Scanning records from the underlying storage failed. Details: %s",
      "",
      ""),
  CONSENSUS_COMMIT_ROLLBACK_FAILED_BECAUSE_TRANSACTION_ALREADY_COMMITTED(
      Category.INTERNAL_ERROR,
      "0041",
      "Rollback failed because the transaction has already been committed",
      "",
      ""),
  CONSENSUS_COMMIT_ROLLBACK_FAILED(Category.INTERNAL_ERROR, "0042", "Rollback failed", "", ""),
  JDBC_TRANSACTION_INSERT_OPERATION_FAILED(
      Category.INTERNAL_ERROR, "0043", "The Insert operation failed. Details: %s", "", ""),
  JDBC_TRANSACTION_UPSERT_OPERATION_FAILED(
      Category.INTERNAL_ERROR, "0044", "The Upsert operation failed. Details: %s", "", ""),
  JDBC_TRANSACTION_UPDATE_OPERATION_FAILED(
      Category.INTERNAL_ERROR, "0045", "The Update operation failed. Details: %s", "", ""),
  CONSENSUS_COMMIT_HANDLING_BEFORE_PREPARATION_SNAPSHOT_HOOK_FAILED(
      Category.INTERNAL_ERROR,
      "0046",
      "Handling the before-preparation snapshot hook failed. Details: %s",
      "",
      ""),
  JDBC_TRANSACTION_GETTING_SCANNER_FAILED(
      Category.INTERNAL_ERROR, "0054", "Getting the scanner failed. Details: %s", "", ""),
  JDBC_CLOSING_SCANNER_FAILED(
      Category.INTERNAL_ERROR, "0055", "Closing the scanner failed. Details: %s", "", ""),
  GETTING_STORAGE_INFO_FAILED(
      Category.INTERNAL_ERROR,
      "0056",
      "Getting the storage information failed. Namespace: %s",
      "",
      ""),
  CONSENSUS_COMMIT_RECOVERING_RECORDS_FAILED(
      Category.INTERNAL_ERROR, "0057", "Recovering records failed. Details: %s", "", ""),
  CONSENSUS_COMMIT_COMMITTING_RECORDS_FAILED(
      Category.INTERNAL_ERROR, "0058", "Committing records failed. Details: %s", "", ""),
<<<<<<< HEAD
  RENAMING_COLUMN_FAILED(
      Category.INTERNAL_ERROR,
      "0059",
      "Renaming the column failed. Table: %s; Old column name: %s; New column name: %s",
=======
  DROPPING_COLUMN_FROM_TABLE_FAILED(
      Category.INTERNAL_ERROR,
      "0059",
      "Dropping a column from the table failed. Table: %s; Column: %s",
>>>>>>> 14cb0a70
      "",
      ""),

  //
  // Errors for the unknown transaction status error category
  //
  JDBC_TRANSACTION_UNKNOWN_TRANSACTION_STATUS(
      Category.UNKNOWN_TRANSACTION_STATUS_ERROR,
      "0000",
      "Rolling back the transaction failed. Details: %s",
      "",
      ""),
  CONSENSUS_COMMIT_COMMITTING_STATE_FAILED_WITH_NO_MUTATION_EXCEPTION_BUT_COORDINATOR_STATUS_DOES_NOT_EXIST(
      Category.UNKNOWN_TRANSACTION_STATUS_ERROR,
      "0001",
      "Committing state failed with NoMutationException, but the coordinator status does not exist. Details: %s",
      "",
      ""),
  CONSENSUS_COMMIT_CANNOT_GET_COORDINATOR_STATUS(
      Category.UNKNOWN_TRANSACTION_STATUS_ERROR,
      "0002",
      "The coordinator status cannot be retrieved. Details: %s",
      "",
      ""),
  CONSENSUS_COMMIT_UNKNOWN_COORDINATOR_STATUS(
      Category.UNKNOWN_TRANSACTION_STATUS_ERROR,
      "0003",
      "The coordinator status is unknown. Details: %s",
      "",
      ""),
  CONSENSUS_COMMIT_ABORTING_STATE_FAILED_WITH_NO_MUTATION_EXCEPTION_BUT_COORDINATOR_STATUS_DOES_NOT_EXIST(
      Category.UNKNOWN_TRANSACTION_STATUS_ERROR,
      "0004",
      "Aborting state failed with NoMutationException, but the coordinator status does not exist. Details: %s",
      "",
      ""),
  CONSENSUS_COMMIT_ONE_PHASE_COMMITTING_RECORDS_FAILED(
      Category.UNKNOWN_TRANSACTION_STATUS_ERROR,
      "0005",
      "One-phase committing records failed. Details: %s",
      "",
      ""),
  ;

  private static final String COMPONENT_NAME = "DB-CORE";

  private final Category category;
  private final String id;
  private final String message;
  private final String cause;
  private final String solution;

  CoreError(Category category, String id, String message, String cause, String solution) {
    validate(COMPONENT_NAME, category, id, message, cause, solution);

    this.category = category;
    this.id = id;
    this.message = message;
    this.cause = cause;
    this.solution = solution;
  }

  @Override
  public String getComponentName() {
    return COMPONENT_NAME;
  }

  @Override
  public Category getCategory() {
    return category;
  }

  @Override
  public String getId() {
    return id;
  }

  @Override
  public String getMessage() {
    return message;
  }

  @Override
  public String getCause() {
    return cause;
  }

  @Override
  public String getSolution() {
    return solution;
  }
}<|MERGE_RESOLUTION|>--- conflicted
+++ resolved
@@ -678,20 +678,6 @@
       "Mutations across multiple storages are not allowed. Mutations: %s",
       "",
       ""),
-<<<<<<< HEAD
-  COLUMN_SPECIFIED_AS_PRIMARY_KEY_OR_INDEX_KEY(
-      Category.USER_ERROR,
-      "0216",
-      "The column %s is specified as a primary key or an index key",
-      "",
-      ""),
-  COSMOS_RENAME_COLUMN_NOT_SUPPORTED(
-      Category.USER_ERROR,
-      "0217",
-      "Rename column functionality is not supported in Cosmos DB",
-      "",
-      ""),
-=======
   DROP_PRIMARY_KEY_COLUMN_NOT_SUPPORTED(
       Category.USER_ERROR,
       "0216",
@@ -706,7 +692,20 @@
       ""),
   DYNAMO_DROP_COLUMN_NOT_SUPPORTED(
       Category.USER_ERROR, "0218", "DynamoDB does not support the dropping column feature", "", ""),
->>>>>>> 14cb0a70
+  RENAME_PRIMARY_KEY_COLUMN_NOT_SUPPORTED(
+      Category.USER_ERROR,
+      "0219",
+      "Primary key columns cannot be renamed. Table: %s; Column: %s",
+      "",
+      ""),
+  COSMOS_RENAME_COLUMN_NOT_SUPPORTED(
+      Category.USER_ERROR,
+      "0220",
+      "Cosmos DB does not support the renaming column feature",
+      "",
+      ""),
+  DYNAMO_RENAME_COLUMN_NOT_SUPPORTED(
+      Category.USER_ERROR, "0221", "DynamoDB does not support the renaming column feature", "", ""),
 
   //
   // Errors for the concurrency error category
@@ -989,17 +988,16 @@
       Category.INTERNAL_ERROR, "0057", "Recovering records failed. Details: %s", "", ""),
   CONSENSUS_COMMIT_COMMITTING_RECORDS_FAILED(
       Category.INTERNAL_ERROR, "0058", "Committing records failed. Details: %s", "", ""),
-<<<<<<< HEAD
-  RENAMING_COLUMN_FAILED(
-      Category.INTERNAL_ERROR,
-      "0059",
-      "Renaming the column failed. Table: %s; Old column name: %s; New column name: %s",
-=======
   DROPPING_COLUMN_FROM_TABLE_FAILED(
       Category.INTERNAL_ERROR,
       "0059",
       "Dropping a column from the table failed. Table: %s; Column: %s",
->>>>>>> 14cb0a70
+      "",
+      ""),
+  RENAMING_COLUMN_FAILED(
+      Category.INTERNAL_ERROR,
+      "0060",
+      "Renaming a column failed. Table: %s; Old column name: %s; New column name: %s",
       "",
       ""),
 
