package com.scalar.db.common;

import com.scalar.db.common.error.Category;
import com.scalar.db.common.error.ScalarDbError;

public enum CoreError implements ScalarDbError {

  //
  // Errors for the user error category
  //
  OPERATION_CHECK_ERROR_INDEX_ONLY_SINGLE_COLUMN_INDEX_SUPPORTED(
      Category.USER_ERROR,
      "0000",
      "Only a single-column index is supported. Operation: %s",
      "",
      ""),
  OPERATION_CHECK_ERROR_INDEX_NON_INDEXED_COLUMN_SPECIFIED(
      Category.USER_ERROR,
      "0001",
      "The column of the specified index key is not indexed. Operation: %s",
      "",
      ""),
  OPERATION_CHECK_ERROR_INDEX_INDEX_KEY_NOT_PROPERLY_SPECIFIED(
      Category.USER_ERROR,
      "0002",
      "The index key is not properly specified. Operation: %s",
      "",
      ""),
  OPERATION_CHECK_ERROR_INDEX_CLUSTERING_KEY_SPECIFIED(
      Category.USER_ERROR,
      "0003",
      "Clustering keys cannot be specified when using an index. Operation: %s",
      "",
      ""),
  OPERATION_CHECK_ERROR_INDEX_ORDERING_SPECIFIED(
      Category.USER_ERROR,
      "0004",
      "Orderings cannot be specified when using an index. Operation: %s",
      "",
      ""),
  OPERATION_CHECK_ERROR_LIMIT(
      Category.USER_ERROR, "0005", "The limit cannot be negative. Operation: %s", "", ""),
  OPERATION_CHECK_ERROR_CROSS_PARTITION_SCAN(
      Category.USER_ERROR, "0006", "Cross-partition scan is not enabled. Operation: %s", "", ""),
  OPERATION_CHECK_ERROR_CROSS_PARTITION_SCAN_ORDERING(
      Category.USER_ERROR,
      "0007",
      "Cross-partition scan ordering is not enabled. Operation: %s",
      "",
      ""),
  OPERATION_CHECK_ERROR_CROSS_PARTITION_SCAN_FILTERING(
      Category.USER_ERROR,
      "0008",
      "Cross-partition scan filtering is not enabled. Operation: %s",
      "",
      ""),
  OPERATION_CHECK_ERROR_PROJECTION(
      Category.USER_ERROR,
      "0009",
      "The specified projection is not found. Projection: %s, Operation: %s",
      "",
      ""),
  OPERATION_CHECK_ERROR_CLUSTERING_KEY_BOUNDARY(
      Category.USER_ERROR,
      "0010",
      "The clustering key boundary is not properly specified. Operation: %s",
      "",
      ""),
  OPERATION_CHECK_ERROR_START_CLUSTERING_KEY(
      Category.USER_ERROR,
      "0011",
      "The start clustering key is not properly specified. Operation: %s",
      "",
      ""),
  OPERATION_CHECK_ERROR_END_CLUSTERING_KEY(
      Category.USER_ERROR,
      "0012",
      "The end clustering key is not properly specified. Operation: %s",
      "",
      ""),
  OPERATION_CHECK_ERROR_ORDERING_NOT_PROPERLY_SPECIFIED(
      Category.USER_ERROR, "0013", "Orderings are not properly specified. Operation: %s", "", ""),
  OPERATION_CHECK_ERROR_ORDERING_COLUMN_NOT_FOUND(
      Category.USER_ERROR,
      "0014",
      "The specified ordering column is not found. Ordering: %s, Operation: %s",
      "",
      ""),
  OPERATION_CHECK_ERROR_CONDITION(
      Category.USER_ERROR,
      "0015",
      "The condition is not properly specified. Operation: %s",
      "",
      ""),
  TABLE_NOT_FOUND(Category.USER_ERROR, "0016", "The table does not exist. Table: %s", "", ""),
  OPERATION_CHECK_ERROR_INVALID_COLUMN(
      Category.USER_ERROR,
      "0017",
      "The column value is not properly specified. Column: %s, Operation: %s",
      "",
      ""),
  EMPTY_MUTATIONS_SPECIFIED(Category.USER_ERROR, "0018", "The mutations are empty", "", ""),
  OPERATION_CHECK_ERROR_MULTI_PARTITION_MUTATION(
      Category.USER_ERROR,
      "0019",
      "The storage does not support mutations across multiple partitions. Storage: %s; Mutations: %s",
      "",
      ""),
  OPERATION_CHECK_ERROR_PARTITION_KEY(
      Category.USER_ERROR,
      "0020",
      "The partition key is not properly specified. Operation: %s",
      "",
      ""),
  OPERATION_CHECK_ERROR_CLUSTERING_KEY(
      Category.USER_ERROR,
      "0021",
      "The clustering key is not properly specified. Operation: %s",
      "",
      ""),
  AUTH_NOT_ENABLED(
      Category.USER_ERROR,
      "0022",
      "The authentication and authorization feature is not enabled. To use this feature, you must enable it."
          + " Note that this feature is supported only in the ScalarDB Enterprise edition",
      "",
      ""),
  CONDITION_BUILD_ERROR_CONDITION_NOT_ALLOWED_FOR_PUT_IF(
      Category.USER_ERROR,
      "0023",
      "This condition is not allowed for the PutIf operation. Condition: %s",
      "",
      ""),
  CONDITION_BUILD_ERROR_CONDITION_NOT_ALLOWED_FOR_DELETE_IF(
      Category.USER_ERROR,
      "0024",
      "This condition is not allowed for the DeleteIf operation. Condition: %s",
      "",
      ""),
  LIKE_CHECK_ERROR_OPERATOR_MUST_BE_LIKE_OR_NOT_LIKE(
      Category.USER_ERROR, "0025", "Operator must be LIKE or NOT_LIKE. Operator: %s", "", ""),
  LIKE_CHECK_ERROR_ESCAPE_CHARACTER_MUST_BE_STRING_OF_SINGLE_CHARACTER_OR_EMPTY_STRING(
      Category.USER_ERROR,
      "0026",
      "An escape character must be a string of a single character or an empty string",
      "",
      ""),
  LIKE_CHECK_ERROR_LIKE_PATTERN_MUST_NOT_BE_NULL(
      Category.USER_ERROR, "0027", "The LIKE pattern must not be null", "", ""),
  LIKE_CHECK_ERROR_LIKE_PATTERN_MUST_NOT_INCLUDE_ONLY_ESCAPE_CHARACTER(
      Category.USER_ERROR,
      "0028",
      "The LIKE pattern must not include only an escape character",
      "",
      ""),
  LIKE_CHECK_ERROR_LIKE_PATTERN_MUST_NOT_END_WITH_ESCAPE_CHARACTER(
      Category.USER_ERROR,
      "0029",
      "The LIKE pattern must not end with an escape character",
      "",
      ""),
  COLUMN_NOT_FOUND(Category.USER_ERROR, "0030", "The column %s does not exist", "", ""),
  GET_BUILD_ERROR_OPERATION_NOT_SUPPORTED_WHEN_GETTING_RECORDS_OF_DATABASE_WITHOUT_USING_INDEX(
      Category.USER_ERROR,
      "0031",
      "This operation is not supported when getting records of a database without using an index",
      "",
      ""),
  GET_BUILD_ERROR_OPERATION_NOT_SUPPORTED_WHEN_GETTING_RECORDS_OF_DATABASE_USING_INDEX(
      Category.USER_ERROR,
      "0032",
      "This operation is not supported when getting records of a database by using an index",
      "",
      ""),
  SCAN_BUILD_ERROR_OPERATION_NOT_SUPPORTED_WHEN_SCANNING_ALL_RECORDS_OF_DATABASE_OR_SCANNING_RECORDS_OF_DATABASE_USING_INDEX(
      Category.USER_ERROR,
      "0033",
      "This operation is not supported when scanning all the records of a database "
          + "or scanning records of a database by using an index",
      "",
      ""),
  SCAN_BUILD_ERROR_OPERATION_SUPPORTED_ONLY_WHEN_SCANNING_RECORDS_OF_DATABASE_USING_INDEX(
      Category.USER_ERROR,
      "0034",
      "This operation is supported only when scanning records of a database by using an index",
      "",
      ""),
  SCAN_BUILD_ERROR_OPERATION_NOT_SUPPORTED_WHEN_SCANNING_RECORDS_OF_DATABASE_USING_INDEX(
      Category.USER_ERROR,
      "0035",
      "This operation is not supported when scanning records of a database by using an index",
      "",
      ""),
  SCAN_BUILD_ERROR_OPERATION_SUPPORTED_ONLY_WHEN_NO_CONDITIONS_ARE_SPECIFIED(
      Category.USER_ERROR,
      "0037",
      "This operation is supported only when no conditions are specified. "
          + "If you want to modify a condition, please use clearConditions() to remove all existing conditions first",
      "",
      ""),
  TABLE_METADATA_BUILD_ERROR_NO_COLUMNS_SPECIFIED(
      Category.USER_ERROR, "0038", "One or more columns must be specified", "", ""),
  TABLE_METADATA_BUILD_ERROR_NO_PARTITION_KEYS_SPECIFIED(
      Category.USER_ERROR, "0039", "One or more partition keys must be specified", "", ""),
  TABLE_METADATA_BUILD_ERROR_PARTITION_KEY_COLUMN_DEFINITION_NOT_SPECIFIED(
      Category.USER_ERROR,
      "0040",
      "The column definition must be specified since %s is specified as a partition key",
      "",
      ""),
  TABLE_METADATA_BUILD_ERROR_CLUSTERING_KEY_COLUMN_DEFINITION_NOT_SPECIFIED(
      Category.USER_ERROR,
      "0041",
      "The column definition must be specified since %s is specified as a clustering key",
      "",
      ""),
  TRANSACTION_STATE_INSTANTIATION_ERROR_INVALID_ID(
      Category.USER_ERROR, "0042", "Invalid ID specified. ID: %d", "", ""),
  TRANSACTION_NOT_ACTIVE(
      Category.USER_ERROR, "0043", "The transaction is not active. Status: %s", "", ""),
  TRANSACTION_ALREADY_COMMITTED(
      Category.USER_ERROR,
      "0044",
      "The transaction has already been committed. Status: %s",
      "",
      ""),
  TRANSACTION_NOT_PREPARED(
      Category.USER_ERROR, "0045", "The transaction has not been prepared. Status: %s", "", ""),
  TRANSACTION_NOT_PREPARED_OR_VALIDATED(
      Category.USER_ERROR,
      "0046",
      "The transaction has not been prepared or validated. Status: %s",
      "",
      ""),
  TRANSACTION_ALREADY_EXISTS(Category.USER_ERROR, "0047", "The transaction already exists", "", ""),
  TRANSACTION_NOT_FOUND(
      Category.USER_ERROR,
      "0048",
      "A transaction associated with the specified transaction ID is not found. "
          + "The transaction might have expired",
      "",
      ""),
  SYSTEM_NAMESPACE_SPECIFIED(
      Category.USER_ERROR, "0049", "%s is the system namespace name", "", ""),
  NAMESPACE_ALREADY_EXISTS(
      Category.USER_ERROR, "0050", "The namespace already exists. Namespace: %s", "", ""),
  NAMESPACE_NOT_FOUND(
      Category.USER_ERROR, "0051", "The namespace does not exist. Namespace: %s", "", ""),
  TABLE_ALREADY_EXISTS(Category.USER_ERROR, "0052", "The table already exists. Table: %s", "", ""),
  NAMESPACE_NOT_EMPTY(
      Category.USER_ERROR,
      "0053",
      "The namespace is not empty. Namespace: %s; Tables in the namespace: %s",
      "",
      ""),
  COLUMN_NOT_FOUND2(
      Category.USER_ERROR, "0054", "The column does not exist. Table: %s; Column: %s", "", ""),
  INDEX_ALREADY_EXISTS(
      Category.USER_ERROR, "0055", "The index already exists. Table: %s; Column: %s", "", ""),
  INDEX_NOT_FOUND(
      Category.USER_ERROR, "0056", "The index does not exist. Table: %s; Column: %s", "", ""),
  COLUMN_ALREADY_EXISTS(
      Category.USER_ERROR, "0057", "The column already exists. Table: %s; Column: %s", "", ""),
  OPERATION_DOES_NOT_HAVE_TARGET_NAMESPACE_OR_TABLE_NAME(
      Category.USER_ERROR,
      "0058",
      "The operation does not have the target namespace or table name. Operation: %s",
      "",
      ""),
  CONFIG_UTILS_INVALID_NUMBER_FORMAT(
      Category.USER_ERROR,
      "0059",
      "The specified value of the property '%s' is not a number. Value: %s",
      "",
      ""),
  CONFIG_UTILS_INVALID_BOOLEAN_FORMAT(
      Category.USER_ERROR,
      "0060",
      "The specified value of the property '%s' is not a boolean. Value: %s",
      "",
      ""),
  CONFIG_UTILS_READING_FILE_FAILED(
      Category.USER_ERROR, "0061", "Reading the file failed. File: %s", "", ""),
  CROSS_PARTITION_SCAN_MUST_BE_ENABLED_TO_USE_CROSS_PARTITION_SCAN_WITH_FILTERING_OR_ORDERING(
      Category.USER_ERROR,
      "0062",
      "The property 'scalar.db.cross_partition_scan.enabled' must be set to true "
          + "to use cross-partition scan with filtering or ordering",
      "",
      ""),
  OUT_OF_RANGE_COLUMN_VALUE_FOR_BIGINT(
      Category.USER_ERROR,
      "0063",
      "This column value is out of range for BigInt. Value: %s",
      "",
      ""),
  KEY_BUILD_ERROR_UNSUPPORTED_TYPE(
      Category.USER_ERROR, "0064", "This type is not supported. Name: %s, Type: %s", "", ""),
  STORAGE_NOT_FOUND(Category.USER_ERROR, "0065", "Storage '%s' is not found", "", ""),
  TRANSACTION_MANAGER_NOT_FOUND(
      Category.USER_ERROR, "0066", "Transaction manager '%s' is not found", "", ""),
  GET_OPERATION_USED_FOR_NON_EXACT_MATCH_SELECTION(
      Category.USER_ERROR,
      "0068",
      "Please use scan() for non-exact match selection. Operation: %s",
      "",
      ""),
  CASSANDRA_IMPORT_NOT_SUPPORTED(
      Category.USER_ERROR,
      "0069",
      "Import-related functionality is not supported in Cassandra",
      "",
      ""),
  CASSANDRA_NETWORK_STRATEGY_NOT_FOUND(
      Category.USER_ERROR, "0070", "The %s network strategy does not exist", "", ""),
  INVALID_CONTACT_PORT(
      Category.USER_ERROR,
      "0071",
      "The property 'scalar.db.contact_port' must be greater than or equal to zero",
      "",
      ""),
  COSMOS_CLUSTERING_KEY_BLOB_TYPE_NOT_SUPPORTED(
      Category.USER_ERROR,
      "0073",
      "The BLOB type is not supported for clustering keys in Cosmos DB. Column: %s",
      "",
      ""),
  COSMOS_IMPORT_NOT_SUPPORTED(
      Category.USER_ERROR,
      "0074",
      "Import-related functionality is not supported in Cosmos DB",
      "",
      ""),
  INVALID_CONTACT_POINTS(
      Category.USER_ERROR,
      "0075",
      "The property 'scalar.db.contact_points' must not be empty",
      "",
      ""),
  COSMOS_CONDITION_OPERATION_NOT_SUPPORTED_FOR_BLOB_TYPE(
      Category.USER_ERROR,
      "0076",
      "Cosmos DB supports only EQ, NE, IS_NULL, and IS_NOT_NULL operations for the BLOB type in conditions. Mutation: %s",
      "",
      ""),
  INVALID_CONSISTENCY_LEVEL(
      Category.USER_ERROR,
      "0077",
      "The specified consistency level is not supported. Consistency level: %s",
      "",
      ""),
  DYNAMO_ENCODER_0X00_BYTES_NOT_ACCEPTED_IN_BLOB_VALUES_IN_DESC_ORDER(
      Category.USER_ERROR,
      "0078",
      "0x00 bytes are not accepted in BLOB values in DESC order",
      "",
      ""),
  DYNAMO_ENCODER_CANNOT_ENCODE_TEXT_VALUE_CONTAINING_0X0000(
      Category.USER_ERROR, "0079", "Cannot encode a Text value that contains '\\u0000'", "", ""),
  DYNAMO_INDEX_COLUMN_CANNOT_BE_SET_TO_NULL_OR_EMPTY(
      Category.USER_ERROR,
      "0081",
      "An index column cannot be set to null or an empty value for Text or Blob in DynamoDB. Operation: %s",
      "",
      ""),
  DYNAMO_CONDITION_OPERATION_NOT_SUPPORTED_FOR_BOOLEAN_TYPE(
      Category.USER_ERROR,
      "0082",
      "DynamoDB supports only EQ, NE, IS_NULL, and IS_NOT_NULL operations for the BOOLEAN type in conditions. Mutation: %s",
      "",
      ""),
  MULTI_STORAGE_NESTED_MULTI_STORAGE_DEFINITION_NOT_SUPPORTED(
      Category.USER_ERROR,
      "0083",
      "Nested multi-storage definitions are not supported. Storage: %s",
      "",
      ""),
  MULTI_STORAGE_STORAGE_NOT_FOUND(
      Category.USER_ERROR, "0084", "Storage not found. Storage: %s", "", ""),
  JDBC_NAMESPACE_NAME_NOT_ACCEPTABLE(
      Category.USER_ERROR, "0085", "The namespace name is not acceptable. Namespace: %s", "", ""),
  JDBC_TABLE_NAME_NOT_ACCEPTABLE(
      Category.USER_ERROR, "0086", "The table name is not acceptable. Table: %s", "", ""),
  JDBC_IMPORT_NOT_SUPPORTED(
      Category.USER_ERROR,
      "0087",
      "Importing tables is not allowed in the RDB engine. RDB engine: %s",
      "",
      ""),
  JDBC_IMPORT_TABLE_WITHOUT_PRIMARY_KEY(
      Category.USER_ERROR, "0088", "The %s table must have a primary key", "", ""),
  JDBC_RDB_ENGINE_NOT_SUPPORTED(
      Category.USER_ERROR,
      "0089",
      "The RDB engine is not supported. JDBC connection URL: %s",
      "",
      ""),
  JDBC_IMPORT_DATA_TYPE_WITH_SIZE_NOT_SUPPORTED(
      Category.USER_ERROR, "0090", "Data type %s(%d) is not supported: %s", "", ""),
  JDBC_IMPORT_DATA_TYPE_NOT_SUPPORTED(
      Category.USER_ERROR, "0091", "Data type %s is not supported: %s", "", ""),
  JDBC_TRANSACTION_GETTING_TRANSACTION_STATE_NOT_SUPPORTED(
      Category.USER_ERROR,
      "0092",
      "Getting a transaction state is not supported in JDBC transactions",
      "",
      ""),
  JDBC_TRANSACTION_ROLLING_BACK_TRANSACTION_NOT_SUPPORTED(
      Category.USER_ERROR,
      "0093",
      "Rolling back a transaction is not supported in JDBC transactions",
      "",
      ""),
  CONSENSUS_COMMIT_COORDINATOR_TABLES_ALREADY_EXIST(
      Category.USER_ERROR, "0094", "Coordinator tables already exist", "", ""),
  CONSENSUS_COMMIT_COORDINATOR_TABLES_NOT_FOUND(
      Category.USER_ERROR, "0095", "Coordinator tables do not exist", "", ""),
  CONSENSUS_COMMIT_COORDINATOR_NAMESPACE_SPECIFIED(
      Category.USER_ERROR,
      "0096",
      "The namespace %s is reserved. Any operations on this namespace are not allowed",
      "",
      ""),
  CONSENSUS_COMMIT_MUTATING_TRANSACTION_METADATA_COLUMNS_NOT_ALLOWED(
      Category.USER_ERROR,
      "0097",
      "Mutating transaction metadata columns is not allowed. Table: %s; Column: %s",
      "",
      ""),
  CONSENSUS_COMMIT_CONDITION_NOT_ALLOWED_ON_PUT(
      Category.USER_ERROR, "0098", "A %s condition is not allowed on Put operations", "", ""),
  CONSENSUS_COMMIT_CONDITION_NOT_ALLOWED_ON_DELETE(
      Category.USER_ERROR, "0099", "A %s condition is not allowed on Delete operations", "", ""),
  CONSENSUS_COMMIT_CONDITION_NOT_ALLOWED_TO_TARGET_TRANSACTION_METADATA_COLUMNS(
      Category.USER_ERROR,
      "0100",
      "The condition is not allowed to target transaction metadata columns. Column: %s",
      "",
      ""),
  CONSENSUS_COMMIT_COLUMN_RESERVED_AS_TRANSACTION_METADATA(
      Category.USER_ERROR, "0101", "The column '%s' is reserved as transaction metadata", "", ""),
  CONSENSUS_COMMIT_BEFORE_PREFIXED_COLUMN_FOR_NON_PRIMARY_KEY_RESERVED_AS_TRANSACTION_METADATA(
      Category.USER_ERROR,
      "0102",
      "Non-primary key columns with the 'before_' prefix, '%s', are reserved as transaction metadata",
      "",
      ""),
  CONSENSUS_COMMIT_PUT_CANNOT_HAVE_CONDITION_WHEN_TARGET_RECORD_UNREAD_AND_IMPLICIT_PRE_READ_DISABLED(
      Category.USER_ERROR,
      "0103",
      "Put cannot have a condition when the target record is unread and implicit pre-read is disabled."
          + " Please read the target record beforehand or enable implicit pre-read: %s",
      "",
      ""),
  CONSENSUS_COMMIT_WRITING_ALREADY_DELETED_DATA_NOT_ALLOWED(
      Category.USER_ERROR,
      "0104",
      "Writing data already-deleted by the same transaction is not allowed",
      "",
      ""),
  CONSENSUS_COMMIT_SCANNING_ALREADY_WRITTEN_OR_DELETED_DATA_NOT_ALLOWED(
      Category.USER_ERROR,
      "0106",
      "Scanning data already-written or already-deleted by the same transaction is not allowed",
      "",
      ""),
  CONSENSUS_COMMIT_TRANSACTION_NOT_VALIDATED_IN_SERIALIZABLE(
      Category.USER_ERROR,
      "0107",
      "The transaction is not validated. When using the SERIALIZABLE isolation level,"
          + " you need to call validate() before calling commit()",
      "",
      ""),
  DYNAMO_BATCH_SIZE_EXCEEDED(
      Category.USER_ERROR, "0108", "DynamoDB cannot batch more than 100 mutations at once", "", ""),
  OPERATION_CHECK_ERROR_UNSUPPORTED_MUTATION_TYPE(
      Category.USER_ERROR,
      "0126",
      "The mutation type is not supported. Only the Put or Delete type is supported. Mutation: %s",
      "",
      ""),
  CONDITION_BUILD_ERROR_CONDITION_NOT_ALLOWED_FOR_UPDATE_IF(
      Category.USER_ERROR,
      "0127",
      "This condition is not allowed for the UpdateIf operation. Condition: %s",
      "",
      ""),
  CASSANDRA_CROSS_PARTITION_SCAN_WITH_ORDERING_NOT_SUPPORTED(
      Category.USER_ERROR,
      "0128",
      "Cross-partition scan with ordering is not supported in Cassandra",
      "",
      ""),
  COSMOS_CROSS_PARTITION_SCAN_WITH_ORDERING_NOT_SUPPORTED(
      Category.USER_ERROR,
      "0129",
      "Cross-partition scan with ordering is not supported in Cosmos DB",
      "",
      ""),
  DYNAMO_CROSS_PARTITION_SCAN_WITH_ORDERING_NOT_SUPPORTED(
      Category.USER_ERROR,
      "0130",
      "Cross-partition scan with ordering is not supported in DynamoDB",
      "",
      ""),
  SINGLE_CRUD_OPERATION_TRANSACTION_GETTING_TRANSACTION_STATE_NOT_SUPPORTED(
      Category.USER_ERROR,
      "0136",
      "Getting a transaction state is not supported in single CRUD operation transactions",
      "",
      ""),
  SINGLE_CRUD_OPERATION_TRANSACTION_ROLLING_BACK_TRANSACTION_NOT_SUPPORTED(
      Category.USER_ERROR,
      "0137",
      "Rolling back a transaction is not supported in single CRUD operation transactions",
      "",
      ""),
  SINGLE_CRUD_OPERATION_TRANSACTION_MULTIPLE_MUTATIONS_NOT_SUPPORTED(
      Category.USER_ERROR,
      "0138",
      "Multiple mutations are not supported in single CRUD operation transactions",
      "",
      ""),
  SINGLE_CRUD_OPERATION_TRANSACTION_BEGINNING_TRANSACTION_NOT_ALLOWED(
      Category.USER_ERROR,
      "0139",
      "Beginning a transaction is not allowed in single CRUD operation transactions",
      "",
      ""),
  SINGLE_CRUD_OPERATION_TRANSACTION_RESUMING_TRANSACTION_NOT_ALLOWED(
      Category.USER_ERROR,
      "0140",
      "Resuming a transaction is not allowed in single CRUD operation transactions",
      "",
      ""),
  CONSENSUS_COMMIT_GROUP_COMMIT_WITH_TWO_PHASE_COMMIT_INTERFACE_NOT_ALLOWED(
      Category.USER_ERROR,
      "0141",
      "Using the group commit feature on the Coordinator table with a two-phase commit interface is not allowed",
      "",
      ""),
  GET_BUILD_ERROR_OPERATION_SUPPORTED_ONLY_WHEN_NO_CONDITIONS_ARE_SPECIFIED(
      Category.USER_ERROR,
      "0142",
      "This operation is supported only when no conditions are specified. "
          + "If you want to modify a condition, please use clearConditions() to remove all existing conditions first",
      "",
      ""),
  ENCRYPTION_NOT_ENABLED(
      Category.USER_ERROR,
      "0143",
      "The encryption feature is not enabled. To encrypt data at rest, you must enable this feature."
          + " Note that this feature is supported only in the ScalarDB Enterprise edition",
      "",
      ""),
  INVALID_VARIABLE_KEY_COLUMN_SIZE(
      Category.USER_ERROR,
      "0144",
      "The variable key column size must be greater than or equal to 64",
      "",
      ""),
  COSMOS_PRIMARY_KEY_CONTAINS_ILLEGAL_CHARACTER(
      Category.USER_ERROR,
      "0145",
      "The value of the column %s in the primary key contains an illegal character. "
          + "Primary-key columns must not contain any of the following characters in Cosmos DB: ':', '/', '\\', '#', '?'. Value: %s",
      "",
      ""),
  CONSENSUS_COMMIT_INSERTING_ALREADY_WRITTEN_DATA_NOT_ALLOWED(
      Category.USER_ERROR,
      "0146",
      "Inserting data already-written by the same transaction is not allowed",
      "",
      ""),
  CONSENSUS_COMMIT_DELETING_ALREADY_INSERTED_DATA_NOT_ALLOWED(
      Category.USER_ERROR,
      "0147",
      "Deleting data already-inserted by the same transaction is not allowed",
      "",
      ""),
  ABAC_NOT_ENABLED(
      Category.USER_ERROR,
      "0152",
      "The attribute-based access control feature is not enabled. To use this feature, you must enable it."
          + " Note that this feature is supported only in the ScalarDB Enterprise edition",
      "",
      ""),
  OUT_OF_RANGE_COLUMN_VALUE_FOR_DATE(
      Category.USER_ERROR,
      "0158",
      "This DATE column value is out of the valid range. It must be between 1000-01-01 and 9999-12-12. Value: %s",
      "",
      ""),
  SUBMICROSECOND_PRECISION_NOT_SUPPORTED_FOR_TIME(
      Category.USER_ERROR,
      "0159",
      "This TIME column value precision cannot be shorter than one microsecond. Value: %s",
      "",
      ""),
  OUT_OF_RANGE_COLUMN_VALUE_FOR_TIMESTAMP(
      Category.USER_ERROR,
      "0160",
      "This TIMESTAMP column value is out of the valid range."
          + " It must be between 1000-01-01T00:00:00.000 and 9999-12-31T23:59:59.999. Value: %s",
      "",
      ""),
  SUBMILLISECOND_PRECISION_NOT_SUPPORTED_FOR_TIMESTAMP(
      Category.USER_ERROR,
      "0161",
      "This TIMESTAMP column value precision cannot be shorter than one millisecond. Value: %s",
      "",
      ""),
  OUT_OF_RANGE_COLUMN_VALUE_FOR_TIMESTAMPTZ(
      Category.USER_ERROR,
      "0162",
      "This TIMESTAMPTZ column value is out of the valid range."
          + " It must be between 1000-01-01T00:00:00.000Z to 9999-12-31T23:59:59.999Z. Value: %s",
      "",
      ""),
  SUBMILLISECOND_PRECISION_NOT_SUPPORTED_FOR_TIMESTAMPTZ(
      Category.USER_ERROR,
      "0163",
      "This TIMESTAMPTZ column value precision cannot be shorter than one millisecond. Value: %s",
      "",
      ""),
  JDBC_IMPORT_DATA_TYPE_OVERRIDE_NOT_SUPPORTED(
      Category.USER_ERROR,
      "0164",
      "The underlying-storage data type %s is not supported as the ScalarDB %s data type: %s",
      "",
      ""),
  REPLICATION_NOT_ENABLED(
      Category.USER_ERROR,
      "0188",
      "The replication feature is not enabled. To use this feature, you must enable it."
          + " Note that this feature is supported only in the ScalarDB Enterprise edition",
      "",
      ""),
  CONSENSUS_COMMIT_SCANNER_NOT_CLOSED(
      Category.USER_ERROR,
      "0205",
      "Some scanners were not closed. All scanners must be closed before committing the transaction",
      "",
      ""),
  TWO_PHASE_CONSENSUS_COMMIT_SCANNER_NOT_CLOSED(
      Category.USER_ERROR,
      "0206",
      "Some scanners were not closed. All scanners must be closed before preparing the transaction",
      "",
      ""),
  MUTATION_NOT_ALLOWED_IN_READ_ONLY_TRANSACTION(
      Category.USER_ERROR,
      "0211",
      "Mutations are not allowed in read-only transactions. Transaction ID: %s",
      "",
      ""),
  OPERATION_CHECK_ERROR_MULTI_RECORD_MUTATION(
      Category.USER_ERROR,
      "0212",
      "The storage does not support mutations across multiple records. Storage: %s; Mutations: %s",
      "",
      ""),
  OPERATION_CHECK_ERROR_MULTI_TABLE_MUTATION(
      Category.USER_ERROR,
      "0213",
      "The storage does not support mutations across multiple tables. Storage: %s; Mutations: %s",
      "",
      ""),
  OPERATION_CHECK_ERROR_MULTI_NAMESPACE_MUTATION(
      Category.USER_ERROR,
      "0214",
      "The storage does not support mutations across multiple namespaces. Storage: %s; Mutations: %s",
      "",
      ""),
  OPERATION_CHECK_ERROR_MULTI_STORAGE_MUTATION(
      Category.USER_ERROR,
      "0215",
      "Mutations across multiple storages are not allowed. Mutations: %s",
      "",
      ""),
  DROP_PRIMARY_KEY_COLUMN_NOT_SUPPORTED(
      Category.USER_ERROR,
      "0216",
      "Primary key columns cannot be dropped. Table: %s; Column: %s",
      "",
      ""),
  COSMOS_DROP_COLUMN_NOT_SUPPORTED(
      Category.USER_ERROR,
      "0217",
      "Cosmos DB does not support the dropping column feature",
      "",
      ""),
  DYNAMO_DROP_COLUMN_NOT_SUPPORTED(
      Category.USER_ERROR, "0218", "DynamoDB does not support the dropping column feature", "", ""),
  COSMOS_RENAME_COLUMN_NOT_SUPPORTED(
      Category.USER_ERROR,
      "0219",
      "Cosmos DB does not support the renaming column feature",
      "",
      ""),
  DYNAMO_RENAME_COLUMN_NOT_SUPPORTED(
      Category.USER_ERROR, "0220", "DynamoDB does not support the renaming column feature", "", ""),
  CASSANDRA_RENAME_NON_PRIMARY_KEY_COLUMN_NOT_SUPPORTED(
      Category.USER_ERROR,
      "0221",
      "Cassandra does not support renaming non-primary key columns",
      "",
      ""),
  JDBC_DB2_RENAME_PRIMARY_OR_INDEX_KEY_COLUMN_NOT_SUPPORTED(
      Category.USER_ERROR,
      "0222",
      "Db2 does not support renaming primary key or index key columns",
      "",
      ""),
  DYNAMO_IMPORT_NOT_SUPPORTED(
      Category.USER_ERROR,
      "0223",
      "Import-related functionality is not supported in DynamoDB",
      "",
      ""),
  DYNAMO_PARTITION_KEY_BLOB_TYPE_NOT_SUPPORTED(
      Category.USER_ERROR,
      "0224",
      "The BLOB type is supported only for the last column in the partition key in DynamoDB. Column: %s",
      "",
      ""),
  DYNAMO_CLUSTERING_KEY_BLOB_TYPE_NOT_SUPPORTED(
      Category.USER_ERROR,
      "0225",
      "The BLOB type is not supported for clustering keys in DynamoDB. Column: %s",
      "",
      ""),
  DYNAMO_INDEX_COLUMN_BOOLEAN_TYPE_NOT_SUPPORTED(
      Category.USER_ERROR,
      "0226",
      "The BOOLEAN type is not supported for index columns in DynamoDB. Column: %s",
      "",
      ""),
  CASSANDRA_TIMESTAMP_TYPE_NOT_SUPPORTED(
      Category.USER_ERROR,
      "0227",
      "The TIMESTAMP type is not supported in Cassandra. Column: %s",
      "",
      ""),
  JDBC_DB2_INDEX_OR_KEY_ON_BLOB_COLUMN_NOT_SUPPORTED(
      Category.USER_ERROR,
      "0228",
      "With Db2, using a BLOB column as partition key, clustering key or secondary index is not supported.",
      "",
      ""),
  JDBC_DB2_CROSS_PARTITION_SCAN_ORDERING_ON_BLOB_COLUMN_NOT_SUPPORTED(
      Category.USER_ERROR,
      "0229",
      "With Db2, setting an ordering on a BLOB column when using a cross partition scan operation is not supported. Ordering: %s",
      "",
      ""),
  CASSANDRA_RENAME_TABLE_NOT_SUPPORTED(
      Category.USER_ERROR, "0230", "Renaming tables is not supported in Cassandra", "", ""),
  COSMOS_RENAME_TABLE_NOT_SUPPORTED(
      Category.USER_ERROR, "0231", "Renaming tables is not supported in Cosmos DB", "", ""),
  DYNAMO_RENAME_TABLE_NOT_SUPPORTED(
      Category.USER_ERROR, "0232", "Renaming tables is not supported in DynamoDB", "", ""),
  ALTER_PRIMARY_OR_INDEX_KEY_COLUMN_TYPE_NOT_SUPPORTED(
      Category.USER_ERROR,
      "0233",
      "Altering primary key or index key column types is not supported. Table: %s; Column: %s",
      "",
      ""),
  INVALID_COLUMN_TYPE_CONVERSION(
      Category.USER_ERROR,
      "0234",
      "Invalid column type conversion from %s to %s. Column: %s",
      "",
      ""),
  CASSANDRA_ALTER_COLUMN_TYPE_NOT_SUPPORTED(
      Category.USER_ERROR,
      "0235",
      "Cassandra does not support the altering column type feature",
      "",
      ""),
  COSMOS_ALTER_COLUMN_TYPE_NOT_SUPPORTED(
      Category.USER_ERROR,
      "0236",
      "Cosmos DB does not support the altering column type feature",
      "",
      ""),
  DYNAMO_ALTER_COLUMN_TYPE_NOT_SUPPORTED(
      Category.USER_ERROR,
      "0237",
      "DynamoDB does not support the altering column type feature",
      "",
      ""),
  JDBC_SQLITE_ALTER_COLUMN_TYPE_NOT_SUPPORTED(
      Category.USER_ERROR,
      "0238",
      "SQLite does not support the altering column type feature",
      "",
      ""),
  JDBC_ORACLE_UNSUPPORTED_COLUMN_TYPE_CONVERSION(
      Category.USER_ERROR,
      "0239",
      "Oracle does not support column type conversion from %s to %s",
      "",
      ""),
  JDBC_DB2_UNSUPPORTED_COLUMN_TYPE_CONVERSION(
      Category.USER_ERROR,
      "0240",
      "Db2 does not support column type conversion from %s to %s",
      "",
      ""),
  EMPTY_OPERATIONS_SPECIFIED(Category.USER_ERROR, "0241", "The operations are empty", "", ""),
  SINGLE_CRUD_OPERATION_TRANSACTION_MULTIPLE_OPERATIONS_NOT_SUPPORTED(
      Category.USER_ERROR,
      "0242",
      "Multiple operations are not supported in single CRUD operation transactions",
      "",
      ""),
  BATCH_RESULT_DOES_NOT_HAVE_GET_RESULT(
      Category.USER_ERROR, "0243", "This batch result doesn't have a get result", "", ""),
  BATCH_RESULT_DOES_NOT_HAVE_SCAN_RESULT(
      Category.USER_ERROR, "0244", "This batch result doesn't have a scan result", "", ""),
<<<<<<< HEAD
  NAMESPACE_WITH_NON_SCALARDB_TABLES_CANNOT_BE_DROPPED(
      Category.USER_ERROR,
      "0245",
      "The namespace has non-ScalarDB tables and cannot be dropped. Namespace: %s; Tables in the namespace: %s",
=======
  JDBC_TIDB_UNSUPPORTED_COLUMN_TYPE_CONVERSION(
      Category.USER_ERROR,
      "0245",
      "TiDB does not support column type conversion from %s to %s",
>>>>>>> 367eb2e4
      "",
      ""),

  //
  // Errors for the concurrency error category
  //
  NO_MUTATION_APPLIED(Category.CONCURRENCY_ERROR, "0000", "No mutation was applied", "", ""),
  CASSANDRA_LOGGING_FAILED_IN_BATCH(
      Category.CONCURRENCY_ERROR, "0001", "Logging failed in the batch", "", ""),
  CASSANDRA_OPERATION_FAILED_IN_BATCH(
      Category.CONCURRENCY_ERROR, "0002", "The operation failed in the batch with type %s", "", ""),
  CASSANDRA_ERROR_OCCURRED_IN_BATCH(
      Category.CONCURRENCY_ERROR, "0003", "An error occurred in the batch. Details: %s", "", ""),
  CASSANDRA_WRITE_TIMEOUT_IN_PAXOS_PHASE_IN_MUTATION(
      Category.CONCURRENCY_ERROR, "0004", "A Paxos phase in the CAS operation failed", "", ""),
  CASSANDRA_WRITE_TIMEOUT_IN_LEARN_PHASE_IN_MUTATION(
      Category.CONCURRENCY_ERROR, "0005", "The learn phase in the CAS operation failed", "", ""),
  CASSANDRA_WRITE_TIMEOUT_SIMPLE_WRITE_OPERATION_FAILED_IN_MUTATION(
      Category.CONCURRENCY_ERROR, "0006", "A simple write operation failed", "", ""),
  CASSANDRA_ERROR_OCCURRED_IN_MUTATION(
      Category.CONCURRENCY_ERROR, "0007", "An error occurred in the mutation. Details: %s", "", ""),
  COSMOS_RETRY_WITH_ERROR_OCCURRED_IN_MUTATION(
      Category.CONCURRENCY_ERROR,
      "0008",
      "A RetryWith error occurred in the mutation. Details: %s",
      "",
      ""),
  DYNAMO_TRANSACTION_CONFLICT_OCCURRED_IN_MUTATION(
      Category.CONCURRENCY_ERROR,
      "0009",
      "A transaction conflict occurred in the mutation. Details: %s",
      "",
      ""),
  JDBC_TRANSACTION_CONFLICT_OCCURRED_IN_MUTATION(
      Category.CONCURRENCY_ERROR,
      "0010",
      "A transaction conflict occurred in the mutation. Details: %s",
      "",
      ""),
  JDBC_TRANSACTION_CONFLICT_OCCURRED(
      Category.CONCURRENCY_ERROR,
      "0011",
      "A conflict occurred. Please try restarting the transaction. Details: %s",
      "",
      ""),
  JDBC_TRANSACTION_CONDITION_NOT_SATISFIED(
      Category.CONCURRENCY_ERROR,
      "0012",
      "The %s condition of the %s operation is not satisfied. Targeting column(s): %s",
      "",
      ""),
  CONSENSUS_COMMIT_PREPARING_RECORD_EXISTS(
      Category.CONCURRENCY_ERROR,
      "0013",
      "The record being prepared already exists. Details: %s",
      "",
      ""),
  CONSENSUS_COMMIT_CONFLICT_OCCURRED_WHEN_PREPARING_RECORDS(
      Category.CONCURRENCY_ERROR,
      "0014",
      "A conflict occurred when preparing records. Details: %s",
      "",
      ""),
  CONSENSUS_COMMIT_CONFLICT_OCCURRED_WHEN_COMMITTING_STATE(
      Category.CONCURRENCY_ERROR,
      "0015",
      "The committing state in the coordinator failed. The transaction has been aborted. Details: %s",
      "",
      ""),
  CONSENSUS_COMMIT_CONFLICT_OCCURRED_WHILE_IMPLICIT_PRE_READ(
      Category.CONCURRENCY_ERROR,
      "0016",
      "A conflict occurred during implicit pre-read. Details: %s",
      "",
      ""),
  CONSENSUS_COMMIT_READ_UNCOMMITTED_RECORD(
      Category.CONCURRENCY_ERROR,
      "0017",
      "This record needs to be recovered. Table: %s; Partition Key: %s; Clustering Key: %s; Transaction ID that wrote the record: %s",
      "",
      ""),
  CONSENSUS_COMMIT_CONDITION_NOT_SATISFIED_BECAUSE_RECORD_NOT_EXISTS(
      Category.CONCURRENCY_ERROR,
      "0018",
      "The record does not exist, so the %s condition is not satisfied",
      "",
      ""),
  CONSENSUS_COMMIT_CONDITION_NOT_SATISFIED_BECAUSE_RECORD_EXISTS(
      Category.CONCURRENCY_ERROR,
      "0019",
      "The record exists, so the %s condition is not satisfied",
      "",
      ""),
  CONSENSUS_COMMIT_CONDITION_NOT_SATISFIED(
      Category.CONCURRENCY_ERROR,
      "0020",
      "The condition on the column '%s' is not satisfied",
      "",
      ""),
  CONSENSUS_COMMIT_ANTI_DEPENDENCY_FOUND(
      Category.CONCURRENCY_ERROR,
      "0022",
      "An anti-dependency was found. The transaction has been aborted",
      "",
      ""),
  JDBC_TRANSACTION_CONFLICT_OCCURRED_IN_INSERT(
      Category.CONCURRENCY_ERROR,
      "0023",
      "A transaction conflict occurred in the Insert operation",
      "",
      ""),
  SINGLE_CRUD_OPERATION_TRANSACTION_CONDITION_NOT_SATISFIED(
      Category.CONCURRENCY_ERROR,
      "0024",
      "The %s condition of the %s operation is not satisfied. Targeting column(s): %s",
      "",
      ""),
  SINGLE_CRUD_OPERATION_TRANSACTION_CONFLICT_OCCURRED_IN_INSERT(
      Category.CONCURRENCY_ERROR,
      "0025",
      "A transaction conflict occurred in the Insert operation",
      "",
      ""),
  CONSENSUS_COMMIT_CONFLICT_OCCURRED_WHEN_COMMITTING_RECORDS(
      Category.CONCURRENCY_ERROR,
      "0026",
      "A conflict occurred when committing records. Details: %s",
      "",
      ""),

  //
  // Errors for the internal error category
  //
  CREATING_NAMESPACE_FAILED(
      Category.INTERNAL_ERROR, "0000", "Creating the namespace failed. Namespace: %s", "", ""),
  DROPPING_NAMESPACE_FAILED(
      Category.INTERNAL_ERROR, "0001", "Dropping the namespace failed. Namespace: %s", "", ""),
  CREATING_TABLE_FAILED(
      Category.INTERNAL_ERROR, "0002", "Creating the table failed. Table: %s", "", ""),
  DROPPING_TABLE_FAILED(
      Category.INTERNAL_ERROR, "0003", "Dropping the table failed. Table: %s", "", ""),
  TRUNCATING_TABLE_FAILED(
      Category.INTERNAL_ERROR, "0004", "Truncating the table failed. Table: %s", "", ""),
  CREATING_INDEX_FAILED(
      Category.INTERNAL_ERROR, "0005", "Creating the index failed. Table: %s, Column: %s", "", ""),
  DROPPING_INDEX_FAILED(
      Category.INTERNAL_ERROR, "0006", "Dropping the index failed. Table: %s, Column: %s", "", ""),
  GETTING_TABLE_METADATA_FAILED(
      Category.INTERNAL_ERROR, "0007", "Getting the table metadata failed. Table: %s", "", ""),
  GETTING_TABLE_NAMES_IN_NAMESPACE_FAILED(
      Category.INTERNAL_ERROR,
      "0008",
      "Getting the table names in the namespace failed. Namespace: %s",
      "",
      ""),
  CHECKING_NAMESPACE_EXISTENCE_FAILED(
      Category.INTERNAL_ERROR,
      "0009",
      "Checking the namespace existence failed. Namespace: %s",
      "",
      ""),
  CHECKING_TABLE_EXISTENCE_FAILED(
      Category.INTERNAL_ERROR, "0010", "Checking the table existence failed. Table: %s", "", ""),
  CHECKING_INDEX_EXISTENCE_FAILED(
      Category.INTERNAL_ERROR,
      "0011",
      "Checking the index existence failed. Table: %s; Column: %s",
      "",
      ""),
  REPAIRING_NAMESPACE_FAILED(
      Category.INTERNAL_ERROR, "0012", "Repairing the namespace failed. Namespace: %s", "", ""),
  REPAIRING_TABLE_FAILED(
      Category.INTERNAL_ERROR, "0013", "Repairing the table failed. Table: %s", "", ""),
  ADDING_NEW_COLUMN_TO_TABLE_FAILED(
      Category.INTERNAL_ERROR,
      "0014",
      "Adding a new column to the table failed. Table: %s; Column: %s; ColumnType: %s",
      "",
      ""),
  GETTING_NAMESPACE_NAMES_FAILED(
      Category.INTERNAL_ERROR, "0015", "Getting the namespace names failed", "", ""),
  GETTING_IMPORT_TABLE_METADATA_FAILED(
      Category.INTERNAL_ERROR,
      "0016",
      "Getting the table metadata of the table being imported failed. Table: %s",
      "",
      ""),
  IMPORTING_TABLE_FAILED(
      Category.INTERNAL_ERROR, "0017", "Importing the table failed. Table: %s", "", ""),
  ADDING_RAW_COLUMN_TO_TABLE_FAILED(
      Category.INTERNAL_ERROR,
      "0018",
      "Adding the raw column to the table failed. Table: %s; Column: %s; ColumnType: %s",
      "",
      ""),
  UPGRADING_SCALAR_DB_ENV_FAILED(
      Category.INTERNAL_ERROR, "0019", "Upgrading the ScalarDB environment failed", "", ""),
  CASSANDRA_WRITE_TIMEOUT_WITH_OTHER_WRITE_TYPE_IN_MUTATION(
      Category.INTERNAL_ERROR,
      "0020",
      "Something wrong because WriteType is neither CAS nor SIMPLE",
      "",
      ""),
  CASSANDRA_ERROR_OCCURRED_IN_SELECTION(
      Category.INTERNAL_ERROR, "0021", "An error occurred in the selection. Details: %s", "", ""),
  COSMOS_ERROR_OCCURRED_IN_MUTATION(
      Category.INTERNAL_ERROR, "0022", "An error occurred in the mutation. Details: %s", "", ""),
  COSMOS_ERROR_OCCURRED_IN_SELECTION(
      Category.INTERNAL_ERROR, "0023", "An error occurred in the selection. Details: %s", "", ""),
  DYNAMO_ERROR_OCCURRED_IN_MUTATION(
      Category.INTERNAL_ERROR, "0024", "An error occurred in the mutation. Details: %s", "", ""),
  DYNAMO_ERROR_OCCURRED_IN_SELECTION(
      Category.INTERNAL_ERROR, "0025", "An error occurred in the selection. Details: %s", "", ""),
  JDBC_ERROR_OCCURRED_IN_MUTATION(
      Category.INTERNAL_ERROR, "0026", "An error occurred in the mutation. Details: %s", "", ""),
  JDBC_ERROR_OCCURRED_IN_SELECTION(
      Category.INTERNAL_ERROR, "0027", "An error occurred in the selection. Details: %s", "", ""),
  JDBC_FETCHING_NEXT_RESULT_FAILED(
      Category.INTERNAL_ERROR, "0028", "Fetching the next result failed. Details: %s", "", ""),
  JDBC_TRANSACTION_ROLLING_BACK_TRANSACTION_FAILED(
      Category.INTERNAL_ERROR, "0029", "Rolling back the transaction failed. Details: %s", "", ""),
  JDBC_TRANSACTION_COMMITTING_TRANSACTION_FAILED(
      Category.INTERNAL_ERROR, "0030", "Committing the transaction failed. Details: %s", "", ""),
  JDBC_TRANSACTION_GET_OPERATION_FAILED(
      Category.INTERNAL_ERROR, "0031", "The Get operation failed. Details: %s", "", ""),
  JDBC_TRANSACTION_SCAN_OPERATION_FAILED(
      Category.INTERNAL_ERROR, "0032", "The Scan operation failed. Details: %s", "", ""),
  JDBC_TRANSACTION_PUT_OPERATION_FAILED(
      Category.INTERNAL_ERROR, "0033", "The Put operation failed. Details: %s", "", ""),
  JDBC_TRANSACTION_DELETE_OPERATION_FAILED(
      Category.INTERNAL_ERROR, "0034", "The Delete operation failed. Details: %s", "", ""),
  JDBC_TRANSACTION_BEGINNING_TRANSACTION_FAILED(
      Category.INTERNAL_ERROR, "0035", "Beginning a transaction failed. Details: %s", "", ""),
  CONSENSUS_COMMIT_PREPARING_RECORDS_FAILED(
      Category.INTERNAL_ERROR, "0036", "Preparing records failed. Details: %s", "", ""),
  CONSENSUS_COMMIT_VALIDATION_FAILED(
      Category.INTERNAL_ERROR, "0037", "Validation failed. Details: %s", "", ""),
  CONSENSUS_COMMIT_EXECUTING_IMPLICIT_PRE_READ_FAILED(
      Category.INTERNAL_ERROR, "0038", "Executing implicit pre-read failed. Details: %s", "", ""),
  CONSENSUS_COMMIT_READING_RECORD_FROM_STORAGE_FAILED(
      Category.INTERNAL_ERROR,
      "0039",
      "Reading a record from the underlying storage failed. Details: %s",
      "",
      ""),
  CONSENSUS_COMMIT_SCANNING_RECORDS_FROM_STORAGE_FAILED(
      Category.INTERNAL_ERROR,
      "0040",
      "Scanning records from the underlying storage failed. Details: %s",
      "",
      ""),
  CONSENSUS_COMMIT_ROLLBACK_FAILED_BECAUSE_TRANSACTION_ALREADY_COMMITTED(
      Category.INTERNAL_ERROR,
      "0041",
      "Rollback failed because the transaction has already been committed",
      "",
      ""),
  CONSENSUS_COMMIT_ROLLBACK_FAILED(Category.INTERNAL_ERROR, "0042", "Rollback failed", "", ""),
  JDBC_TRANSACTION_INSERT_OPERATION_FAILED(
      Category.INTERNAL_ERROR, "0043", "The Insert operation failed. Details: %s", "", ""),
  JDBC_TRANSACTION_UPSERT_OPERATION_FAILED(
      Category.INTERNAL_ERROR, "0044", "The Upsert operation failed. Details: %s", "", ""),
  JDBC_TRANSACTION_UPDATE_OPERATION_FAILED(
      Category.INTERNAL_ERROR, "0045", "The Update operation failed. Details: %s", "", ""),
  CONSENSUS_COMMIT_HANDLING_BEFORE_PREPARATION_HOOK_FAILED(
      Category.INTERNAL_ERROR,
      "0046",
      "Handling the before-preparation hook failed. Details: %s",
      "",
      ""),
  JDBC_TRANSACTION_GETTING_SCANNER_FAILED(
      Category.INTERNAL_ERROR, "0054", "Getting the scanner failed. Details: %s", "", ""),
  JDBC_CLOSING_SCANNER_FAILED(
      Category.INTERNAL_ERROR, "0055", "Closing the scanner failed. Details: %s", "", ""),
  GETTING_STORAGE_INFO_FAILED(
      Category.INTERNAL_ERROR,
      "0056",
      "Getting the storage information failed. Namespace: %s",
      "",
      ""),
  CONSENSUS_COMMIT_RECOVERING_RECORDS_FAILED(
      Category.INTERNAL_ERROR, "0057", "Recovering records failed. Details: %s", "", ""),
  CONSENSUS_COMMIT_COMMITTING_RECORDS_FAILED(
      Category.INTERNAL_ERROR, "0058", "Committing records failed. Details: %s", "", ""),
  DROPPING_COLUMN_FROM_TABLE_FAILED(
      Category.INTERNAL_ERROR,
      "0059",
      "Dropping a column from the table failed. Table: %s; Column: %s",
      "",
      ""),
  RENAMING_COLUMN_FAILED(
      Category.INTERNAL_ERROR,
      "0060",
      "Renaming a column failed. Table: %s; Old column name: %s; New column name: %s",
      "",
      ""),
  RENAMING_TABLE_FAILED(
      Category.INTERNAL_ERROR,
      "0061",
      "Renaming a table failed. Old table name: %s; New table name: %s",
      "",
      ""),
  ALTERING_COLUMN_TYPE_FAILED(
      Category.INTERNAL_ERROR,
      "0062",
      "Altering a column type failed. Table: %s; Column: %s; New column type: %s",
      "",
      ""),
  JDBC_MYSQL_GETTING_CONNECTION_METADATA_FAILED(
      Category.INTERNAL_ERROR, "0063", "Getting the MySQL JDBC connection metadata failed", "", ""),

  //
  // Errors for the unknown transaction status error category
  //
  JDBC_TRANSACTION_UNKNOWN_TRANSACTION_STATUS(
      Category.UNKNOWN_TRANSACTION_STATUS_ERROR,
      "0000",
      "Rolling back the transaction failed. Details: %s",
      "",
      ""),
  CONSENSUS_COMMIT_COMMITTING_STATE_FAILED_WITH_NO_MUTATION_EXCEPTION_BUT_COORDINATOR_STATUS_DOES_NOT_EXIST(
      Category.UNKNOWN_TRANSACTION_STATUS_ERROR,
      "0001",
      "Committing state failed with NoMutationException, but the coordinator status does not exist. Details: %s",
      "",
      ""),
  CONSENSUS_COMMIT_CANNOT_GET_COORDINATOR_STATUS(
      Category.UNKNOWN_TRANSACTION_STATUS_ERROR,
      "0002",
      "The coordinator status cannot be retrieved. Details: %s",
      "",
      ""),
  CONSENSUS_COMMIT_UNKNOWN_COORDINATOR_STATUS(
      Category.UNKNOWN_TRANSACTION_STATUS_ERROR,
      "0003",
      "The coordinator status is unknown. Details: %s",
      "",
      ""),
  CONSENSUS_COMMIT_ABORTING_STATE_FAILED_WITH_NO_MUTATION_EXCEPTION_BUT_COORDINATOR_STATUS_DOES_NOT_EXIST(
      Category.UNKNOWN_TRANSACTION_STATUS_ERROR,
      "0004",
      "Aborting state failed with NoMutationException, but the coordinator status does not exist. Details: %s",
      "",
      ""),
  CONSENSUS_COMMIT_ONE_PHASE_COMMITTING_RECORDS_FAILED(
      Category.UNKNOWN_TRANSACTION_STATUS_ERROR,
      "0005",
      "One-phase committing records failed. Details: %s",
      "",
      ""),
  ;

  private static final String COMPONENT_NAME = "DB-CORE";

  private final Category category;
  private final String id;
  private final String message;
  private final String cause;
  private final String solution;

  CoreError(Category category, String id, String message, String cause, String solution) {
    validate(COMPONENT_NAME, category, id, message, cause, solution);

    this.category = category;
    this.id = id;
    this.message = message;
    this.cause = cause;
    this.solution = solution;
  }

  @Override
  public String getComponentName() {
    return COMPONENT_NAME;
  }

  @Override
  public Category getCategory() {
    return category;
  }

  @Override
  public String getId() {
    return id;
  }

  @Override
  public String getMessage() {
    return message;
  }

  @Override
  public String getCause() {
    return cause;
  }

  @Override
  public String getSolution() {
    return solution;
  }
}<|MERGE_RESOLUTION|>--- conflicted
+++ resolved
@@ -819,17 +819,16 @@
       Category.USER_ERROR, "0243", "This batch result doesn't have a get result", "", ""),
   BATCH_RESULT_DOES_NOT_HAVE_SCAN_RESULT(
       Category.USER_ERROR, "0244", "This batch result doesn't have a scan result", "", ""),
-<<<<<<< HEAD
-  NAMESPACE_WITH_NON_SCALARDB_TABLES_CANNOT_BE_DROPPED(
-      Category.USER_ERROR,
-      "0245",
-      "The namespace has non-ScalarDB tables and cannot be dropped. Namespace: %s; Tables in the namespace: %s",
-=======
   JDBC_TIDB_UNSUPPORTED_COLUMN_TYPE_CONVERSION(
       Category.USER_ERROR,
       "0245",
       "TiDB does not support column type conversion from %s to %s",
->>>>>>> 367eb2e4
+      "",
+      ""),
+  NAMESPACE_WITH_NON_SCALARDB_TABLES_CANNOT_BE_DROPPED(
+      Category.USER_ERROR,
+      "0246",
+      "The namespace has non-ScalarDB tables and cannot be dropped. Namespace: %s; Tables in the namespace: %s",
       "",
       ""),
 
@@ -1138,8 +1137,6 @@
       "Altering a column type failed. Table: %s; Column: %s; New column type: %s",
       "",
       ""),
-  JDBC_MYSQL_GETTING_CONNECTION_METADATA_FAILED(
-      Category.INTERNAL_ERROR, "0063", "Getting the MySQL JDBC connection metadata failed", "", ""),
 
   //
   // Errors for the unknown transaction status error category
