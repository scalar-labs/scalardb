--- conflicted
+++ resolved
@@ -808,14 +808,6 @@
       "Db2 does not support column type conversion from %s to %s",
       "",
       ""),
-<<<<<<< HEAD
-  JDBC_TIDB_UNSUPPORTED_COLUMN_TYPE_CONVERSION(
-      Category.USER_ERROR,
-      "0241",
-      "TiDB does not support column type conversion from %s to %s",
-      "",
-      ""),
-=======
   EMPTY_OPERATIONS_SPECIFIED(Category.USER_ERROR, "0241", "The operations are empty", "", ""),
   SINGLE_CRUD_OPERATION_TRANSACTION_MULTIPLE_OPERATIONS_NOT_SUPPORTED(
       Category.USER_ERROR,
@@ -827,7 +819,12 @@
       Category.USER_ERROR, "0243", "This batch result doesn't have a get result", "", ""),
   BATCH_RESULT_DOES_NOT_HAVE_SCAN_RESULT(
       Category.USER_ERROR, "0244", "This batch result doesn't have a scan result", "", ""),
->>>>>>> 03a1c763
+  JDBC_TIDB_UNSUPPORTED_COLUMN_TYPE_CONVERSION(
+      Category.USER_ERROR,
+      "0245",
+      "TiDB does not support column type conversion from %s to %s",
+      "",
+      ""),
 
   //
   // Errors for the concurrency error category
