--- conflicted
+++ resolved
@@ -678,18 +678,6 @@
       "Mutations across multiple storages are not allowed. Mutations: %s",
       "",
       ""),
-<<<<<<< HEAD
-  DB2_INDEX_OR_KEY_ON_BLOB_COLUMN_NOT_SUPPORTED(
-      Category.USER_ERROR,
-      "0216",
-      "With Db2, using a BLOB column as partition key, clustering key or secondary index is not supported.",
-      "",
-      ""),
-  DB2_CROSS_PARTITION_SCAN_ORDERING_ON_BLOB_COLUMN_NOT_SUPPORTED(
-      Category.USER_ERROR,
-      "0217",
-      "With Db2, setting an ordering on a BLOB column when using a cross partition scan operation is not supported. Ordering: %s",
-=======
   DROP_PRIMARY_KEY_COLUMN_NOT_SUPPORTED(
       Category.USER_ERROR,
       "0216",
@@ -746,7 +734,18 @@
       Category.USER_ERROR,
       "0226",
       "The BOOLEAN type is not supported for index columns in DynamoDB. Column: %s",
->>>>>>> ec38d151
+      "",
+      ""),
+  DB2_INDEX_OR_KEY_ON_BLOB_COLUMN_NOT_SUPPORTED(
+      Category.USER_ERROR,
+      "0227",
+      "With Db2, using a BLOB column as partition key, clustering key or secondary index is not supported.",
+      "",
+      ""),
+  DB2_CROSS_PARTITION_SCAN_ORDERING_ON_BLOB_COLUMN_NOT_SUPPORTED(
+      Category.USER_ERROR,
+      "0228",
+      "With Db2, setting an ordering on a BLOB column when using a cross partition scan operation is not supported. Ordering: %s",
       "",
       ""),
 
