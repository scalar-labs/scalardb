package com.scalar.db.common;

import com.scalar.db.common.error.Category;
import com.scalar.db.common.error.ScalarDbError;

public enum CoreError implements ScalarDbError {

  //
  // Errors for the user error category
  //
  OPERATION_CHECK_ERROR_INDEX_ONLY_SINGLE_COLUMN_INDEX_SUPPORTED(
      Category.USER_ERROR,
      "0000",
      "Only a single-column index is supported. Operation: %s",
      "",
      ""),
  OPERATION_CHECK_ERROR_INDEX_NON_INDEXED_COLUMN_SPECIFIED(
      Category.USER_ERROR,
      "0001",
      "The column of the specified index key is not indexed. Operation: %s",
      "",
      ""),
  OPERATION_CHECK_ERROR_INDEX_INDEX_KEY_NOT_PROPERLY_SPECIFIED(
      Category.USER_ERROR,
      "0002",
      "The index key is not properly specified. Operation: %s",
      "",
      ""),
  OPERATION_CHECK_ERROR_INDEX_CLUSTERING_KEY_SPECIFIED(
      Category.USER_ERROR,
      "0003",
      "Clustering keys cannot be specified when using an index. Operation: %s",
      "",
      ""),
  OPERATION_CHECK_ERROR_INDEX_ORDERING_SPECIFIED(
      Category.USER_ERROR,
      "0004",
      "Orderings cannot be specified when using an index. Operation: %s",
      "",
      ""),
  OPERATION_CHECK_ERROR_LIMIT(
      Category.USER_ERROR, "0005", "The limit cannot be negative. Operation: %s", "", ""),
  OPERATION_CHECK_ERROR_CROSS_PARTITION_SCAN(
      Category.USER_ERROR, "0006", "Cross-partition scan is not enabled. Operation: %s", "", ""),
  OPERATION_CHECK_ERROR_CROSS_PARTITION_SCAN_ORDERING(
      Category.USER_ERROR,
      "0007",
      "Cross-partition scan ordering is not enabled. Operation: %s",
      "",
      ""),
  OPERATION_CHECK_ERROR_CROSS_PARTITION_SCAN_FILTERING(
      Category.USER_ERROR,
      "0008",
      "Cross-partition scan filtering is not enabled. Operation: %s",
      "",
      ""),
  OPERATION_CHECK_ERROR_PROJECTION(
      Category.USER_ERROR,
      "0009",
      "The specified projection is not found. Projection: %s, Operation: %s",
      "",
      ""),
  OPERATION_CHECK_ERROR_CLUSTERING_KEY_BOUNDARY(
      Category.USER_ERROR,
      "0010",
      "The clustering key boundary is not properly specified. Operation: %s",
      "",
      ""),
  OPERATION_CHECK_ERROR_START_CLUSTERING_KEY(
      Category.USER_ERROR,
      "0011",
      "The start clustering key is not properly specified. Operation: %s",
      "",
      ""),
  OPERATION_CHECK_ERROR_END_CLUSTERING_KEY(
      Category.USER_ERROR,
      "0012",
      "The end clustering key is not properly specified. Operation: %s",
      "",
      ""),
  OPERATION_CHECK_ERROR_ORDERING_NOT_PROPERLY_SPECIFIED(
      Category.USER_ERROR, "0013", "Orderings are not properly specified. Operation: %s", "", ""),
  OPERATION_CHECK_ERROR_ORDERING_COLUMN_NOT_FOUND(
      Category.USER_ERROR,
      "0014",
      "The specified ordering column is not found. Ordering: %s, Operation: %s",
      "",
      ""),
  OPERATION_CHECK_ERROR_CONDITION(
      Category.USER_ERROR,
      "0015",
      "The condition is not properly specified. Operation: %s",
      "",
      ""),
  TABLE_NOT_FOUND(Category.USER_ERROR, "0016", "The table does not exist. Table: %s", "", ""),
  OPERATION_CHECK_ERROR_INVALID_COLUMN(
      Category.USER_ERROR,
      "0017",
      "The column value is not properly specified. Column: %s, Operation: %s",
      "",
      ""),
  EMPTY_MUTATIONS_SPECIFIED(Category.USER_ERROR, "0018", "The mutations are empty", "", ""),
  OPERATION_CHECK_ERROR_MULTI_PARTITION_MUTATION(
      Category.USER_ERROR,
      "0019",
      "The storage does not support mutations across multiple partitions. Storage: %s; Mutations: %s",
      "",
      ""),
  OPERATION_CHECK_ERROR_PARTITION_KEY(
      Category.USER_ERROR,
      "0020",
      "The partition key is not properly specified. Operation: %s",
      "",
      ""),
  OPERATION_CHECK_ERROR_CLUSTERING_KEY(
      Category.USER_ERROR,
      "0021",
      "The clustering key is not properly specified. Operation: %s",
      "",
      ""),
  AUTH_NOT_ENABLED(
      Category.USER_ERROR,
      "0022",
      "The authentication and authorization feature is not enabled. To use this feature, you must enable it."
          + " Note that this feature is supported only in the ScalarDB Enterprise edition",
      "",
      ""),
  CONDITION_BUILD_ERROR_CONDITION_NOT_ALLOWED_FOR_PUT_IF(
      Category.USER_ERROR,
      "0023",
      "This condition is not allowed for the PutIf operation. Condition: %s",
      "",
      ""),
  CONDITION_BUILD_ERROR_CONDITION_NOT_ALLOWED_FOR_DELETE_IF(
      Category.USER_ERROR,
      "0024",
      "This condition is not allowed for the DeleteIf operation. Condition: %s",
      "",
      ""),
  LIKE_CHECK_ERROR_OPERATOR_MUST_BE_LIKE_OR_NOT_LIKE(
      Category.USER_ERROR, "0025", "Operator must be LIKE or NOT_LIKE. Operator: %s", "", ""),
  LIKE_CHECK_ERROR_ESCAPE_CHARACTER_MUST_BE_STRING_OF_SINGLE_CHARACTER_OR_EMPTY_STRING(
      Category.USER_ERROR,
      "0026",
      "An escape character must be a string of a single character or an empty string",
      "",
      ""),
  LIKE_CHECK_ERROR_LIKE_PATTERN_MUST_NOT_BE_NULL(
      Category.USER_ERROR, "0027", "The LIKE pattern must not be null", "", ""),
  LIKE_CHECK_ERROR_LIKE_PATTERN_MUST_NOT_INCLUDE_ONLY_ESCAPE_CHARACTER(
      Category.USER_ERROR,
      "0028",
      "The LIKE pattern must not include only an escape character",
      "",
      ""),
  LIKE_CHECK_ERROR_LIKE_PATTERN_MUST_NOT_END_WITH_ESCAPE_CHARACTER(
      Category.USER_ERROR,
      "0029",
      "The LIKE pattern must not end with an escape character",
      "",
      ""),
  COLUMN_NOT_FOUND(Category.USER_ERROR, "0030", "The column %s does not exist", "", ""),
  GET_BUILD_ERROR_OPERATION_NOT_SUPPORTED_WHEN_GETTING_RECORDS_OF_DATABASE_WITHOUT_USING_INDEX(
      Category.USER_ERROR,
      "0031",
      "This operation is not supported when getting records of a database without using an index",
      "",
      ""),
  GET_BUILD_ERROR_OPERATION_NOT_SUPPORTED_WHEN_GETTING_RECORDS_OF_DATABASE_USING_INDEX(
      Category.USER_ERROR,
      "0032",
      "This operation is not supported when getting records of a database by using an index",
      "",
      ""),
  SCAN_BUILD_ERROR_OPERATION_NOT_SUPPORTED_WHEN_SCANNING_ALL_RECORDS_OF_DATABASE_OR_SCANNING_RECORDS_OF_DATABASE_USING_INDEX(
      Category.USER_ERROR,
      "0033",
      "This operation is not supported when scanning all the records of a database "
          + "or scanning records of a database by using an index",
      "",
      ""),
  SCAN_BUILD_ERROR_OPERATION_SUPPORTED_ONLY_WHEN_SCANNING_RECORDS_OF_DATABASE_USING_INDEX(
      Category.USER_ERROR,
      "0034",
      "This operation is supported only when scanning records of a database by using an index",
      "",
      ""),
  SCAN_BUILD_ERROR_OPERATION_NOT_SUPPORTED_WHEN_SCANNING_RECORDS_OF_DATABASE_USING_INDEX(
      Category.USER_ERROR,
      "0035",
      "This operation is not supported when scanning records of a database by using an index",
      "",
      ""),
  SCAN_BUILD_ERROR_OPERATION_SUPPORTED_ONLY_WHEN_NO_CONDITIONS_ARE_SPECIFIED(
      Category.USER_ERROR,
      "0037",
      "This operation is supported only when no conditions are specified. "
          + "If you want to modify a condition, please use clearConditions() to remove all existing conditions first",
      "",
      ""),
  TABLE_METADATA_BUILD_ERROR_NO_COLUMNS_SPECIFIED(
      Category.USER_ERROR, "0038", "One or more columns must be specified", "", ""),
  TABLE_METADATA_BUILD_ERROR_NO_PARTITION_KEYS_SPECIFIED(
      Category.USER_ERROR, "0039", "One or more partition keys must be specified", "", ""),
  TABLE_METADATA_BUILD_ERROR_PARTITION_KEY_COLUMN_DEFINITION_NOT_SPECIFIED(
      Category.USER_ERROR,
      "0040",
      "The column definition must be specified since %s is specified as a partition key",
      "",
      ""),
  TABLE_METADATA_BUILD_ERROR_CLUSTERING_KEY_COLUMN_DEFINITION_NOT_SPECIFIED(
      Category.USER_ERROR,
      "0041",
      "The column definition must be specified since %s is specified as a clustering key",
      "",
      ""),
  TRANSACTION_STATE_INSTANTIATION_ERROR_INVALID_ID(
      Category.USER_ERROR, "0042", "Invalid ID specified. ID: %d", "", ""),
  TRANSACTION_NOT_ACTIVE(
      Category.USER_ERROR, "0043", "The transaction is not active. Status: %s", "", ""),
  TRANSACTION_ALREADY_COMMITTED(
      Category.USER_ERROR,
      "0044",
      "The transaction has already been committed. Status: %s",
      "",
      ""),
  TRANSACTION_NOT_PREPARED(
      Category.USER_ERROR, "0045", "The transaction has not been prepared. Status: %s", "", ""),
  TRANSACTION_NOT_PREPARED_OR_VALIDATED(
      Category.USER_ERROR,
      "0046",
      "The transaction has not been prepared or validated. Status: %s",
      "",
      ""),
  TRANSACTION_ALREADY_EXISTS(Category.USER_ERROR, "0047", "The transaction already exists", "", ""),
  TRANSACTION_NOT_FOUND(
      Category.USER_ERROR,
      "0048",
      "A transaction associated with the specified transaction ID is not found. "
          + "The transaction might have expired",
      "",
      ""),
  SYSTEM_NAMESPACE_SPECIFIED(
      Category.USER_ERROR, "0049", "%s is the system namespace name", "", ""),
  NAMESPACE_ALREADY_EXISTS(
      Category.USER_ERROR, "0050", "The namespace already exists. Namespace: %s", "", ""),
  NAMESPACE_NOT_FOUND(
      Category.USER_ERROR, "0051", "The namespace does not exist. Namespace: %s", "", ""),
  TABLE_ALREADY_EXISTS(Category.USER_ERROR, "0052", "The table already exists. Table: %s", "", ""),
  NAMESPACE_NOT_EMPTY(
      Category.USER_ERROR,
      "0053",
      "The namespace is not empty. Namespace: %s; Tables in the namespace: %s",
      "",
      ""),
  COLUMN_NOT_FOUND2(
      Category.USER_ERROR, "0054", "The column does not exist. Table: %s; Column: %s", "", ""),
  INDEX_ALREADY_EXISTS(
      Category.USER_ERROR, "0055", "The index already exists. Table: %s; Column: %s", "", ""),
  INDEX_NOT_FOUND(
      Category.USER_ERROR, "0056", "The index does not exist. Table: %s; Column: %s", "", ""),
  COLUMN_ALREADY_EXISTS(
      Category.USER_ERROR, "0057", "The column already exists. Table: %s; Column: %s", "", ""),
  OPERATION_DOES_NOT_HAVE_TARGET_NAMESPACE_OR_TABLE_NAME(
      Category.USER_ERROR,
      "0058",
      "The operation does not have the target namespace or table name. Operation: %s",
      "",
      ""),
  CONFIG_UTILS_INVALID_NUMBER_FORMAT(
      Category.USER_ERROR,
      "0059",
      "The specified value of the property '%s' is not a number. Value: %s",
      "",
      ""),
  CONFIG_UTILS_INVALID_BOOLEAN_FORMAT(
      Category.USER_ERROR,
      "0060",
      "The specified value of the property '%s' is not a boolean. Value: %s",
      "",
      ""),
  CONFIG_UTILS_READING_FILE_FAILED(
      Category.USER_ERROR, "0061", "Reading the file failed. File: %s", "", ""),
  CROSS_PARTITION_SCAN_MUST_BE_ENABLED_TO_USE_CROSS_PARTITION_SCAN_WITH_FILTERING_OR_ORDERING(
      Category.USER_ERROR,
      "0062",
      "The property 'scalar.db.cross_partition_scan.enabled' must be set to true "
          + "to use cross-partition scan with filtering or ordering",
      "",
      ""),
  OUT_OF_RANGE_COLUMN_VALUE_FOR_BIGINT(
      Category.USER_ERROR,
      "0063",
      "This column value is out of range for BigInt. Value: %s",
      "",
      ""),
  KEY_BUILD_ERROR_UNSUPPORTED_TYPE(
      Category.USER_ERROR, "0064", "This type is not supported. Name: %s, Type: %s", "", ""),
  STORAGE_NOT_FOUND(Category.USER_ERROR, "0065", "Storage '%s' is not found", "", ""),
  TRANSACTION_MANAGER_NOT_FOUND(
      Category.USER_ERROR, "0066", "Transaction manager '%s' is not found", "", ""),
  GET_OPERATION_USED_FOR_NON_EXACT_MATCH_SELECTION(
      Category.USER_ERROR,
      "0068",
      "Please use scan() for non-exact match selection. Operation: %s",
      "",
      ""),
  CASSANDRA_IMPORT_NOT_SUPPORTED(
      Category.USER_ERROR,
      "0069",
      "Import-related functionality is not supported in Cassandra",
      "",
      ""),
  CASSANDRA_NETWORK_STRATEGY_NOT_FOUND(
      Category.USER_ERROR, "0070", "The %s network strategy does not exist", "", ""),
  INVALID_CONTACT_PORT(
      Category.USER_ERROR,
      "0071",
      "The property 'scalar.db.contact_port' must be greater than or equal to zero",
      "",
      ""),
  COSMOS_CLUSTERING_KEY_BLOB_TYPE_NOT_SUPPORTED(
      Category.USER_ERROR,
      "0073",
      "The BLOB type is not supported for clustering keys in Cosmos DB. Column: %s",
      "",
      ""),
  COSMOS_IMPORT_NOT_SUPPORTED(
      Category.USER_ERROR,
      "0074",
      "Import-related functionality is not supported in Cosmos DB",
      "",
      ""),
  INVALID_CONTACT_POINTS(
      Category.USER_ERROR,
      "0075",
      "The property 'scalar.db.contact_points' must not be empty",
      "",
      ""),
  COSMOS_CONDITION_OPERATION_NOT_SUPPORTED_FOR_BLOB_TYPE(
      Category.USER_ERROR,
      "0076",
      "Cosmos DB supports only EQ, NE, IS_NULL, and IS_NOT_NULL operations for the BLOB type in conditions. Mutation: %s",
      "",
      ""),
  INVALID_CONSISTENCY_LEVEL(
      Category.USER_ERROR,
      "0077",
      "The specified consistency level is not supported. Consistency level: %s",
      "",
      ""),
  DYNAMO_ENCODER_0X00_BYTES_NOT_ACCEPTED_IN_BLOB_VALUES_IN_DESC_ORDER(
      Category.USER_ERROR,
      "0078",
      "0x00 bytes are not accepted in BLOB values in DESC order",
      "",
      ""),
  DYNAMO_ENCODER_CANNOT_ENCODE_TEXT_VALUE_CONTAINING_0X0000(
      Category.USER_ERROR, "0079", "Cannot encode a Text value that contains '\\u0000'", "", ""),
  DYNAMO_INDEX_COLUMN_CANNOT_BE_SET_TO_NULL_OR_EMPTY(
      Category.USER_ERROR,
      "0081",
      "An index column cannot be set to null or an empty value for Text or Blob in DynamoDB. Operation: %s",
      "",
      ""),
  DYNAMO_CONDITION_OPERATION_NOT_SUPPORTED_FOR_BOOLEAN_TYPE(
      Category.USER_ERROR,
      "0082",
      "DynamoDB supports only EQ, NE, IS_NULL, and IS_NOT_NULL operations for the BOOLEAN type in conditions. Mutation: %s",
      "",
      ""),
  MULTI_STORAGE_NESTED_MULTI_STORAGE_DEFINITION_NOT_SUPPORTED(
      Category.USER_ERROR,
      "0083",
      "Nested multi-storage definitions are not supported. Storage: %s",
      "",
      ""),
  MULTI_STORAGE_STORAGE_NOT_FOUND(
      Category.USER_ERROR, "0084", "Storage not found. Storage: %s", "", ""),
  JDBC_NAMESPACE_NAME_NOT_ACCEPTABLE(
      Category.USER_ERROR, "0085", "The namespace name is not acceptable. Namespace: %s", "", ""),
  JDBC_TABLE_NAME_NOT_ACCEPTABLE(
      Category.USER_ERROR, "0086", "The table name is not acceptable. Table: %s", "", ""),
  JDBC_IMPORT_NOT_SUPPORTED(
      Category.USER_ERROR,
      "0087",
      "Importing tables is not allowed in the RDB engine. RDB engine: %s",
      "",
      ""),
  JDBC_IMPORT_TABLE_WITHOUT_PRIMARY_KEY(
      Category.USER_ERROR, "0088", "The %s table must have a primary key", "", ""),
  JDBC_RDB_ENGINE_NOT_SUPPORTED(
      Category.USER_ERROR,
      "0089",
      "The RDB engine is not supported. JDBC connection URL: %s",
      "",
      ""),
  JDBC_IMPORT_DATA_TYPE_WITH_SIZE_NOT_SUPPORTED(
      Category.USER_ERROR, "0090", "Data type %s(%d) is not supported: %s", "", ""),
  JDBC_IMPORT_DATA_TYPE_NOT_SUPPORTED(
      Category.USER_ERROR, "0091", "Data type %s is not supported: %s", "", ""),
  JDBC_TRANSACTION_GETTING_TRANSACTION_STATE_NOT_SUPPORTED(
      Category.USER_ERROR,
      "0092",
      "Getting a transaction state is not supported in JDBC transactions",
      "",
      ""),
  JDBC_TRANSACTION_ROLLING_BACK_TRANSACTION_NOT_SUPPORTED(
      Category.USER_ERROR,
      "0093",
      "Rolling back a transaction is not supported in JDBC transactions",
      "",
      ""),
  CONSENSUS_COMMIT_COORDINATOR_TABLES_ALREADY_EXIST(
      Category.USER_ERROR, "0094", "Coordinator tables already exist", "", ""),
  CONSENSUS_COMMIT_COORDINATOR_TABLES_NOT_FOUND(
      Category.USER_ERROR, "0095", "Coordinator tables do not exist", "", ""),
  CONSENSUS_COMMIT_COORDINATOR_NAMESPACE_SPECIFIED(
      Category.USER_ERROR,
      "0096",
      "The namespace %s is reserved. Any operations on this namespace are not allowed",
      "",
      ""),
  CONSENSUS_COMMIT_MUTATING_TRANSACTION_METADATA_COLUMNS_NOT_ALLOWED(
      Category.USER_ERROR,
      "0097",
      "Mutating transaction metadata columns is not allowed. Table: %s; Column: %s",
      "",
      ""),
  CONSENSUS_COMMIT_CONDITION_NOT_ALLOWED_ON_PUT(
      Category.USER_ERROR, "0098", "A %s condition is not allowed on Put operations", "", ""),
  CONSENSUS_COMMIT_CONDITION_NOT_ALLOWED_ON_DELETE(
      Category.USER_ERROR, "0099", "A %s condition is not allowed on Delete operations", "", ""),
  CONSENSUS_COMMIT_CONDITION_NOT_ALLOWED_TO_TARGET_TRANSACTION_METADATA_COLUMNS(
      Category.USER_ERROR,
      "0100",
      "The condition is not allowed to target transaction metadata columns. Column: %s",
      "",
      ""),
  CONSENSUS_COMMIT_COLUMN_RESERVED_AS_TRANSACTION_METADATA(
      Category.USER_ERROR, "0101", "The column '%s' is reserved as transaction metadata", "", ""),
  CONSENSUS_COMMIT_BEFORE_PREFIXED_COLUMN_FOR_NON_PRIMARY_KEY_RESERVED_AS_TRANSACTION_METADATA(
      Category.USER_ERROR,
      "0102",
      "Non-primary key columns with the 'before_' prefix, '%s', are reserved as transaction metadata",
      "",
      ""),
  CONSENSUS_COMMIT_PUT_CANNOT_HAVE_CONDITION_WHEN_TARGET_RECORD_UNREAD_AND_IMPLICIT_PRE_READ_DISABLED(
      Category.USER_ERROR,
      "0103",
      "Put cannot have a condition when the target record is unread and implicit pre-read is disabled."
          + " Please read the target record beforehand or enable implicit pre-read: %s",
      "",
      ""),
  CONSENSUS_COMMIT_WRITING_ALREADY_DELETED_DATA_NOT_ALLOWED(
      Category.USER_ERROR,
      "0104",
      "Writing data already-deleted by the same transaction is not allowed",
      "",
      ""),
  CONSENSUS_COMMIT_SCANNING_ALREADY_WRITTEN_OR_DELETED_DATA_NOT_ALLOWED(
      Category.USER_ERROR,
      "0106",
      "Scanning data already-written or already-deleted by the same transaction is not allowed",
      "",
      ""),
  CONSENSUS_COMMIT_TRANSACTION_NOT_VALIDATED_IN_SERIALIZABLE(
      Category.USER_ERROR,
      "0107",
      "The transaction is not validated. When using the SERIALIZABLE isolation level,"
          + " you need to call validate() before calling commit()",
      "",
      ""),
  DYNAMO_BATCH_SIZE_EXCEEDED(
      Category.USER_ERROR, "0108", "DynamoDB cannot batch more than 100 mutations at once", "", ""),
  OPERATION_CHECK_ERROR_UNSUPPORTED_MUTATION_TYPE(
      Category.USER_ERROR,
      "0126",
      "The mutation type is not supported. Only the Put or Delete type is supported. Mutation: %s",
      "",
      ""),
  CONDITION_BUILD_ERROR_CONDITION_NOT_ALLOWED_FOR_UPDATE_IF(
      Category.USER_ERROR,
      "0127",
      "This condition is not allowed for the UpdateIf operation. Condition: %s",
      "",
      ""),
  CASSANDRA_CROSS_PARTITION_SCAN_WITH_ORDERING_NOT_SUPPORTED(
      Category.USER_ERROR,
      "0128",
      "Cross-partition scan with ordering is not supported in Cassandra",
      "",
      ""),
  COSMOS_CROSS_PARTITION_SCAN_WITH_ORDERING_NOT_SUPPORTED(
      Category.USER_ERROR,
      "0129",
      "Cross-partition scan with ordering is not supported in Cosmos DB",
      "",
      ""),
  DYNAMO_CROSS_PARTITION_SCAN_WITH_ORDERING_NOT_SUPPORTED(
      Category.USER_ERROR,
      "0130",
      "Cross-partition scan with ordering is not supported in DynamoDB",
      "",
      ""),
  SINGLE_CRUD_OPERATION_TRANSACTION_GETTING_TRANSACTION_STATE_NOT_SUPPORTED(
      Category.USER_ERROR,
      "0136",
      "Getting a transaction state is not supported in single CRUD operation transactions",
      "",
      ""),
  SINGLE_CRUD_OPERATION_TRANSACTION_ROLLING_BACK_TRANSACTION_NOT_SUPPORTED(
      Category.USER_ERROR,
      "0137",
      "Rolling back a transaction is not supported in single CRUD operation transactions",
      "",
      ""),
  SINGLE_CRUD_OPERATION_TRANSACTION_MULTIPLE_MUTATIONS_NOT_SUPPORTED(
      Category.USER_ERROR,
      "0138",
      "Multiple mutations are not supported in single CRUD operation transactions",
      "",
      ""),
  SINGLE_CRUD_OPERATION_TRANSACTION_BEGINNING_TRANSACTION_NOT_ALLOWED(
      Category.USER_ERROR,
      "0139",
      "Beginning a transaction is not allowed in single CRUD operation transactions",
      "",
      ""),
  SINGLE_CRUD_OPERATION_TRANSACTION_RESUMING_TRANSACTION_NOT_ALLOWED(
      Category.USER_ERROR,
      "0140",
      "Resuming a transaction is not allowed in single CRUD operation transactions",
      "",
      ""),
  CONSENSUS_COMMIT_GROUP_COMMIT_WITH_TWO_PHASE_COMMIT_INTERFACE_NOT_ALLOWED(
      Category.USER_ERROR,
      "0141",
      "Using the group commit feature on the Coordinator table with a two-phase commit interface is not allowed",
      "",
      ""),
  GET_BUILD_ERROR_OPERATION_SUPPORTED_ONLY_WHEN_NO_CONDITIONS_ARE_SPECIFIED(
      Category.USER_ERROR,
      "0142",
      "This operation is supported only when no conditions are specified. "
          + "If you want to modify a condition, please use clearConditions() to remove all existing conditions first",
      "",
      ""),
  ENCRYPTION_NOT_ENABLED(
      Category.USER_ERROR,
      "0143",
      "The encryption feature is not enabled. To encrypt data at rest, you must enable this feature."
          + " Note that this feature is supported only in the ScalarDB Enterprise edition",
      "",
      ""),
  INVALID_VARIABLE_KEY_COLUMN_SIZE(
      Category.USER_ERROR,
      "0144",
      "The variable key column size must be greater than or equal to 64",
      "",
      ""),
  COSMOS_PRIMARY_KEY_CONTAINS_ILLEGAL_CHARACTER(
      Category.USER_ERROR,
      "0145",
      "The value of the column %s in the primary key contains an illegal character. "
          + "Primary-key columns must not contain any of the following characters in Cosmos DB: ':', '/', '\\', '#', '?'. Value: %s",
      "",
      ""),
  CONSENSUS_COMMIT_INSERTING_ALREADY_WRITTEN_DATA_NOT_ALLOWED(
      Category.USER_ERROR,
      "0146",
      "Inserting data already-written by the same transaction is not allowed",
      "",
      ""),
  CONSENSUS_COMMIT_DELETING_ALREADY_INSERTED_DATA_NOT_ALLOWED(
      Category.USER_ERROR,
      "0147",
      "Deleting data already-inserted by the same transaction is not allowed",
      "",
      ""),
  ABAC_NOT_ENABLED(
      Category.USER_ERROR,
      "0152",
      "The attribute-based access control feature is not enabled. To use this feature, you must enable it."
          + " Note that this feature is supported only in the ScalarDB Enterprise edition",
      "",
      ""),
  OUT_OF_RANGE_COLUMN_VALUE_FOR_DATE(
      Category.USER_ERROR,
      "0158",
      "This DATE column value is out of the valid range. It must be between 1000-01-01 and 9999-12-12. Value: %s",
      "",
      ""),
  SUBMICROSECOND_PRECISION_NOT_SUPPORTED_FOR_TIME(
      Category.USER_ERROR,
      "0159",
      "This TIME column value precision cannot be shorter than one microsecond. Value: %s",
      "",
      ""),
  OUT_OF_RANGE_COLUMN_VALUE_FOR_TIMESTAMP(
      Category.USER_ERROR,
      "0160",
      "This TIMESTAMP column value is out of the valid range."
          + " It must be between 1000-01-01T00:00:00.000 and 9999-12-31T23:59:59.999. Value: %s",
      "",
      ""),
  SUBMILLISECOND_PRECISION_NOT_SUPPORTED_FOR_TIMESTAMP(
      Category.USER_ERROR,
      "0161",
      "This TIMESTAMP column value precision cannot be shorter than one millisecond. Value: %s",
      "",
      ""),
  OUT_OF_RANGE_COLUMN_VALUE_FOR_TIMESTAMPTZ(
      Category.USER_ERROR,
      "0162",
      "This TIMESTAMPTZ column value is out of the valid range."
          + " It must be between 1000-01-01T00:00:00.000Z to 9999-12-31T23:59:59.999Z. Value: %s",
      "",
      ""),
  SUBMILLISECOND_PRECISION_NOT_SUPPORTED_FOR_TIMESTAMPTZ(
      Category.USER_ERROR,
      "0163",
      "This TIMESTAMPTZ column value precision cannot be shorter than one millisecond. Value: %s",
      "",
      ""),
  JDBC_IMPORT_DATA_TYPE_OVERRIDE_NOT_SUPPORTED(
      Category.USER_ERROR,
      "0164",
      "The underlying-storage data type %s is not supported as the ScalarDB %s data type: %s",
      "",
      ""),
  REPLICATION_NOT_ENABLED(
      Category.USER_ERROR,
      "0188",
      "The replication feature is not enabled. To use this feature, you must enable it."
          + " Note that this feature is supported only in the ScalarDB Enterprise edition",
      "",
      ""),
  CONSENSUS_COMMIT_SCANNER_NOT_CLOSED(
      Category.USER_ERROR,
      "0205",
      "Some scanners were not closed. All scanners must be closed before committing the transaction",
      "",
      ""),
  TWO_PHASE_CONSENSUS_COMMIT_SCANNER_NOT_CLOSED(
      Category.USER_ERROR,
      "0206",
      "Some scanners were not closed. All scanners must be closed before preparing the transaction",
      "",
      ""),
  MUTATION_NOT_ALLOWED_IN_READ_ONLY_TRANSACTION(
      Category.USER_ERROR,
      "0211",
      "Mutations are not allowed in read-only transactions. Transaction ID: %s",
      "",
      ""),
  OPERATION_CHECK_ERROR_MULTI_RECORD_MUTATION(
      Category.USER_ERROR,
      "0212",
      "The storage does not support mutations across multiple records. Storage: %s; Mutations: %s",
      "",
      ""),
  OPERATION_CHECK_ERROR_MULTI_TABLE_MUTATION(
      Category.USER_ERROR,
      "0213",
      "The storage does not support mutations across multiple tables. Storage: %s; Mutations: %s",
      "",
      ""),
  OPERATION_CHECK_ERROR_MULTI_NAMESPACE_MUTATION(
      Category.USER_ERROR,
      "0214",
      "The storage does not support mutations across multiple namespaces. Storage: %s; Mutations: %s",
      "",
      ""),
  OPERATION_CHECK_ERROR_MULTI_STORAGE_MUTATION(
      Category.USER_ERROR,
      "0215",
      "Mutations across multiple storages are not allowed. Mutations: %s",
      "",
      ""),
  DROP_PRIMARY_KEY_COLUMN_NOT_SUPPORTED(
      Category.USER_ERROR,
      "0216",
      "Primary key columns cannot be dropped. Table: %s; Column: %s",
      "",
      ""),
  COSMOS_DROP_COLUMN_NOT_SUPPORTED(
      Category.USER_ERROR,
      "0217",
      "Cosmos DB does not support the dropping column feature",
      "",
      ""),
  DYNAMO_DROP_COLUMN_NOT_SUPPORTED(
      Category.USER_ERROR, "0218", "DynamoDB does not support the dropping column feature", "", ""),
  COSMOS_RENAME_COLUMN_NOT_SUPPORTED(
      Category.USER_ERROR,
      "0219",
      "Cosmos DB does not support the renaming column feature",
      "",
      ""),
  DYNAMO_RENAME_COLUMN_NOT_SUPPORTED(
      Category.USER_ERROR, "0220", "DynamoDB does not support the renaming column feature", "", ""),
  CASSANDRA_RENAME_NON_PRIMARY_KEY_COLUMN_NOT_SUPPORTED(
      Category.USER_ERROR,
      "0221",
      "Cassandra does not support renaming non-primary key columns",
      "",
      ""),
  JDBC_DB2_RENAME_PRIMARY_OR_INDEX_KEY_COLUMN_NOT_SUPPORTED(
      Category.USER_ERROR,
      "0222",
      "Db2 does not support renaming primary key or index key columns",
      "",
      ""),
  DYNAMO_IMPORT_NOT_SUPPORTED(
      Category.USER_ERROR,
      "0223",
      "Import-related functionality is not supported in DynamoDB",
      "",
      ""),
  DYNAMO_PARTITION_KEY_BLOB_TYPE_NOT_SUPPORTED(
      Category.USER_ERROR,
      "0224",
      "The BLOB type is supported only for the last column in the partition key in DynamoDB. Column: %s",
      "",
      ""),
  DYNAMO_CLUSTERING_KEY_BLOB_TYPE_NOT_SUPPORTED(
      Category.USER_ERROR,
      "0225",
      "The BLOB type is not supported for clustering keys in DynamoDB. Column: %s",
      "",
      ""),
  DYNAMO_INDEX_COLUMN_BOOLEAN_TYPE_NOT_SUPPORTED(
      Category.USER_ERROR,
      "0226",
      "The BOOLEAN type is not supported for index columns in DynamoDB. Column: %s",
      "",
      ""),
  CASSANDRA_TIMESTAMP_TYPE_NOT_SUPPORTED(
      Category.USER_ERROR,
      "0227",
      "The TIMESTAMP type is not supported in Cassandra. Column: %s",
      "",
      ""),
  JDBC_DB2_INDEX_OR_KEY_ON_BLOB_COLUMN_NOT_SUPPORTED(
      Category.USER_ERROR,
      "0228",
      "With Db2, using a BLOB column as partition key, clustering key or secondary index is not supported.",
      "",
      ""),
  JDBC_DB2_CROSS_PARTITION_SCAN_ORDERING_ON_BLOB_COLUMN_NOT_SUPPORTED(
      Category.USER_ERROR,
      "0229",
      "With Db2, setting an ordering on a BLOB column when using a cross partition scan operation is not supported. Ordering: %s",
      "",
      ""),
  CASSANDRA_RENAME_TABLE_NOT_SUPPORTED(
      Category.USER_ERROR, "0230", "Renaming tables is not supported in Cassandra", "", ""),
  COSMOS_RENAME_TABLE_NOT_SUPPORTED(
      Category.USER_ERROR, "0231", "Renaming tables is not supported in Cosmos DB", "", ""),
  DYNAMO_RENAME_TABLE_NOT_SUPPORTED(
      Category.USER_ERROR, "0232", "Renaming tables is not supported in DynamoDB", "", ""),
  ALTER_PRIMARY_OR_INDEX_KEY_COLUMN_TYPE_NOT_SUPPORTED(
      Category.USER_ERROR,
      "0233",
      "Altering primary key or index key column types is not supported. Table: %s; Column: %s",
      "",
      ""),
  INVALID_COLUMN_TYPE_CONVERSION(
      Category.USER_ERROR,
      "0234",
      "Invalid column type conversion from %s to %s. Column: %s",
      "",
      ""),
  CASSANDRA_ALTER_COLUMN_TYPE_NOT_SUPPORTED(
      Category.USER_ERROR,
      "0235",
      "Cassandra does not support the altering column type feature",
      "",
      ""),
  COSMOS_ALTER_COLUMN_TYPE_NOT_SUPPORTED(
      Category.USER_ERROR,
      "0236",
      "Cosmos DB does not support the altering column type feature",
      "",
      ""),
  DYNAMO_ALTER_COLUMN_TYPE_NOT_SUPPORTED(
      Category.USER_ERROR,
      "0237",
      "DynamoDB does not support the altering column type feature",
      "",
      ""),
  JDBC_SQLITE_ALTER_COLUMN_TYPE_NOT_SUPPORTED(
      Category.USER_ERROR,
      "0238",
      "SQLite does not support the altering column type feature",
      "",
      ""),
  JDBC_ORACLE_UNSUPPORTED_COLUMN_TYPE_CONVERSION(
      Category.USER_ERROR,
      "0239",
      "Oracle does not support column type conversion from %s to %s",
      "",
      ""),
  JDBC_DB2_UNSUPPORTED_COLUMN_TYPE_CONVERSION(
      Category.USER_ERROR,
      "0240",
      "Db2 does not support column type conversion from %s to %s",
      "",
      ""),
  EMPTY_OPERATIONS_SPECIFIED(Category.USER_ERROR, "0241", "The operations are empty", "", ""),
  SINGLE_CRUD_OPERATION_TRANSACTION_MULTIPLE_OPERATIONS_NOT_SUPPORTED(
      Category.USER_ERROR,
      "0242",
      "Multiple operations are not supported in single CRUD operation transactions",
      "",
      ""),
  BATCH_RESULT_DOES_NOT_HAVE_GET_RESULT(
      Category.USER_ERROR, "0243", "This batch result doesn't have a get result", "", ""),
  BATCH_RESULT_DOES_NOT_HAVE_SCAN_RESULT(
      Category.USER_ERROR, "0244", "This batch result doesn't have a scan result", "", ""),
<<<<<<< HEAD
  JDBC_ORACLE_INDEX_OR_KEY_ON_BLOB_COLUMN_NOT_SUPPORTED(
      Category.USER_ERROR,
      "0245",
      "With Oracle, using a BLOB column as partition key, clustering key or secondary index is not supported.",
      "",
      ""),
  JDBC_ORACLE_CROSS_PARTITION_SCAN_ORDERING_ON_BLOB_COLUMN_NOT_SUPPORTED(
      Category.USER_ERROR,
      "0246",
      "With Oracle, setting an ordering on a BLOB column when using a cross partition scan operation is not supported. Ordering: %s",
      "",
      ""),
  JDBC_ORACLE_SELECTION_CONDITION_ON_BLOB_COLUMN_NOT_SUPPORTED(
      Category.USER_ERROR,
      "0247",
      "With Oracle, setting a condition on a BLOB column when using a selection operation is not supported. Condition: %s",
=======
  JDBC_TIDB_UNSUPPORTED_COLUMN_TYPE_CONVERSION(
      Category.USER_ERROR,
      "0245",
      "TiDB does not support column type conversion from %s to %s",
>>>>>>> 367eb2e4
      "",
      ""),

  //
  // Errors for the concurrency error category
  //
  NO_MUTATION_APPLIED(Category.CONCURRENCY_ERROR, "0000", "No mutation was applied", "", ""),
  CASSANDRA_LOGGING_FAILED_IN_BATCH(
      Category.CONCURRENCY_ERROR, "0001", "Logging failed in the batch", "", ""),
  CASSANDRA_OPERATION_FAILED_IN_BATCH(
      Category.CONCURRENCY_ERROR, "0002", "The operation failed in the batch with type %s", "", ""),
  CASSANDRA_ERROR_OCCURRED_IN_BATCH(
      Category.CONCURRENCY_ERROR, "0003", "An error occurred in the batch. Details: %s", "", ""),
  CASSANDRA_WRITE_TIMEOUT_IN_PAXOS_PHASE_IN_MUTATION(
      Category.CONCURRENCY_ERROR, "0004", "A Paxos phase in the CAS operation failed", "", ""),
  CASSANDRA_WRITE_TIMEOUT_IN_LEARN_PHASE_IN_MUTATION(
      Category.CONCURRENCY_ERROR, "0005", "The learn phase in the CAS operation failed", "", ""),
  CASSANDRA_WRITE_TIMEOUT_SIMPLE_WRITE_OPERATION_FAILED_IN_MUTATION(
      Category.CONCURRENCY_ERROR, "0006", "A simple write operation failed", "", ""),
  CASSANDRA_ERROR_OCCURRED_IN_MUTATION(
      Category.CONCURRENCY_ERROR, "0007", "An error occurred in the mutation. Details: %s", "", ""),
  COSMOS_RETRY_WITH_ERROR_OCCURRED_IN_MUTATION(
      Category.CONCURRENCY_ERROR,
      "0008",
      "A RetryWith error occurred in the mutation. Details: %s",
      "",
      ""),
  DYNAMO_TRANSACTION_CONFLICT_OCCURRED_IN_MUTATION(
      Category.CONCURRENCY_ERROR,
      "0009",
      "A transaction conflict occurred in the mutation. Details: %s",
      "",
      ""),
  JDBC_TRANSACTION_CONFLICT_OCCURRED_IN_MUTATION(
      Category.CONCURRENCY_ERROR,
      "0010",
      "A transaction conflict occurred in the mutation. Details: %s",
      "",
      ""),
  JDBC_TRANSACTION_CONFLICT_OCCURRED(
      Category.CONCURRENCY_ERROR,
      "0011",
      "A conflict occurred. Please try restarting the transaction. Details: %s",
      "",
      ""),
  JDBC_TRANSACTION_CONDITION_NOT_SATISFIED(
      Category.CONCURRENCY_ERROR,
      "0012",
      "The %s condition of the %s operation is not satisfied. Targeting column(s): %s",
      "",
      ""),
  CONSENSUS_COMMIT_PREPARING_RECORD_EXISTS(
      Category.CONCURRENCY_ERROR,
      "0013",
      "The record being prepared already exists. Details: %s",
      "",
      ""),
  CONSENSUS_COMMIT_CONFLICT_OCCURRED_WHEN_PREPARING_RECORDS(
      Category.CONCURRENCY_ERROR,
      "0014",
      "A conflict occurred when preparing records. Details: %s",
      "",
      ""),
  CONSENSUS_COMMIT_CONFLICT_OCCURRED_WHEN_COMMITTING_STATE(
      Category.CONCURRENCY_ERROR,
      "0015",
      "The committing state in the coordinator failed. The transaction has been aborted. Details: %s",
      "",
      ""),
  CONSENSUS_COMMIT_CONFLICT_OCCURRED_WHILE_IMPLICIT_PRE_READ(
      Category.CONCURRENCY_ERROR,
      "0016",
      "A conflict occurred during implicit pre-read. Details: %s",
      "",
      ""),
  CONSENSUS_COMMIT_READ_UNCOMMITTED_RECORD(
      Category.CONCURRENCY_ERROR,
      "0017",
      "This record needs to be recovered. Table: %s; Partition Key: %s; Clustering Key: %s; Transaction ID that wrote the record: %s",
      "",
      ""),
  CONSENSUS_COMMIT_CONDITION_NOT_SATISFIED_BECAUSE_RECORD_NOT_EXISTS(
      Category.CONCURRENCY_ERROR,
      "0018",
      "The record does not exist, so the %s condition is not satisfied",
      "",
      ""),
  CONSENSUS_COMMIT_CONDITION_NOT_SATISFIED_BECAUSE_RECORD_EXISTS(
      Category.CONCURRENCY_ERROR,
      "0019",
      "The record exists, so the %s condition is not satisfied",
      "",
      ""),
  CONSENSUS_COMMIT_CONDITION_NOT_SATISFIED(
      Category.CONCURRENCY_ERROR,
      "0020",
      "The condition on the column '%s' is not satisfied",
      "",
      ""),
  CONSENSUS_COMMIT_ANTI_DEPENDENCY_FOUND(
      Category.CONCURRENCY_ERROR,
      "0022",
      "An anti-dependency was found. The transaction has been aborted",
      "",
      ""),
  JDBC_TRANSACTION_CONFLICT_OCCURRED_IN_INSERT(
      Category.CONCURRENCY_ERROR,
      "0023",
      "A transaction conflict occurred in the Insert operation",
      "",
      ""),
  SINGLE_CRUD_OPERATION_TRANSACTION_CONDITION_NOT_SATISFIED(
      Category.CONCURRENCY_ERROR,
      "0024",
      "The %s condition of the %s operation is not satisfied. Targeting column(s): %s",
      "",
      ""),
  SINGLE_CRUD_OPERATION_TRANSACTION_CONFLICT_OCCURRED_IN_INSERT(
      Category.CONCURRENCY_ERROR,
      "0025",
      "A transaction conflict occurred in the Insert operation",
      "",
      ""),
  CONSENSUS_COMMIT_CONFLICT_OCCURRED_WHEN_COMMITTING_RECORDS(
      Category.CONCURRENCY_ERROR,
      "0026",
      "A conflict occurred when committing records. Details: %s",
      "",
      ""),

  //
  // Errors for the internal error category
  //
  CREATING_NAMESPACE_FAILED(
      Category.INTERNAL_ERROR, "0000", "Creating the namespace failed. Namespace: %s", "", ""),
  DROPPING_NAMESPACE_FAILED(
      Category.INTERNAL_ERROR, "0001", "Dropping the namespace failed. Namespace: %s", "", ""),
  CREATING_TABLE_FAILED(
      Category.INTERNAL_ERROR, "0002", "Creating the table failed. Table: %s", "", ""),
  DROPPING_TABLE_FAILED(
      Category.INTERNAL_ERROR, "0003", "Dropping the table failed. Table: %s", "", ""),
  TRUNCATING_TABLE_FAILED(
      Category.INTERNAL_ERROR, "0004", "Truncating the table failed. Table: %s", "", ""),
  CREATING_INDEX_FAILED(
      Category.INTERNAL_ERROR, "0005", "Creating the index failed. Table: %s, Column: %s", "", ""),
  DROPPING_INDEX_FAILED(
      Category.INTERNAL_ERROR, "0006", "Dropping the index failed. Table: %s, Column: %s", "", ""),
  GETTING_TABLE_METADATA_FAILED(
      Category.INTERNAL_ERROR, "0007", "Getting the table metadata failed. Table: %s", "", ""),
  GETTING_TABLE_NAMES_IN_NAMESPACE_FAILED(
      Category.INTERNAL_ERROR,
      "0008",
      "Getting the table names in the namespace failed. Namespace: %s",
      "",
      ""),
  CHECKING_NAMESPACE_EXISTENCE_FAILED(
      Category.INTERNAL_ERROR,
      "0009",
      "Checking the namespace existence failed. Namespace: %s",
      "",
      ""),
  CHECKING_TABLE_EXISTENCE_FAILED(
      Category.INTERNAL_ERROR, "0010", "Checking the table existence failed. Table: %s", "", ""),
  CHECKING_INDEX_EXISTENCE_FAILED(
      Category.INTERNAL_ERROR,
      "0011",
      "Checking the index existence failed. Table: %s; Column: %s",
      "",
      ""),
  REPAIRING_NAMESPACE_FAILED(
      Category.INTERNAL_ERROR, "0012", "Repairing the namespace failed. Namespace: %s", "", ""),
  REPAIRING_TABLE_FAILED(
      Category.INTERNAL_ERROR, "0013", "Repairing the table failed. Table: %s", "", ""),
  ADDING_NEW_COLUMN_TO_TABLE_FAILED(
      Category.INTERNAL_ERROR,
      "0014",
      "Adding a new column to the table failed. Table: %s; Column: %s; ColumnType: %s",
      "",
      ""),
  GETTING_NAMESPACE_NAMES_FAILED(
      Category.INTERNAL_ERROR, "0015", "Getting the namespace names failed", "", ""),
  GETTING_IMPORT_TABLE_METADATA_FAILED(
      Category.INTERNAL_ERROR,
      "0016",
      "Getting the table metadata of the table being imported failed. Table: %s",
      "",
      ""),
  IMPORTING_TABLE_FAILED(
      Category.INTERNAL_ERROR, "0017", "Importing the table failed. Table: %s", "", ""),
  ADDING_RAW_COLUMN_TO_TABLE_FAILED(
      Category.INTERNAL_ERROR,
      "0018",
      "Adding the raw column to the table failed. Table: %s; Column: %s; ColumnType: %s",
      "",
      ""),
  UPGRADING_SCALAR_DB_ENV_FAILED(
      Category.INTERNAL_ERROR, "0019", "Upgrading the ScalarDB environment failed", "", ""),
  CASSANDRA_WRITE_TIMEOUT_WITH_OTHER_WRITE_TYPE_IN_MUTATION(
      Category.INTERNAL_ERROR,
      "0020",
      "Something wrong because WriteType is neither CAS nor SIMPLE",
      "",
      ""),
  CASSANDRA_ERROR_OCCURRED_IN_SELECTION(
      Category.INTERNAL_ERROR, "0021", "An error occurred in the selection. Details: %s", "", ""),
  COSMOS_ERROR_OCCURRED_IN_MUTATION(
      Category.INTERNAL_ERROR, "0022", "An error occurred in the mutation. Details: %s", "", ""),
  COSMOS_ERROR_OCCURRED_IN_SELECTION(
      Category.INTERNAL_ERROR, "0023", "An error occurred in the selection. Details: %s", "", ""),
  DYNAMO_ERROR_OCCURRED_IN_MUTATION(
      Category.INTERNAL_ERROR, "0024", "An error occurred in the mutation. Details: %s", "", ""),
  DYNAMO_ERROR_OCCURRED_IN_SELECTION(
      Category.INTERNAL_ERROR, "0025", "An error occurred in the selection. Details: %s", "", ""),
  JDBC_ERROR_OCCURRED_IN_MUTATION(
      Category.INTERNAL_ERROR, "0026", "An error occurred in the mutation. Details: %s", "", ""),
  JDBC_ERROR_OCCURRED_IN_SELECTION(
      Category.INTERNAL_ERROR, "0027", "An error occurred in the selection. Details: %s", "", ""),
  JDBC_FETCHING_NEXT_RESULT_FAILED(
      Category.INTERNAL_ERROR, "0028", "Fetching the next result failed. Details: %s", "", ""),
  JDBC_TRANSACTION_ROLLING_BACK_TRANSACTION_FAILED(
      Category.INTERNAL_ERROR, "0029", "Rolling back the transaction failed. Details: %s", "", ""),
  JDBC_TRANSACTION_COMMITTING_TRANSACTION_FAILED(
      Category.INTERNAL_ERROR, "0030", "Committing the transaction failed. Details: %s", "", ""),
  JDBC_TRANSACTION_GET_OPERATION_FAILED(
      Category.INTERNAL_ERROR, "0031", "The Get operation failed. Details: %s", "", ""),
  JDBC_TRANSACTION_SCAN_OPERATION_FAILED(
      Category.INTERNAL_ERROR, "0032", "The Scan operation failed. Details: %s", "", ""),
  JDBC_TRANSACTION_PUT_OPERATION_FAILED(
      Category.INTERNAL_ERROR, "0033", "The Put operation failed. Details: %s", "", ""),
  JDBC_TRANSACTION_DELETE_OPERATION_FAILED(
      Category.INTERNAL_ERROR, "0034", "The Delete operation failed. Details: %s", "", ""),
  JDBC_TRANSACTION_BEGINNING_TRANSACTION_FAILED(
      Category.INTERNAL_ERROR, "0035", "Beginning a transaction failed. Details: %s", "", ""),
  CONSENSUS_COMMIT_PREPARING_RECORDS_FAILED(
      Category.INTERNAL_ERROR, "0036", "Preparing records failed. Details: %s", "", ""),
  CONSENSUS_COMMIT_VALIDATION_FAILED(
      Category.INTERNAL_ERROR, "0037", "Validation failed. Details: %s", "", ""),
  CONSENSUS_COMMIT_EXECUTING_IMPLICIT_PRE_READ_FAILED(
      Category.INTERNAL_ERROR, "0038", "Executing implicit pre-read failed. Details: %s", "", ""),
  CONSENSUS_COMMIT_READING_RECORD_FROM_STORAGE_FAILED(
      Category.INTERNAL_ERROR,
      "0039",
      "Reading a record from the underlying storage failed. Details: %s",
      "",
      ""),
  CONSENSUS_COMMIT_SCANNING_RECORDS_FROM_STORAGE_FAILED(
      Category.INTERNAL_ERROR,
      "0040",
      "Scanning records from the underlying storage failed. Details: %s",
      "",
      ""),
  CONSENSUS_COMMIT_ROLLBACK_FAILED_BECAUSE_TRANSACTION_ALREADY_COMMITTED(
      Category.INTERNAL_ERROR,
      "0041",
      "Rollback failed because the transaction has already been committed",
      "",
      ""),
  CONSENSUS_COMMIT_ROLLBACK_FAILED(Category.INTERNAL_ERROR, "0042", "Rollback failed", "", ""),
  JDBC_TRANSACTION_INSERT_OPERATION_FAILED(
      Category.INTERNAL_ERROR, "0043", "The Insert operation failed. Details: %s", "", ""),
  JDBC_TRANSACTION_UPSERT_OPERATION_FAILED(
      Category.INTERNAL_ERROR, "0044", "The Upsert operation failed. Details: %s", "", ""),
  JDBC_TRANSACTION_UPDATE_OPERATION_FAILED(
      Category.INTERNAL_ERROR, "0045", "The Update operation failed. Details: %s", "", ""),
  CONSENSUS_COMMIT_HANDLING_BEFORE_PREPARATION_HOOK_FAILED(
      Category.INTERNAL_ERROR,
      "0046",
      "Handling the before-preparation hook failed. Details: %s",
      "",
      ""),
  JDBC_TRANSACTION_GETTING_SCANNER_FAILED(
      Category.INTERNAL_ERROR, "0054", "Getting the scanner failed. Details: %s", "", ""),
  JDBC_CLOSING_SCANNER_FAILED(
      Category.INTERNAL_ERROR, "0055", "Closing the scanner failed. Details: %s", "", ""),
  GETTING_STORAGE_INFO_FAILED(
      Category.INTERNAL_ERROR,
      "0056",
      "Getting the storage information failed. Namespace: %s",
      "",
      ""),
  CONSENSUS_COMMIT_RECOVERING_RECORDS_FAILED(
      Category.INTERNAL_ERROR, "0057", "Recovering records failed. Details: %s", "", ""),
  CONSENSUS_COMMIT_COMMITTING_RECORDS_FAILED(
      Category.INTERNAL_ERROR, "0058", "Committing records failed. Details: %s", "", ""),
  DROPPING_COLUMN_FROM_TABLE_FAILED(
      Category.INTERNAL_ERROR,
      "0059",
      "Dropping a column from the table failed. Table: %s; Column: %s",
      "",
      ""),
  RENAMING_COLUMN_FAILED(
      Category.INTERNAL_ERROR,
      "0060",
      "Renaming a column failed. Table: %s; Old column name: %s; New column name: %s",
      "",
      ""),
  RENAMING_TABLE_FAILED(
      Category.INTERNAL_ERROR,
      "0061",
      "Renaming a table failed. Old table name: %s; New table name: %s",
      "",
      ""),
  ALTERING_COLUMN_TYPE_FAILED(
      Category.INTERNAL_ERROR,
      "0062",
      "Altering a column type failed. Table: %s; Column: %s; New column type: %s",
      "",
      ""),
  JDBC_MYSQL_GETTING_CONNECTION_METADATA_FAILED(
      Category.INTERNAL_ERROR, "0063", "Getting the MySQL JDBC connection metadata failed", "", ""),

  //
  // Errors for the unknown transaction status error category
  //
  JDBC_TRANSACTION_UNKNOWN_TRANSACTION_STATUS(
      Category.UNKNOWN_TRANSACTION_STATUS_ERROR,
      "0000",
      "Rolling back the transaction failed. Details: %s",
      "",
      ""),
  CONSENSUS_COMMIT_COMMITTING_STATE_FAILED_WITH_NO_MUTATION_EXCEPTION_BUT_COORDINATOR_STATUS_DOES_NOT_EXIST(
      Category.UNKNOWN_TRANSACTION_STATUS_ERROR,
      "0001",
      "Committing state failed with NoMutationException, but the coordinator status does not exist. Details: %s",
      "",
      ""),
  CONSENSUS_COMMIT_CANNOT_GET_COORDINATOR_STATUS(
      Category.UNKNOWN_TRANSACTION_STATUS_ERROR,
      "0002",
      "The coordinator status cannot be retrieved. Details: %s",
      "",
      ""),
  CONSENSUS_COMMIT_UNKNOWN_COORDINATOR_STATUS(
      Category.UNKNOWN_TRANSACTION_STATUS_ERROR,
      "0003",
      "The coordinator status is unknown. Details: %s",
      "",
      ""),
  CONSENSUS_COMMIT_ABORTING_STATE_FAILED_WITH_NO_MUTATION_EXCEPTION_BUT_COORDINATOR_STATUS_DOES_NOT_EXIST(
      Category.UNKNOWN_TRANSACTION_STATUS_ERROR,
      "0004",
      "Aborting state failed with NoMutationException, but the coordinator status does not exist. Details: %s",
      "",
      ""),
  CONSENSUS_COMMIT_ONE_PHASE_COMMITTING_RECORDS_FAILED(
      Category.UNKNOWN_TRANSACTION_STATUS_ERROR,
      "0005",
      "One-phase committing records failed. Details: %s",
      "",
      ""),
  ;

  private static final String COMPONENT_NAME = "DB-CORE";

  private final Category category;
  private final String id;
  private final String message;
  private final String cause;
  private final String solution;

  CoreError(Category category, String id, String message, String cause, String solution) {
    validate(COMPONENT_NAME, category, id, message, cause, solution);

    this.category = category;
    this.id = id;
    this.message = message;
    this.cause = cause;
    this.solution = solution;
  }

  @Override
  public String getComponentName() {
    return COMPONENT_NAME;
  }

  @Override
  public Category getCategory() {
    return category;
  }

  @Override
  public String getId() {
    return id;
  }

  @Override
  public String getMessage() {
    return message;
  }

  @Override
  public String getCause() {
    return cause;
  }

  @Override
  public String getSolution() {
    return solution;
  }
}<|MERGE_RESOLUTION|>--- conflicted
+++ resolved
@@ -819,29 +819,28 @@
       Category.USER_ERROR, "0243", "This batch result doesn't have a get result", "", ""),
   BATCH_RESULT_DOES_NOT_HAVE_SCAN_RESULT(
       Category.USER_ERROR, "0244", "This batch result doesn't have a scan result", "", ""),
-<<<<<<< HEAD
-  JDBC_ORACLE_INDEX_OR_KEY_ON_BLOB_COLUMN_NOT_SUPPORTED(
-      Category.USER_ERROR,
-      "0245",
-      "With Oracle, using a BLOB column as partition key, clustering key or secondary index is not supported.",
-      "",
-      ""),
-  JDBC_ORACLE_CROSS_PARTITION_SCAN_ORDERING_ON_BLOB_COLUMN_NOT_SUPPORTED(
-      Category.USER_ERROR,
-      "0246",
-      "With Oracle, setting an ordering on a BLOB column when using a cross partition scan operation is not supported. Ordering: %s",
-      "",
-      ""),
-  JDBC_ORACLE_SELECTION_CONDITION_ON_BLOB_COLUMN_NOT_SUPPORTED(
-      Category.USER_ERROR,
-      "0247",
-      "With Oracle, setting a condition on a BLOB column when using a selection operation is not supported. Condition: %s",
-=======
   JDBC_TIDB_UNSUPPORTED_COLUMN_TYPE_CONVERSION(
       Category.USER_ERROR,
       "0245",
       "TiDB does not support column type conversion from %s to %s",
->>>>>>> 367eb2e4
+      "",
+      ""),
+  JDBC_ORACLE_INDEX_OR_KEY_ON_BLOB_COLUMN_NOT_SUPPORTED(
+      Category.USER_ERROR,
+      "0246",
+      "With Oracle, using a BLOB column as partition key, clustering key or secondary index is not supported.",
+      "",
+      ""),
+  JDBC_ORACLE_CROSS_PARTITION_SCAN_ORDERING_ON_BLOB_COLUMN_NOT_SUPPORTED(
+      Category.USER_ERROR,
+      "0247",
+      "With Oracle, setting an ordering on a BLOB column when using a cross partition scan operation is not supported. Ordering: %s",
+      "",
+      ""),
+  JDBC_ORACLE_SELECTION_CONDITION_ON_BLOB_COLUMN_NOT_SUPPORTED(
+      Category.USER_ERROR,
+      "0248",
+      "With Oracle, setting a condition on a BLOB column when using a selection operation is not supported. Condition: %s",
       "",
       ""),
 
