--- conflicted
+++ resolved
@@ -364,7 +364,6 @@
   }
 
   @Override
-<<<<<<< HEAD
   public void alterColumnType(
       String namespace, String table, String columnName, DataType newColumnType)
       throws ExecutionException {
@@ -396,7 +395,11 @@
       throw new ExecutionException(
           CoreError.ALTERING_COLUMN_TYPE_FAILED.buildMessage(
               ScalarDbUtils.getFullTableName(namespace, table), columnName, newColumnType),
-=======
+          e);
+    }
+  }
+
+  @Override
   public void renameTable(String namespace, String oldTableName, String newTableName)
       throws ExecutionException {
     TableMetadata tableMetadata = getTableMetadata(namespace, oldTableName);
@@ -419,7 +422,6 @@
           CoreError.RENAMING_TABLE_FAILED.buildMessage(
               ScalarDbUtils.getFullTableName(namespace, oldTableName),
               ScalarDbUtils.getFullTableName(namespace, newTableName)),
->>>>>>> bb3de17a
           e);
     }
   }
