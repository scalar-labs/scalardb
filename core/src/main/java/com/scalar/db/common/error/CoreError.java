--- conflicted
+++ resolved
@@ -770,10 +770,6 @@
       Category.USER_ERROR, "0165", "Missing namespace or table: %s, %s", "", ""),
   DATA_LOADER_TABLE_METADATA_RETRIEVAL_FAILED(
       Category.USER_ERROR, "0166", "Failed to retrieve table metadata. Details: %s", "", ""),
-<<<<<<< HEAD
-  DATA_LOADER_FILE_FORMAT_NOT_SUPPORTED(
-      Category.USER_ERROR, "0167", "The provided file format is not supported : %s", "", ""),
-=======
   DATA_LOADER_DUPLICATE_DATA_MAPPINGS(
       Category.USER_ERROR,
       "0167",
@@ -812,7 +808,8 @@
       "Duplicated data mappings found for column '%s' in table '%s'",
       "",
       ""),
->>>>>>> 81640781
+  DATA_LOADER_FILE_FORMAT_NOT_SUPPORTED(
+      Category.USER_ERROR, "0174", "The provided file format is not supported : %s", "", ""),
 
   //
   // Errors for the concurrency error category
