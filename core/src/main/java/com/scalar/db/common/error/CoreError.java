package com.scalar.db.common.error;

public enum CoreError implements ScalarDbError {

  //
  // Errors for the user error category
  //
  OPERATION_CHECK_ERROR_INDEX_ONLY_SINGLE_COLUMN_INDEX_SUPPORTED(
      Category.USER_ERROR,
      "0000",
      "Only a single-column index is supported. Operation: %s",
      "",
      ""),
  OPERATION_CHECK_ERROR_INDEX_NON_INDEXED_COLUMN_SPECIFIED(
      Category.USER_ERROR,
      "0001",
      "The column of the specified index key is not indexed. Operation: %s",
      "",
      ""),
  OPERATION_CHECK_ERROR_INDEX_INDEX_KEY_NOT_PROPERLY_SPECIFIED(
      Category.USER_ERROR,
      "0002",
      "The index key is not properly specified. Operation: %s",
      "",
      ""),
  OPERATION_CHECK_ERROR_INDEX_CLUSTERING_KEY_SPECIFIED(
      Category.USER_ERROR,
      "0003",
      "Clustering keys cannot be specified when using an index. Operation: %s",
      "",
      ""),
  OPERATION_CHECK_ERROR_INDEX_ORDERING_SPECIFIED(
      Category.USER_ERROR,
      "0004",
      "Orderings cannot be specified when using an index. Operation: %s",
      "",
      ""),
  OPERATION_CHECK_ERROR_LIMIT(
      Category.USER_ERROR, "0005", "The limit cannot be negative. Operation: %s", "", ""),
  OPERATION_CHECK_ERROR_CROSS_PARTITION_SCAN(
      Category.USER_ERROR, "0006", "Cross-partition scan is not enabled. Operation: %s", "", ""),
  OPERATION_CHECK_ERROR_CROSS_PARTITION_SCAN_ORDERING(
      Category.USER_ERROR,
      "0007",
      "Cross-partition scan ordering is not enabled. Operation: %s",
      "",
      ""),
  OPERATION_CHECK_ERROR_CROSS_PARTITION_SCAN_FILTERING(
      Category.USER_ERROR,
      "0008",
      "Cross-partition scan filtering is not enabled. Operation: %s",
      "",
      ""),
  OPERATION_CHECK_ERROR_PROJECTION(
      Category.USER_ERROR,
      "0009",
      "The specified projection is not found. Projection: %s, Operation: %s",
      "",
      ""),
  OPERATION_CHECK_ERROR_CLUSTERING_KEY_BOUNDARY(
      Category.USER_ERROR,
      "0010",
      "The clustering key boundary is not properly specified. Operation: %s",
      "",
      ""),
  OPERATION_CHECK_ERROR_START_CLUSTERING_KEY(
      Category.USER_ERROR,
      "0011",
      "The start clustering key is not properly specified. Operation: %s",
      "",
      ""),
  OPERATION_CHECK_ERROR_END_CLUSTERING_KEY(
      Category.USER_ERROR,
      "0012",
      "The end clustering key is not properly specified. Operation: %s",
      "",
      ""),
  OPERATION_CHECK_ERROR_ORDERING_NOT_PROPERLY_SPECIFIED(
      Category.USER_ERROR, "0013", "Orderings are not properly specified. Operation: %s", "", ""),
  OPERATION_CHECK_ERROR_ORDERING_COLUMN_NOT_FOUND(
      Category.USER_ERROR,
      "0014",
      "The specified ordering column is not found. Ordering: %s, Operation: %s",
      "",
      ""),
  OPERATION_CHECK_ERROR_CONDITION(
      Category.USER_ERROR,
      "0015",
      "The condition is not properly specified. Operation: %s",
      "",
      ""),
  TABLE_NOT_FOUND(Category.USER_ERROR, "0016", "The table does not exist. Table: %s", "", ""),
  OPERATION_CHECK_ERROR_INVALID_COLUMN(
      Category.USER_ERROR,
      "0017",
      "The column value is not properly specified. Column: %s, Operation: %s",
      "",
      ""),
  EMPTY_MUTATIONS_SPECIFIED(Category.USER_ERROR, "0018", "The mutations are empty", "", ""),
  OPERATION_CHECK_ERROR_MULTI_PARTITION_MUTATION(
      Category.USER_ERROR,
      "0019",
      "The storage does not support mutations across multiple partitions. Storage: %s; Mutations: %s",
      "",
      ""),
  OPERATION_CHECK_ERROR_PARTITION_KEY(
      Category.USER_ERROR,
      "0020",
      "The partition key is not properly specified. Operation: %s",
      "",
      ""),
  OPERATION_CHECK_ERROR_CLUSTERING_KEY(
      Category.USER_ERROR,
      "0021",
      "The clustering key is not properly specified. Operation: %s",
      "",
      ""),
  AUTH_NOT_ENABLED(
      Category.USER_ERROR,
      "0022",
      "The authentication and authorization feature is not enabled. To use this feature, you must enable it. Note that this feature is supported only in the ScalarDB Enterprise edition",
      "",
      ""),
  CONDITION_BUILD_ERROR_CONDITION_NOT_ALLOWED_FOR_PUT_IF(
      Category.USER_ERROR,
      "0023",
      "This condition is not allowed for the PutIf operation. Condition: %s",
      "",
      ""),
  CONDITION_BUILD_ERROR_CONDITION_NOT_ALLOWED_FOR_DELETE_IF(
      Category.USER_ERROR,
      "0024",
      "This condition is not allowed for the DeleteIf operation. Condition: %s",
      "",
      ""),
  LIKE_CHECK_ERROR_OPERATOR_MUST_BE_LIKE_OR_NOT_LIKE(
      Category.USER_ERROR, "0025", "Operator must be LIKE or NOT_LIKE. Operator: %s", "", ""),
  LIKE_CHECK_ERROR_ESCAPE_CHARACTER_MUST_BE_STRING_OF_SINGLE_CHARACTER_OR_EMPTY_STRING(
      Category.USER_ERROR,
      "0026",
      "An escape character must be a string of a single character or an empty string",
      "",
      ""),
  LIKE_CHECK_ERROR_LIKE_PATTERN_MUST_NOT_BE_NULL(
      Category.USER_ERROR, "0027", "The LIKE pattern must not be null", "", ""),
  LIKE_CHECK_ERROR_LIKE_PATTERN_MUST_NOT_INCLUDE_ONLY_ESCAPE_CHARACTER(
      Category.USER_ERROR,
      "0028",
      "The LIKE pattern must not include only an escape character",
      "",
      ""),
  LIKE_CHECK_ERROR_LIKE_PATTERN_MUST_NOT_END_WITH_ESCAPE_CHARACTER(
      Category.USER_ERROR,
      "0029",
      "The LIKE pattern must not end with an escape character",
      "",
      ""),
  COLUMN_NOT_FOUND(Category.USER_ERROR, "0030", "The column %s does not exist", "", ""),
  GET_BUILD_ERROR_OPERATION_NOT_SUPPORTED_WHEN_GETTING_RECORDS_OF_DATABASE_WITHOUT_USING_INDEX(
      Category.USER_ERROR,
      "0031",
      "This operation is not supported when getting records of a database without using an index",
      "",
      ""),
  GET_BUILD_ERROR_OPERATION_NOT_SUPPORTED_WHEN_GETTING_RECORDS_OF_DATABASE_USING_INDEX(
      Category.USER_ERROR,
      "0032",
      "This operation is not supported when getting records of a database by using an index",
      "",
      ""),
  SCAN_BUILD_ERROR_OPERATION_NOT_SUPPORTED_WHEN_SCANNING_ALL_RECORDS_OF_DATABASE_OR_SCANNING_RECORDS_OF_DATABASE_USING_INDEX(
      Category.USER_ERROR,
      "0033",
      "This operation is not supported when scanning all the records of a database "
          + "or scanning records of a database by using an index",
      "",
      ""),
  SCAN_BUILD_ERROR_OPERATION_SUPPORTED_ONLY_WHEN_SCANNING_RECORDS_OF_DATABASE_USING_INDEX(
      Category.USER_ERROR,
      "0034",
      "This operation is supported only when scanning records of a database by using an index",
      "",
      ""),
  SCAN_BUILD_ERROR_OPERATION_NOT_SUPPORTED_WHEN_SCANNING_RECORDS_OF_DATABASE_USING_INDEX(
      Category.USER_ERROR,
      "0035",
      "This operation is not supported when scanning records of a database by using an index",
      "",
      ""),
  SCAN_BUILD_ERROR_OPERATION_SUPPORTED_ONLY_WHEN_NO_CONDITIONS_ARE_SPECIFIED(
      Category.USER_ERROR,
      "0037",
      "This operation is supported only when no conditions are specified. "
          + "If you want to modify a condition, please use clearConditions() to remove all existing conditions first",
      "",
      ""),
  TABLE_METADATA_BUILD_ERROR_NO_COLUMNS_SPECIFIED(
      Category.USER_ERROR, "0038", "One or more columns must be specified.", "", ""),
  TABLE_METADATA_BUILD_ERROR_NO_PARTITION_KEYS_SPECIFIED(
      Category.USER_ERROR, "0039", "One or more partition keys must be specified.", "", ""),
  TABLE_METADATA_BUILD_ERROR_PARTITION_KEY_COLUMN_DEFINITION_NOT_SPECIFIED(
      Category.USER_ERROR,
      "0040",
      "The column definition must be specified since %s is specified as a partition key",
      "",
      ""),
  TABLE_METADATA_BUILD_ERROR_CLUSTERING_KEY_COLUMN_DEFINITION_NOT_SPECIFIED(
      Category.USER_ERROR,
      "0041",
      "The column definition must be specified since %s is specified as a clustering key",
      "",
      ""),
  TRANSACTION_STATE_INSTANTIATION_ERROR_INVALID_ID(
      Category.USER_ERROR, "0042", "Invalid ID specified. ID: %d", "", ""),
  TRANSACTION_NOT_ACTIVE(
      Category.USER_ERROR, "0043", "The transaction is not active. Status: %s", "", ""),
  TRANSACTION_ALREADY_COMMITTED(
      Category.USER_ERROR,
      "0044",
      "The transaction has already been committed. Status: %s",
      "",
      ""),
  TRANSACTION_NOT_PREPARED(
      Category.USER_ERROR, "0045", "The transaction has not been prepared. Status: %s", "", ""),
  TRANSACTION_NOT_PREPARED_OR_VALIDATED(
      Category.USER_ERROR,
      "0046",
      "The transaction has not been prepared or validated. Status: %s",
      "",
      ""),
  TRANSACTION_ALREADY_EXISTS(Category.USER_ERROR, "0047", "The transaction already exists", "", ""),
  TRANSACTION_NOT_FOUND(
      Category.USER_ERROR,
      "0048",
      "A transaction associated with the specified transaction ID is not found. "
          + "The transaction might have expired",
      "",
      ""),
  SYSTEM_NAMESPACE_SPECIFIED(
      Category.USER_ERROR, "0049", "%s is the system namespace name", "", ""),
  NAMESPACE_ALREADY_EXISTS(
      Category.USER_ERROR, "0050", "The namespace already exists. Namespace: %s", "", ""),
  NAMESPACE_NOT_FOUND(
      Category.USER_ERROR, "0051", "The namespace does not exist. Namespace: %s", "", ""),
  TABLE_ALREADY_EXISTS(Category.USER_ERROR, "0052", "The table already exists. Table: %s", "", ""),
  NAMESPACE_NOT_EMPTY(
      Category.USER_ERROR,
      "0053",
      "The namespace is not empty. Namespace: %s; Tables in the namespace: %s",
      "",
      ""),
  COLUMN_NOT_FOUND2(
      Category.USER_ERROR, "0054", "The column does not exist. Table: %s; Column: %s", "", ""),
  INDEX_ALREADY_EXISTS(
      Category.USER_ERROR, "0055", "The index already exists. Table: %s; Column: %s", "", ""),
  INDEX_NOT_FOUND(
      Category.USER_ERROR, "0056", "The index does not exist. Table: %s; Column: %s", "", ""),
  COLUMN_ALREADY_EXISTS(
      Category.USER_ERROR, "0057", "The column already exists. Table: %s; Column: %s", "", ""),
  OPERATION_DOES_NOT_HAVE_TARGET_NAMESPACE_OR_TABLE_NAME(
      Category.USER_ERROR,
      "0058",
      "The operation does not have the target namespace or table name. Operation: %s",
      "",
      ""),
  CONFIG_UTILS_INVALID_NUMBER_FORMAT(
      Category.USER_ERROR,
      "0059",
      "The specified value of the property '%s' is not a number. Value: %s",
      "",
      ""),
  CONFIG_UTILS_INVALID_BOOLEAN_FORMAT(
      Category.USER_ERROR,
      "0060",
      "The specified value of the property '%s' is not a boolean. Value: %s",
      "",
      ""),
  CONFIG_UTILS_READING_FILE_FAILED(
      Category.USER_ERROR, "0061", "Reading the file failed. File: %s", "", ""),
  CROSS_PARTITION_SCAN_MUST_BE_ENABLED_TO_USE_CROSS_PARTITION_SCAN_WITH_FILTERING_OR_ORDERING(
      Category.USER_ERROR,
      "0062",
      "The property 'scalar.db.cross_partition_scan.enabled' must be set to true "
          + "to use cross-partition scan with filtering or ordering",
      "",
      ""),
  OUT_OF_RANGE_COLUMN_VALUE_FOR_BIGINT(
      Category.USER_ERROR,
      "0063",
      "This column value is out of range for BigInt. Value: %s",
      "",
      ""),
  KEY_BUILD_ERROR_UNSUPPORTED_TYPE(
      Category.USER_ERROR, "0064", "This type is not supported. Name: %s, Type: %s", "", ""),
  STORAGE_NOT_FOUND(Category.USER_ERROR, "0065", "Storage '%s' is not found", "", ""),
  TRANSACTION_MANAGER_NOT_FOUND(
      Category.USER_ERROR, "0066", "Transaction manager '%s' is not found", "", ""),
  GET_OPERATION_USED_FOR_NON_EXACT_MATCH_SELECTION(
      Category.USER_ERROR,
      "0068",
      "Please use scan() for non-exact match selection. Operation: %s",
      "",
      ""),
  CASSANDRA_IMPORT_NOT_SUPPORTED(
      Category.USER_ERROR,
      "0069",
      "Import-related functionality is not supported in Cassandra",
      "",
      ""),
  CASSANDRA_NETWORK_STRATEGY_NOT_FOUND(
      Category.USER_ERROR, "0070", "The %s network strategy does not exist", "", ""),
  INVALID_CONTACT_PORT(
      Category.USER_ERROR,
      "0071",
      "The property 'scalar.db.contact_port' must be greater than or equal to zero",
      "",
      ""),
  COSMOS_CLUSTERING_KEY_BLOB_TYPE_NOT_SUPPORTED(
      Category.USER_ERROR,
      "0073",
      "The BLOB type is not supported for clustering keys in Cosmos DB. Column: %s",
      "",
      ""),
  COSMOS_IMPORT_NOT_SUPPORTED(
      Category.USER_ERROR,
      "0074",
      "Import-related functionality is not supported in Cosmos DB",
      "",
      ""),
  INVALID_CONTACT_POINTS(
      Category.USER_ERROR,
      "0075",
      "The property 'scalar.db.contact_points' must not be empty",
      "",
      ""),
  COSMOS_CONDITION_OPERATION_NOT_SUPPORTED_FOR_BLOB_TYPE(
      Category.USER_ERROR,
      "0076",
      "Cosmos DB supports only EQ, NE, IS_NULL, and IS_NOT_NULL operations for the BLOB type in conditions. Mutation: %s",
      "",
      ""),
  INVALID_CONSISTENCY_LEVEL(
      Category.USER_ERROR,
      "0077",
      "The specified consistency level is not supported. Consistency level: %s",
      "",
      ""),
  DYNAMO_ENCODER_0X00_BYTES_NOT_ACCEPTED_IN_BLOB_VALUES_IN_DESC_ORDER(
      Category.USER_ERROR,
      "0078",
      "0x00 bytes are not accepted in BLOB values in DESC order",
      "",
      ""),
  DYNAMO_ENCODER_CANNOT_ENCODE_TEXT_VALUE_CONTAINING_0X0000(
      Category.USER_ERROR, "0079", "Cannot encode a Text value that contains '\\u0000'", "", ""),
  DYNAMO_INDEX_COLUMN_CANNOT_BE_SET_TO_NULL_OR_EMPTY(
      Category.USER_ERROR,
      "0081",
      "An index column cannot be set to null or an empty value for Text or Blob in DynamoDB. Operation: %s",
      "",
      ""),
  DYNAMO_CONDITION_OPERATION_NOT_SUPPORTED_FOR_BOOLEAN_TYPE(
      Category.USER_ERROR,
      "0082",
      "DynamoDB supports only EQ, NE, IS_NULL, and IS_NOT_NULL operations for the BOOLEAN type in conditions. Mutation: %s",
      "",
      ""),
  MULTI_STORAGE_NESTED_MULTI_STORAGE_DEFINITION_NOT_SUPPORTED(
      Category.USER_ERROR,
      "0083",
      "Nested multi-storage definitions are not supported. Storage: %s",
      "",
      ""),
  MULTI_STORAGE_STORAGE_NOT_FOUND(
      Category.USER_ERROR, "0084", "Storage not found. Storage: %s", "", ""),
  JDBC_NAMESPACE_NAME_NOT_ACCEPTABLE(
      Category.USER_ERROR, "0085", "The namespace name is not acceptable. Namespace: %s", "", ""),
  JDBC_TABLE_NAME_NOT_ACCEPTABLE(
      Category.USER_ERROR, "0086", "The table name is not acceptable. Table: %s", "", ""),
  JDBC_IMPORT_NOT_SUPPORTED(
      Category.USER_ERROR,
      "0087",
      "Importing tables is not allowed in the RDB engine. RDB engine: %s",
      "",
      ""),
  JDBC_IMPORT_TABLE_WITHOUT_PRIMARY_KEY(
      Category.USER_ERROR, "0088", "The %s table must have a primary key", "", ""),
  JDBC_RDB_ENGINE_NOT_SUPPORTED(
      Category.USER_ERROR,
      "0089",
      "The RDB engine is not supported. JDBC connection URL: %s",
      "",
      ""),
  JDBC_IMPORT_DATA_TYPE_WITH_SIZE_NOT_SUPPORTED(
      Category.USER_ERROR, "0090", "Data type %s(%d) is not supported: %s", "", ""),
  JDBC_IMPORT_DATA_TYPE_NOT_SUPPORTED(
      Category.USER_ERROR, "0091", "Data type %s is not supported: %s", "", ""),
  JDBC_TRANSACTION_GETTING_TRANSACTION_STATE_NOT_SUPPORTED(
      Category.USER_ERROR,
      "0092",
      "Getting a transaction state is not supported in JDBC transactions",
      "",
      ""),
  JDBC_TRANSACTION_ROLLING_BACK_TRANSACTION_NOT_SUPPORTED(
      Category.USER_ERROR,
      "0093",
      "Rolling back a transaction is not supported in JDBC transactions",
      "",
      ""),
  CONSENSUS_COMMIT_COORDINATOR_TABLES_ALREADY_EXIST(
      Category.USER_ERROR, "0094", "Coordinator tables already exist", "", ""),
  CONSENSUS_COMMIT_COORDINATOR_TABLES_NOT_FOUND(
      Category.USER_ERROR, "0095", "Coordinator tables do not exist", "", ""),
  CONSENSUS_COMMIT_COORDINATOR_NAMESPACE_SPECIFIED(
      Category.USER_ERROR,
      "0096",
      "The namespace %s is reserved. Any operations on this namespace are not allowed",
      "",
      ""),
  CONSENSUS_COMMIT_MUTATING_TRANSACTION_METADATA_COLUMNS_NOT_ALLOWED(
      Category.USER_ERROR,
      "0097",
      "Mutating transaction metadata columns is not allowed. Table: %s; Column: %s",
      "",
      ""),
  CONSENSUS_COMMIT_CONDITION_NOT_ALLOWED_ON_PUT(
      Category.USER_ERROR, "0098", "A %s condition is not allowed on Put operations", "", ""),
  CONSENSUS_COMMIT_CONDITION_NOT_ALLOWED_ON_DELETE(
      Category.USER_ERROR, "0099", "A %s condition is not allowed on Delete operations", "", ""),
  CONSENSUS_COMMIT_CONDITION_NOT_ALLOWED_TO_TARGET_TRANSACTION_METADATA_COLUMNS(
      Category.USER_ERROR,
      "0100",
      "The condition is not allowed to target transaction metadata columns. Column: %s",
      "",
      ""),
  CONSENSUS_COMMIT_COLUMN_RESERVED_AS_TRANSACTION_METADATA(
      Category.USER_ERROR, "0101", "The column '%s' is reserved as transaction metadata", "", ""),
  CONSENSUS_COMMIT_BEFORE_PREFIXED_COLUMN_FOR_NON_PRIMARY_KEY_RESERVED_AS_TRANSACTION_METADATA(
      Category.USER_ERROR,
      "0102",
      "Non-primary key columns with the 'before_' prefix, '%s', are reserved as transaction metadata",
      "",
      ""),
  CONSENSUS_COMMIT_PUT_CANNOT_HAVE_CONDITION_WHEN_TARGET_RECORD_UNREAD_AND_IMPLICIT_PRE_READ_DISABLED(
      Category.USER_ERROR,
      "0103",
      "Put cannot have a condition when the target record is unread and implicit pre-read is disabled."
          + " Please read the target record beforehand or enable implicit pre-read: %s",
      "",
      ""),
  CONSENSUS_COMMIT_WRITING_ALREADY_DELETED_DATA_NOT_ALLOWED(
      Category.USER_ERROR,
      "0104",
      "Writing data already-deleted by the same transaction is not allowed",
      "",
      ""),
  CONSENSUS_COMMIT_SCANNING_ALREADY_WRITTEN_OR_DELETED_DATA_NOT_ALLOWED(
      Category.USER_ERROR,
      "0106",
      "Scanning data already-written or already-deleted by the same transaction is not allowed",
      "",
      ""),
  CONSENSUS_COMMIT_TRANSACTION_NOT_VALIDATED_IN_SERIALIZABLE(
      Category.USER_ERROR,
      "0107",
      "The transaction is not validated."
          + " When using the SERIALIZABLE isolation level, you need to call validate()"
          + " before calling commit()",
      "",
      ""),
  DYNAMO_BATCH_SIZE_EXCEEDED(
      Category.USER_ERROR, "0108", "DynamoDB cannot batch more than 100 mutations at once", "", ""),
  SCHEMA_LOADER_ALTERING_PARTITION_KEYS_NOT_SUPPORTED(
      Category.USER_ERROR,
      "0109",
      "The partition keys of the table %s.%s were modified, but altering partition keys is not supported",
      "",
      ""),
  SCHEMA_LOADER_ALTERING_CLUSTERING_KEYS_NOT_SUPPORTED(
      Category.USER_ERROR,
      "0110",
      "The clustering keys of the table %s.%s were modified, but altering clustering keys is not supported",
      "",
      ""),
  SCHEMA_LOADER_ALTERING_CLUSTERING_ORDER_NOT_SUPPORTED(
      Category.USER_ERROR,
      "0111",
      "The clustering ordering of the table %s.%s were modified, but altering clustering ordering is not supported",
      "",
      ""),
  SCHEMA_LOADER_DELETING_COLUMN_NOT_SUPPORTED(
      Category.USER_ERROR,
      "0112",
      "The column %s of the table %s.%s has been deleted. Column deletion is not supported when altering a table",
      "",
      ""),
  SCHEMA_LOADER_ALTERING_COLUMN_DATA_TYPE_NOT_SUPPORTED(
      Category.USER_ERROR,
      "0113",
      "The data type of the column %s of the table %s.%s was modified, but altering data types is not supported",
      "",
      ""),
  SCHEMA_LOADER_SPECIFYING_SCHEMA_FILE_REQUIRED_WHEN_USING_REPAIR_ALL(
      Category.USER_ERROR,
      "0114",
      "Specifying the '--schema-file' option is required when using the '--repair-all' option",
      "",
      ""),
  SCHEMA_LOADER_SPECIFYING_SCHEMA_FILE_REQUIRED_WHEN_USING_ALTER(
      Category.USER_ERROR,
      "0115",
      "Specifying the '--schema-file' option is required when using the '--alter' option",
      "",
      ""),
  SCHEMA_LOADER_SPECIFYING_SCHEMA_FILE_REQUIRED_WHEN_USING_IMPORT(
      Category.USER_ERROR,
      "0116",
      "Specifying the '--schema-file' option is required when using the '--import' option",
      "",
      ""),
  SCHEMA_LOADER_SPECIFYING_COORDINATOR_WITH_IMPORT_NOT_ALLOWED(
      Category.USER_ERROR,
      "0117",
      "Specifying the '--coordinator' option with the '--import' option is not allowed."
          + " Create Coordinator tables separately",
      "",
      ""),
  SCHEMA_LOADER_READING_CONFIG_FILE_FAILED(
      Category.USER_ERROR, "0118", "Reading the configuration file failed. File: %s", "", ""),
  SCHEMA_LOADER_READING_SCHEMA_FILE_FAILED(
      Category.USER_ERROR, "0119", "Reading the schema file failed. File: %s", "", ""),
  SCHEMA_LOADER_PARSING_SCHEMA_JSON_FAILED(
      Category.USER_ERROR, "0120", "Parsing the schema JSON failed. Details: %s", "", ""),
  SCHEMA_LOADER_PARSE_ERROR_TABLE_NAME_MUST_CONTAIN_NAMESPACE_AND_TABLE(
      Category.USER_ERROR,
      "0121",
      "The table name must contain the namespace and the table. Table: %s",
      "",
      ""),
  SCHEMA_LOADER_PARSE_ERROR_PARTITION_KEY_MUST_BE_SPECIFIED(
      Category.USER_ERROR, "0122", "The partition key must be specified. Table: %s", "", ""),
  SCHEMA_LOADER_PARSE_ERROR_INVALID_CLUSTERING_KEY_FORMAT(
      Category.USER_ERROR,
      "0123",
      "Invalid clustering-key format. The clustering key must be in the format of 'column_name' or 'column_name ASC/DESC'."
          + " Table: %s; Clustering key: %s",
      "",
      ""),
  SCHEMA_LOADER_PARSE_ERROR_COLUMNS_NOT_SPECIFIED(
      Category.USER_ERROR, "0124", "Columns must be specified. Table: %s", "", ""),
  SCHEMA_LOADER_PARSE_ERROR_INVALID_COLUMN_TYPE(
      Category.USER_ERROR, "0125", "Invalid column type. Table: %s; Column: %s; Type: %s", "", ""),
  OPERATION_CHECK_ERROR_UNSUPPORTED_MUTATION_TYPE(
      Category.USER_ERROR,
      "0126",
      "The mutation type is not supported. Only the Put or Delete type is supported. Mutation: %s",
      "",
      ""),
  CONDITION_BUILD_ERROR_CONDITION_NOT_ALLOWED_FOR_UPDATE_IF(
      Category.USER_ERROR,
      "0127",
      "This condition is not allowed for the UpdateIf operation. Condition: %s",
      "",
      ""),
  CASSANDRA_CROSS_PARTITION_SCAN_WITH_ORDERING_NOT_SUPPORTED(
      Category.USER_ERROR,
      "0128",
      "Cross-partition scan with ordering is not supported in Cassandra",
      "",
      ""),
  COSMOS_CROSS_PARTITION_SCAN_WITH_ORDERING_NOT_SUPPORTED(
      Category.USER_ERROR,
      "0129",
      "Cross-partition scan with ordering is not supported in Cosmos DB",
      "",
      ""),
  DYNAMO_CROSS_PARTITION_SCAN_WITH_ORDERING_NOT_SUPPORTED(
      Category.USER_ERROR,
      "0130",
      "Cross-partition scan with ordering is not supported in DynamoDB",
      "",
      ""),
  DATA_LOADER_DIRECTORY_WRITE_ACCESS_NOT_ALLOWED(
      Category.USER_ERROR,
      "0131",
      "The directory '%s' does not have write permissions. Please ensure that the current user has write access to the directory.",
      "",
      ""),
  DATA_LOADER_DIRECTORY_CREATE_FAILED(
      Category.USER_ERROR,
      "0132",
      "Failed to create the directory '%s'. Please check if you have sufficient permissions and if there are any file system restrictions. Details: %s",
      "",
      ""),
  DATA_LOADER_MISSING_DIRECTORY_NOT_ALLOWED(
      Category.USER_ERROR, "0133", "Directory path cannot be null or empty.", "", ""),
  DATA_LOADER_MISSING_FILE_EXTENSION(
      Category.USER_ERROR,
      "0134",
      "No file extension was found on the provided file name %s.",
      "",
      ""),
  DATA_LOADER_INVALID_FILE_EXTENSION(
      Category.USER_ERROR,
      "0135",
      "Invalid file extension: %s. Allowed extensions are: %s",
      "",
      ""),
  SINGLE_CRUD_OPERATION_TRANSACTION_GETTING_TRANSACTION_STATE_NOT_SUPPORTED(
      Category.USER_ERROR,
      "0136",
      "Getting a transaction state is not supported in single CRUD operation transactions",
      "",
      ""),
  SINGLE_CRUD_OPERATION_TRANSACTION_ROLLING_BACK_TRANSACTION_NOT_SUPPORTED(
      Category.USER_ERROR,
      "0137",
      "Rolling back a transaction is not supported in single CRUD operation transactions",
      "",
      ""),
  SINGLE_CRUD_OPERATION_TRANSACTION_MULTIPLE_MUTATIONS_NOT_SUPPORTED(
      Category.USER_ERROR,
      "0138",
      "Multiple mutations are not supported in single CRUD operation transactions",
      "",
      ""),
  SINGLE_CRUD_OPERATION_TRANSACTION_BEGINNING_TRANSACTION_NOT_ALLOWED(
      Category.USER_ERROR,
      "0139",
      "Beginning a transaction is not allowed in single CRUD operation transactions",
      "",
      ""),
  SINGLE_CRUD_OPERATION_TRANSACTION_RESUMING_TRANSACTION_NOT_ALLOWED(
      Category.USER_ERROR,
      "0140",
      "Resuming a transaction is not allowed in single CRUD operation transactions",
      "",
      ""),
  CONSENSUS_COMMIT_GROUP_COMMIT_WITH_TWO_PHASE_COMMIT_INTERFACE_NOT_ALLOWED(
      Category.USER_ERROR,
      "0141",
      "Using the group commit feature on the Coordinator table with a two-phase commit interface is not allowed",
      "",
      ""),
  GET_BUILD_ERROR_OPERATION_SUPPORTED_ONLY_WHEN_NO_CONDITIONS_ARE_SPECIFIED(
      Category.USER_ERROR,
      "0142",
      "This operation is supported only when no conditions are specified. "
          + "If you want to modify a condition, please use clearConditions() to remove all existing conditions first",
      "",
      ""),
  ENCRYPTION_NOT_ENABLED(
      Category.USER_ERROR,
      "0143",
      "The encryption feature is not enabled. To encrypt data at rest, you must enable this feature. Note that this feature is supported only in the ScalarDB Enterprise edition",
      "",
      ""),
  INVALID_VARIABLE_KEY_COLUMN_SIZE(
      Category.USER_ERROR,
      "0144",
      "The variable key column size must be greater than or equal to 64",
      "",
      ""),
  COSMOS_PRIMARY_KEY_CONTAINS_ILLEGAL_CHARACTER(
      Category.USER_ERROR,
      "0145",
      "The value of the column %s in the primary key contains an illegal character. "
          + "Primary-key columns must not contain any of the following characters in Cosmos DB: ':', '/', '\\', '#', '?'. Value: %s",
      "",
      ""),
  CONSENSUS_COMMIT_INSERTING_ALREADY_WRITTEN_DATA_NOT_ALLOWED(
      Category.USER_ERROR,
      "0146",
      "Inserting data already-written by the same transaction is not allowed",
      "",
      ""),
  CONSENSUS_COMMIT_DELETING_ALREADY_INSERTED_DATA_NOT_ALLOWED(
      Category.USER_ERROR,
      "0147",
      "Deleting data already-inserted by the same transaction is not allowed",
      "",
      ""),
  DATA_LOADER_INVALID_COLUMN_NON_EXISTENT(
      Category.USER_ERROR,
      "0148",
      "Invalid key: Column %s does not exist in the table %s in namespace %s.",
      "",
      ""),
  DATA_LOADER_INVALID_BASE64_ENCODING_FOR_COLUMN_VALUE(
      Category.USER_ERROR,
      "0149",
<<<<<<< HEAD
      "Invalid base64 encoding for blob value '%s' for column %s in table %s in namespace %s.",
=======
      "Invalid base64 encoding for blob value '%s' for column %s in table %s in namespace %s",
>>>>>>> 6ccaeecc
      "",
      ""),
  DATA_LOADER_INVALID_NUMBER_FORMAT_FOR_COLUMN_VALUE(
      Category.USER_ERROR,
      "0150",
      "Invalid number '%s' specified for column %s in table %s in namespace %s",
      "",
      ""),
  DATA_LOADER_ERROR_METHOD_NULL_ARGUMENT(
      Category.USER_ERROR, "0151", "Method null argument not allowed", "", ""),
  ABAC_NOT_ENABLED(
      Category.USER_ERROR,
      "0152",
      "The attribute-based access control feature is not enabled. To use this feature, you must enable it. Note that this feature is supported only in the ScalarDB Enterprise edition",
      "",
      ""),
  DATA_LOADER_CLUSTERING_KEY_NOT_FOUND(
      Category.USER_ERROR, "0153", "The provided clustering key %s was not found", "", ""),
  DATA_LOADER_INVALID_PROJECTION(
      Category.USER_ERROR, "0154", "The column '%s' was not found", "", ""),
  DATA_LOADER_INCOMPLETE_PARTITION_KEY(
      Category.USER_ERROR,
      "0155",
      "The provided partition key is incomplete. Required key: %s",
      "",
      ""),
  DATA_LOADER_CLUSTERING_KEY_ORDER_MISMATCH(
      Category.USER_ERROR,
      "0156",
      "The provided clustering key order does not match the table schema. Required order: %s",
      "",
      ""),
  DATA_LOADER_PARTITION_KEY_ORDER_MISMATCH(
      Category.USER_ERROR,
      "0157",
      "The provided partition key order does not match the table schema. Required order: %s",
      "",
      ""),
  OUT_OF_RANGE_COLUMN_VALUE_FOR_DATE(
      Category.USER_ERROR,
      "0158",
      "This DATE column value is out of the valid range. It must be between 1000-01-01 and 9999-12-12. Value: %s",
      "",
      ""),
  SUBMICROSECOND_PRECISION_NOT_SUPPORTED_FOR_TIME(
      Category.USER_ERROR,
      "0159",
      "This TIME column value precision cannot be shorter than one microsecond. Value: %s",
      "",
      ""),
  OUT_OF_RANGE_COLUMN_VALUE_FOR_TIMESTAMP(
      Category.USER_ERROR,
      "0160",
      "This TIMESTAMP column value is out of the valid range. It must be between 1000-01-01T00:00:00.000 and 9999-12-31T23:59:59.999. Value: %s",
      "",
      ""),
  SUBMILLISECOND_PRECISION_NOT_SUPPORTED_FOR_TIMESTAMP(
      Category.USER_ERROR,
      "0161",
      "This TIMESTAMP column value precision cannot be shorter than one millisecond. Value: %s",
      "",
      ""),
  OUT_OF_RANGE_COLUMN_VALUE_FOR_TIMESTAMPTZ(
      Category.USER_ERROR,
      "0162",
      "This TIMESTAMPTZ column value is out of the valid range. It must be between 1000-01-01T00:00:00.000Z to 9999-12-31T23:59:59.999Z. Value: %s",
      "",
      ""),
  SUBMILLISECOND_PRECISION_NOT_SUPPORTED_FOR_TIMESTAMPTZ(
      Category.USER_ERROR,
      "0163",
      "This TIMESTAMPTZ column value precision cannot be shorter than one millisecond. Value: %s",
      "",
      ""),
  JDBC_IMPORT_DATA_TYPE_OVERRIDE_NOT_SUPPORTED(
      Category.USER_ERROR,
      "0164",
      "The underlying-storage data type %s is not supported as the ScalarDB %s data type: %s",
      "",
      ""),
  DATA_LOADER_MISSING_NAMESPACE_OR_TABLE(
      Category.USER_ERROR, "0165", "Missing namespace or table: %s, %s", "", ""),
  DATA_LOADER_TABLE_METADATA_RETRIEVAL_FAILED(
      Category.USER_ERROR, "0166", "Failed to retrieve table metadata. Details: %s", "", ""),
  DATA_LOADER_DUPLICATE_DATA_MAPPINGS(
      Category.USER_ERROR,
      "0167",
      "Duplicate data mappings found for table '%s' in the control file",
      "",
      ""),
  DATA_LOADER_MISSING_COLUMN_MAPPING(
      Category.USER_ERROR,
      "0168",
      "No mapping found for column '%s' in table '%s' in the control file. Control file validation set at 'FULL'. All columns need to be mapped.",
      "",
      ""),
  DATA_LOADER_CONTROL_FILE_MISSING_DATA_MAPPINGS(
      Category.USER_ERROR, "0169", "The control file is missing data mappings", "", ""),
  DATA_LOADER_TARGET_COLUMN_NOT_FOUND(
      Category.USER_ERROR,
      "0170",
      "The target column '%s' for source field '%s' could not be found in table '%s'",
      "",
      ""),
  DATA_LOADER_MISSING_PARTITION_KEY(
      Category.USER_ERROR,
      "0171",
      "The required partition key '%s' is missing in the control file mapping for table '%s'",
      "",
      ""),
  DATA_LOADER_MISSING_CLUSTERING_KEY(
      Category.USER_ERROR,
      "0172",
      "The required clustering key '%s' is missing in the control file mapping for table '%s'",
      "",
      ""),
  DATA_LOADER_MULTIPLE_MAPPINGS_FOR_COLUMN_FOUND(
      Category.USER_ERROR,
      "0173",
      "Duplicated data mappings found for column '%s' in table '%s'",
      "",
      ""),
  DATA_LOADER_MISSING_CLUSTERING_KEY_COLUMN(
      Category.USER_ERROR,
      "0174",
      "Missing required field or column mapping for clustering key %s",
      "",
      ""),
  DATA_LOADER_MISSING_PARTITION_KEY_COLUMN(
      Category.USER_ERROR,
      "0175",
      "Missing required field or column mapping for partition key %s",
      "",
      ""),
  DATA_LOADER_MISSING_COLUMN(
      Category.USER_ERROR, "0176", "Missing field or column mapping for %s", "", ""),
  DATA_LOADER_VALUE_TO_STRING_CONVERSION_FAILED(
      Category.USER_ERROR,
      "0177",
      "Something went wrong while converting the ScalarDB values to strings. The table metadata and Value datatype probably do not match. Details: %s",
      "",
      ""),
  DATA_LOADER_FILE_FORMAT_NOT_SUPPORTED(
      Category.USER_ERROR, "0178", "The provided file format is not supported : %s", "", ""),
  DATA_LOADER_COULD_NOT_FIND_PARTITION_KEY(
      Category.USER_ERROR, "0179", "Could not find the partition key", "", ""),
  DATA_LOADER_UPSERT_INSERT_MISSING_COLUMNS(
      Category.USER_ERROR,
      "0180",
      "The source record needs to contain all fields if the UPSERT turns into an INSERT",
      "",
      ""),
  DATA_LOADER_DATA_ALREADY_EXISTS(Category.USER_ERROR, "0181", "Record already exists", "", ""),
  DATA_LOADER_DATA_NOT_FOUND(Category.USER_ERROR, "0182", "Record was not found", "", ""),
  DATA_LOADER_COULD_NOT_FIND_CLUSTERING_KEY(
      Category.USER_ERROR, "0183", "Could not find the clustering key", "", ""),
  DATA_LOADER_TABLE_METADATA_MISSING(
      Category.USER_ERROR, "0184", "No table metadata found", "", ""),
  DATA_LOADER_MISSING_SOURCE_FIELD(
      Category.USER_ERROR,
      "0185",
      "The data mapping source field '%s' for table '%s' is missing in the json data record",
      "",
      ""),
  DATA_LOADER_CSV_DATA_MISMATCH(
      Category.USER_ERROR, "0186", "The CSV row: %s does not match header: %s.", "", ""),
  DATA_LOADER_JSON_CONTENT_START_ERROR(
      Category.USER_ERROR, "0187", "Expected JSON file content to be an array", "", ""),
  REPLICATION_NOT_ENABLED(
      Category.USER_ERROR,
      "0188",
      "The replication feature is not enabled. To use this feature, you must enable it. Note that this feature is supported only in the ScalarDB Enterprise edition",
      "",
      ""),
  DATA_LOADER_IMPORT_TARGET_MISSING(
      Category.USER_ERROR,
      "0189",
      "Missing option: either '--namespace' and'--table' or '--control-file' options must be specified.",
      "",
      ""),
  DATA_LOADER_MISSING_IMPORT_FILE(
      Category.USER_ERROR,
      "0190",
      "The file '%s' specified by the argument '%s' does not exist.",
      "",
      ""),
  DATA_LOADER_LOG_DIRECTORY_WRITE_ACCESS_DENIED(
      Category.USER_ERROR, "0191", "Cannot write to the log directory: %s", "", ""),
  DATA_LOADER_LOG_DIRECTORY_CREATION_FAILED(
      Category.USER_ERROR, "0192", "Failed to create the log directory: %s", "", ""),
  DATA_LOADER_INVALID_CONTROL_FILE(
      Category.USER_ERROR, "0193", "Failed to parse the control file: %s", "", ""),
  DATA_LOADER_DIRECTORY_WRITE_ACCESS(
      Category.USER_ERROR,
      "0194",
      "No permission to create or write files in the directory: %s",
      "",
      ""),
  DATA_LOADER_DIRECTORY_CREATION_FAILED(
      Category.USER_ERROR, "0195", "Failed to create the directory: %s", "", ""),
  DATA_LOADER_PATH_IS_NOT_A_DIRECTORY(
      Category.USER_ERROR, "0196", "Path exists but is not a directory: %s", "", ""),
  DATA_LOADER_FILE_PATH_IS_BLANK(
      Category.USER_ERROR, "0197", "File path must not be blank.", "", ""),
  DATA_LOADER_FILE_NOT_FOUND(Category.USER_ERROR, "0198", "File not found: %s", "", ""),
  DATA_LOADER_INVALID_DATE_TIME_FOR_COLUMN_VALUE(
      Category.USER_ERROR,
      "0199",
      "Invalid date time value '%s' specified for column %s in table %s in namespace %s.",
      "",
      ""),
  DATA_LOADER_NULL_OR_EMPTY_KEY_VALUE_INPUT(
      Category.USER_ERROR, "0200", "Key-value cannot be null or empty", "", ""),
  DATA_LOADER_INVALID_KEY_VALUE_INPUT(
      Category.USER_ERROR, "0201", "Invalid key-value format: %s", "", ""),
  DATA_LOADER_SPLIT_INPUT_VALUE_NULL(Category.USER_ERROR, "0202", "Value must not be null", "", ""),
  DATA_LOADER_SPLIT_INPUT_DELIMITER_NULL(
      Category.USER_ERROR, "0203", "Delimiter must not be null", "", ""),
  DATA_LOADER_CONFIG_FILE_PATH_BLANK(
      Category.USER_ERROR, "0204", "Config file path must not be blank", "", ""),
  CONSENSUS_COMMIT_SCANNER_NOT_CLOSED(
      Category.USER_ERROR,
      "0205",
      "Some scanners were not closed. All scanners must be closed before committing the transaction.",
      "",
      ""),
  TWO_PHASE_CONSENSUS_COMMIT_SCANNER_NOT_CLOSED(
      Category.USER_ERROR,
      "0206",
      "Some scanners were not closed. All scanners must be closed before preparing the transaction.",
      "",
      ""),
  DATA_LOADER_INVALID_DATA_CHUNK_SIZE(
      Category.USER_ERROR, "0207", "Data chunk size must be greater than 0", "", ""),
  DATA_LOADER_INVALID_TRANSACTION_SIZE(
      Category.USER_ERROR, "0208", "Transaction size must be greater than 0", "", ""),
  DATA_LOADER_INVALID_MAX_THREADS(
      Category.USER_ERROR, "0209", "Number of max threads must be greater than 0", "", ""),
  DATA_LOADER_INVALID_DATA_CHUNK_QUEUE_SIZE(
      Category.USER_ERROR, "0210", "Data chunk queue size must be greater than 0", "", ""),
  MUTATION_NOT_ALLOWED_IN_READ_ONLY_TRANSACTION(
      Category.USER_ERROR,
      "0211",
      "Mutations are not allowed in read-only transactions. Transaction ID: %s",
      "",
      ""),
  OPERATION_CHECK_ERROR_MULTI_RECORD_MUTATION(
      Category.USER_ERROR,
      "0212",
      "The storage does not support mutations across multiple records. Storage: %s; Mutations: %s",
      "",
      ""),
  OPERATION_CHECK_ERROR_MULTI_TABLE_MUTATION(
      Category.USER_ERROR,
      "0213",
      "The storage does not support mutations across multiple tables. Storage: %s; Mutations: %s",
      "",
      ""),
  OPERATION_CHECK_ERROR_MULTI_NAMESPACE_MUTATION(
      Category.USER_ERROR,
      "0214",
      "The storage does not support mutations across multiple namespaces. Storage: %s; Mutations: %s",
      "",
      ""),
  OPERATION_CHECK_ERROR_MULTI_STORAGE_MUTATION(
      Category.USER_ERROR,
      "0215",
      "Mutations across multiple storages are not allowed. Mutations: %s",
      "",
      ""),

  //
  // Errors for the concurrency error category
  //
  NO_MUTATION_APPLIED(Category.CONCURRENCY_ERROR, "0000", "No mutation was applied", "", ""),
  CASSANDRA_LOGGING_FAILED_IN_BATCH(
      Category.CONCURRENCY_ERROR, "0001", "Logging failed in the batch", "", ""),
  CASSANDRA_OPERATION_FAILED_IN_BATCH(
      Category.CONCURRENCY_ERROR, "0002", "The operation failed in the batch with type %s", "", ""),
  CASSANDRA_ERROR_OCCURRED_IN_BATCH(
      Category.CONCURRENCY_ERROR, "0003", "An error occurred in the batch. Details: %s", "", ""),
  CASSANDRA_WRITE_TIMEOUT_IN_PAXOS_PHASE_IN_MUTATION(
      Category.CONCURRENCY_ERROR, "0004", "A Paxos phase in the CAS operation failed", "", ""),
  CASSANDRA_WRITE_TIMEOUT_IN_LEARN_PHASE_IN_MUTATION(
      Category.CONCURRENCY_ERROR, "0005", "The learn phase in the CAS operation failed", "", ""),
  CASSANDRA_WRITE_TIMEOUT_SIMPLE_WRITE_OPERATION_FAILED_IN_MUTATION(
      Category.CONCURRENCY_ERROR, "0006", "A simple write operation failed", "", ""),
  CASSANDRA_ERROR_OCCURRED_IN_MUTATION(
      Category.CONCURRENCY_ERROR, "0007", "An error occurred in the mutation. Details: %s", "", ""),
  COSMOS_RETRY_WITH_ERROR_OCCURRED_IN_MUTATION(
      Category.CONCURRENCY_ERROR,
      "0008",
      "A RetryWith error occurred in the mutation. Details: %s",
      "",
      ""),
  DYNAMO_TRANSACTION_CONFLICT_OCCURRED_IN_MUTATION(
      Category.CONCURRENCY_ERROR,
      "0009",
      "A transaction conflict occurred in the mutation. Details: %s",
      "",
      ""),
  JDBC_TRANSACTION_CONFLICT_OCCURRED_IN_MUTATION(
      Category.CONCURRENCY_ERROR,
      "0010",
      "A transaction conflict occurred in the mutation. Details: %s",
      "",
      ""),
  JDBC_TRANSACTION_CONFLICT_OCCURRED(
      Category.CONCURRENCY_ERROR,
      "0011",
      "A conflict occurred. Please try restarting the transaction. Details: %s",
      "",
      ""),
  JDBC_TRANSACTION_CONDITION_NOT_SATISFIED(
      Category.CONCURRENCY_ERROR,
      "0012",
      "The %s condition of the %s operation is not satisfied. Targeting column(s): %s",
      "",
      ""),
  CONSENSUS_COMMIT_PREPARING_RECORD_EXISTS(
      Category.CONCURRENCY_ERROR, "0013", "The record being prepared already exists", "", ""),
  CONSENSUS_COMMIT_CONFLICT_OCCURRED_WHEN_PREPARING_RECORDS(
      Category.CONCURRENCY_ERROR, "0014", "A conflict occurred when preparing records", "", ""),
  CONSENSUS_COMMIT_CONFLICT_OCCURRED_WHEN_COMMITTING_STATE(
      Category.CONCURRENCY_ERROR,
      "0015",
      "The committing state in the coordinator failed. The transaction has been aborted",
      "",
      ""),
  CONSENSUS_COMMIT_CONFLICT_OCCURRED_WHILE_IMPLICIT_PRE_READ(
      Category.CONCURRENCY_ERROR, "0016", "A conflict occurred during implicit pre-read", "", ""),
  CONSENSUS_COMMIT_READ_UNCOMMITTED_RECORD(
      Category.CONCURRENCY_ERROR, "0017", "This record needs to be recovered", "", ""),
  CONSENSUS_COMMIT_CONDITION_NOT_SATISFIED_BECAUSE_RECORD_NOT_EXISTS(
      Category.CONCURRENCY_ERROR,
      "0018",
      "The record does not exist, so the %s condition is not satisfied",
      "",
      ""),
  CONSENSUS_COMMIT_CONDITION_NOT_SATISFIED_BECAUSE_RECORD_EXISTS(
      Category.CONCURRENCY_ERROR,
      "0019",
      "The record exists, so the %s condition is not satisfied",
      "",
      ""),
  CONSENSUS_COMMIT_CONDITION_NOT_SATISFIED(
      Category.CONCURRENCY_ERROR,
      "0020",
      "The condition on the column '%s' is not satisfied",
      "",
      ""),
  CONSENSUS_COMMIT_ANTI_DEPENDENCY_FOUND(
      Category.CONCURRENCY_ERROR,
      "0022",
      "An anti-dependency was found. The transaction has been aborted",
      "",
      ""),
  JDBC_TRANSACTION_CONFLICT_OCCURRED_IN_INSERT(
      Category.CONCURRENCY_ERROR,
      "0023",
      "A transaction conflict occurred in the Insert operation",
      "",
      ""),
  SINGLE_CRUD_OPERATION_TRANSACTION_CONDITION_NOT_SATISFIED(
      Category.CONCURRENCY_ERROR,
      "0024",
      "The %s condition of the %s operation is not satisfied. Targeting column(s): %s",
      "",
      ""),
  SINGLE_CRUD_OPERATION_TRANSACTION_CONFLICT_OCCURRED_IN_INSERT(
      Category.CONCURRENCY_ERROR,
      "0025",
      "A transaction conflict occurred in the Insert operation",
      "",
      ""),

  //
  // Errors for the internal error category
  //
  CREATING_NAMESPACE_FAILED(
      Category.INTERNAL_ERROR, "0000", "Creating the namespace failed. Namespace: %s", "", ""),
  DROPPING_NAMESPACE_FAILED(
      Category.INTERNAL_ERROR, "0001", "Dropping the namespace failed. Namespace: %s", "", ""),
  CREATING_TABLE_FAILED(
      Category.INTERNAL_ERROR, "0002", "Creating the table failed. Table: %s", "", ""),
  DROPPING_TABLE_FAILED(
      Category.INTERNAL_ERROR, "0003", "Dropping the table failed. Table: %s", "", ""),
  TRUNCATING_TABLE_FAILED(
      Category.INTERNAL_ERROR, "0004", "Truncating the table failed. Table: %s", "", ""),
  CREATING_INDEX_FAILED(
      Category.INTERNAL_ERROR, "0005", "Creating the index failed. Table: %s, Column: %s", "", ""),
  DROPPING_INDEX_FAILED(
      Category.INTERNAL_ERROR, "0006", "Dropping the index failed. Table: %s, Column: %s", "", ""),
  GETTING_TABLE_METADATA_FAILED(
      Category.INTERNAL_ERROR, "0007", "Getting the table metadata failed. Table: %s", "", ""),
  GETTING_TABLE_NAMES_IN_NAMESPACE_FAILED(
      Category.INTERNAL_ERROR,
      "0008",
      "Getting the table names in the namespace failed. Namespace: %s",
      "",
      ""),
  CHECKING_NAMESPACE_EXISTENCE_FAILED(
      Category.INTERNAL_ERROR,
      "0009",
      "Checking the namespace existence failed. Namespace: %s",
      "",
      ""),
  CHECKING_TABLE_EXISTENCE_FAILED(
      Category.INTERNAL_ERROR, "0010", "Checking the table existence failed. Table: %s", "", ""),
  CHECKING_INDEX_EXISTENCE_FAILED(
      Category.INTERNAL_ERROR,
      "0011",
      "Checking the index existence failed. Table: %s; Column: %s",
      "",
      ""),
  REPAIRING_NAMESPACE_FAILED(
      Category.INTERNAL_ERROR, "0012", "Repairing the namespace failed. Namespace: %s", "", ""),
  REPAIRING_TABLE_FAILED(
      Category.INTERNAL_ERROR, "0013", "Repairing the table failed. Table: %s", "", ""),
  ADDING_NEW_COLUMN_TO_TABLE_FAILED(
      Category.INTERNAL_ERROR,
      "0014",
      "Adding a new column to the table failed. Table: %s; Column: %s; ColumnType: %s",
      "",
      ""),
  GETTING_NAMESPACE_NAMES_FAILED(
      Category.INTERNAL_ERROR, "0015", "Getting the namespace names failed", "", ""),
  GETTING_IMPORT_TABLE_METADATA_FAILED(
      Category.INTERNAL_ERROR,
      "0016",
      "Getting the table metadata of the table being imported failed. Table: %s",
      "",
      ""),
  IMPORTING_TABLE_FAILED(
      Category.INTERNAL_ERROR, "0017", "Importing the table failed. Table: %s", "", ""),
  ADDING_RAW_COLUMN_TO_TABLE_FAILED(
      Category.INTERNAL_ERROR,
      "0018",
      "Adding the raw column to the table failed. Table: %s; Column: %s; ColumnType: %s",
      "",
      ""),
  UPGRADING_SCALAR_DB_ENV_FAILED(
      Category.INTERNAL_ERROR, "0019", "Upgrading the ScalarDB environment failed", "", ""),
  CASSANDRA_WRITE_TIMEOUT_WITH_OTHER_WRITE_TYPE_IN_MUTATION(
      Category.INTERNAL_ERROR,
      "0020",
      "Something wrong because WriteType is neither CAS nor SIMPLE",
      "",
      ""),
  CASSANDRA_ERROR_OCCURRED_IN_SELECTION(
      Category.INTERNAL_ERROR, "0021", "An error occurred in the selection. Details: %s", "", ""),
  COSMOS_ERROR_OCCURRED_IN_MUTATION(
      Category.INTERNAL_ERROR, "0022", "An error occurred in the mutation. Details: %s", "", ""),
  COSMOS_ERROR_OCCURRED_IN_SELECTION(
      Category.INTERNAL_ERROR, "0023", "An error occurred in the selection. Details: %s", "", ""),
  DYNAMO_ERROR_OCCURRED_IN_MUTATION(
      Category.INTERNAL_ERROR, "0024", "An error occurred in the mutation. Details: %s", "", ""),
  DYNAMO_ERROR_OCCURRED_IN_SELECTION(
      Category.INTERNAL_ERROR, "0025", "An error occurred in the selection. Details: %s", "", ""),
  JDBC_ERROR_OCCURRED_IN_MUTATION(
      Category.INTERNAL_ERROR, "0026", "An error occurred in the mutation. Details: %s", "", ""),
  JDBC_ERROR_OCCURRED_IN_SELECTION(
      Category.INTERNAL_ERROR, "0027", "An error occurred in the selection. Details: %s", "", ""),
  JDBC_FETCHING_NEXT_RESULT_FAILED(
      Category.INTERNAL_ERROR, "0028", "Fetching the next result failed. Details: %s", "", ""),
  JDBC_TRANSACTION_ROLLING_BACK_TRANSACTION_FAILED(
      Category.INTERNAL_ERROR, "0029", "Rolling back the transaction failed. Details: %s", "", ""),
  JDBC_TRANSACTION_COMMITTING_TRANSACTION_FAILED(
      Category.INTERNAL_ERROR, "0030", "Committing the transaction failed. Details: %s", "", ""),
  JDBC_TRANSACTION_GET_OPERATION_FAILED(
      Category.INTERNAL_ERROR, "0031", "The Get operation failed. Details: %s", "", ""),
  JDBC_TRANSACTION_SCAN_OPERATION_FAILED(
      Category.INTERNAL_ERROR, "0032", "The Scan operation failed. Details: %s", "", ""),
  JDBC_TRANSACTION_PUT_OPERATION_FAILED(
      Category.INTERNAL_ERROR, "0033", "The Put operation failed. Details: %s", "", ""),
  JDBC_TRANSACTION_DELETE_OPERATION_FAILED(
      Category.INTERNAL_ERROR, "0034", "The Delete operation failed. Details: %s", "", ""),
  JDBC_TRANSACTION_BEGINNING_TRANSACTION_FAILED(
      Category.INTERNAL_ERROR, "0035", "Beginning a transaction failed. Details: %s", "", ""),
  CONSENSUS_COMMIT_PREPARING_RECORDS_FAILED(
      Category.INTERNAL_ERROR, "0036", "Preparing records failed", "", ""),
  CONSENSUS_COMMIT_VALIDATION_FAILED(Category.INTERNAL_ERROR, "0037", "Validation failed", "", ""),
  CONSENSUS_COMMIT_EXECUTING_IMPLICIT_PRE_READ_FAILED(
      Category.INTERNAL_ERROR, "0038", "Executing implicit pre-read failed", "", ""),
  CONSENSUS_COMMIT_READING_RECORD_FROM_STORAGE_FAILED(
      Category.INTERNAL_ERROR,
      "0039",
      "Reading a record from the underlying storage failed",
      "",
      ""),
  CONSENSUS_COMMIT_SCANNING_RECORDS_FROM_STORAGE_FAILED(
      Category.INTERNAL_ERROR,
      "0040",
      "Scanning records from the underlying storage failed",
      "",
      ""),
  CONSENSUS_COMMIT_ROLLBACK_FAILED_BECAUSE_TRANSACTION_ALREADY_COMMITTED(
      Category.INTERNAL_ERROR,
      "0041",
      "Rollback failed because the transaction has already been committed",
      "",
      ""),
  CONSENSUS_COMMIT_ROLLBACK_FAILED(Category.INTERNAL_ERROR, "0042", "Rollback failed", "", ""),
  JDBC_TRANSACTION_INSERT_OPERATION_FAILED(
      Category.INTERNAL_ERROR, "0043", "The Insert operation failed. Details: %s", "", ""),
  JDBC_TRANSACTION_UPSERT_OPERATION_FAILED(
      Category.INTERNAL_ERROR, "0044", "The Upsert operation failed. Details: %s", "", ""),
  JDBC_TRANSACTION_UPDATE_OPERATION_FAILED(
      Category.INTERNAL_ERROR, "0045", "The Update operation failed. Details: %s", "", ""),
  HANDLING_BEFORE_PREPARATION_SNAPSHOT_HOOK_FAILED(
      Category.INTERNAL_ERROR,
      "0046",
      "Handling the before-preparation snapshot hook failed. Details: %s",
      "",
      ""),
  DATA_LOADER_ERROR_CRUD_EXCEPTION(
      Category.INTERNAL_ERROR,
      "0047",
      "Something went wrong while trying to save the data. Details: %s",
      "",
      ""),
  DATA_LOADER_ERROR_SCAN(
      Category.INTERNAL_ERROR,
      "0048",
      "Something went wrong while scanning. Are you sure you are running in the correct transaction mode? Details: %s",
      "",
      ""),
  DATA_LOADER_CSV_FILE_READ_FAILED(
      Category.INTERNAL_ERROR, "0049", "Failed to read CSV file. Details: %s.", "", ""),
  DATA_LOADER_CSV_FILE_HEADER_READ_FAILED(
      Category.INTERNAL_ERROR, "0050", "Failed to CSV read header line. Details: %s.", "", ""),
  DATA_LOADER_DATA_CHUNK_PROCESS_FAILED(
      Category.INTERNAL_ERROR,
      "0051",
      "Data chunk processing was interrupted. Details: %s",
      "",
      ""),
  DATA_LOADER_JSON_FILE_READ_FAILED(
      Category.INTERNAL_ERROR, "0052", "Failed to read JSON file. Details: %s.", "", ""),
  DATA_LOADER_JSONLINES_FILE_READ_FAILED(
      Category.INTERNAL_ERROR, "0053", "Failed to read JSON Lines file. Details: %s.", "", ""),
  JDBC_TRANSACTION_GETTING_SCANNER_FAILED(
      Category.INTERNAL_ERROR, "0054", "Getting the scanner failed. Details: %s", "", ""),
  JDBC_CLOSING_SCANNER_FAILED(
      Category.INTERNAL_ERROR, "0055", "Closing the scanner failed. Details: %s", "", ""),
  GETTING_STORAGE_INFO_FAILED(
      Category.INTERNAL_ERROR,
      "0056",
      "Getting the storage information failed. Namespace: %s",
      "",
      ""),

  //
  // Errors for the unknown transaction status error category
  //
  JDBC_TRANSACTION_UNKNOWN_TRANSACTION_STATUS(
      Category.UNKNOWN_TRANSACTION_STATUS_ERROR,
      "0000",
      "Rolling back the transaction failed. Details: %s",
      "",
      ""),
  CONSENSUS_COMMIT_COMMITTING_STATE_FAILED_WITH_NO_MUTATION_EXCEPTION_BUT_COORDINATOR_STATUS_DOES_NOT_EXIST(
      Category.UNKNOWN_TRANSACTION_STATUS_ERROR,
      "0001",
      "Committing state failed with NoMutationException, but the coordinator status does not exist",
      "",
      ""),
  CONSENSUS_COMMIT_CANNOT_GET_STATE(
      Category.UNKNOWN_TRANSACTION_STATUS_ERROR, "0002", "The state cannot be retrieved", "", ""),
  CONSENSUS_COMMIT_UNKNOWN_COORDINATOR_STATUS(
      Category.UNKNOWN_TRANSACTION_STATUS_ERROR,
      "0003",
      "The coordinator status is unknown",
      "",
      ""),
  CONSENSUS_COMMIT_ABORTING_STATE_FAILED_WITH_NO_MUTATION_EXCEPTION_BUT_COORDINATOR_STATUS_DOES_NOT_EXIST(
      Category.UNKNOWN_TRANSACTION_STATUS_ERROR,
      "0004",
      "Aborting state failed with NoMutationException, but the coordinator status does not exist",
      "",
      ""),
  ;

  private static final String COMPONENT_NAME = "DB-CORE";

  private final Category category;
  private final String id;
  private final String message;
  private final String cause;
  private final String solution;

  CoreError(Category category, String id, String message, String cause, String solution) {
    validate(COMPONENT_NAME, category, id, message, cause, solution);

    this.category = category;
    this.id = id;
    this.message = message;
    this.cause = cause;
    this.solution = solution;
  }

  @Override
  public String getComponentName() {
    return COMPONENT_NAME;
  }

  @Override
  public Category getCategory() {
    return category;
  }

  @Override
  public String getId() {
    return id;
  }

  @Override
  public String getMessage() {
    return message;
  }

  @Override
  public String getCause() {
    return cause;
  }

  @Override
  public String getSolution() {
    return solution;
  }
}<|MERGE_RESOLUTION|>--- conflicted
+++ resolved
@@ -689,11 +689,7 @@
   DATA_LOADER_INVALID_BASE64_ENCODING_FOR_COLUMN_VALUE(
       Category.USER_ERROR,
       "0149",
-<<<<<<< HEAD
-      "Invalid base64 encoding for blob value '%s' for column %s in table %s in namespace %s.",
-=======
       "Invalid base64 encoding for blob value '%s' for column %s in table %s in namespace %s",
->>>>>>> 6ccaeecc
       "",
       ""),
   DATA_LOADER_INVALID_NUMBER_FORMAT_FOR_COLUMN_VALUE(
