package com.scalar.db.common.error;

public enum CoreError implements ScalarDbError {

  //
  // Errors for the user error category
  //
  OPERATION_CHECK_ERROR_INDEX_ONLY_SINGLE_COLUMN_INDEX_SUPPORTED(
      Category.USER_ERROR,
      "0000",
      "Only a single-column index is supported. Operation: %s",
      "",
      ""),
  OPERATION_CHECK_ERROR_INDEX_NON_INDEXED_COLUMN_SPECIFIED(
      Category.USER_ERROR,
      "0001",
      "The column of the specified index key is not indexed. Operation: %s",
      "",
      ""),
  OPERATION_CHECK_ERROR_INDEX_INDEX_KEY_NOT_PROPERLY_SPECIFIED(
      Category.USER_ERROR,
      "0002",
      "The index key is not properly specified. Operation: %s",
      "",
      ""),
  OPERATION_CHECK_ERROR_INDEX_CLUSTERING_KEY_SPECIFIED(
      Category.USER_ERROR,
      "0003",
      "Clustering keys cannot be specified when using an index. Operation: %s",
      "",
      ""),
  OPERATION_CHECK_ERROR_INDEX_ORDERING_SPECIFIED(
      Category.USER_ERROR,
      "0004",
      "Orderings cannot be specified when using an index. Operation: %s",
      "",
      ""),
  OPERATION_CHECK_ERROR_LIMIT(
      Category.USER_ERROR, "0005", "The limit cannot be negative. Operation: %s", "", ""),
  OPERATION_CHECK_ERROR_CROSS_PARTITION_SCAN(
      Category.USER_ERROR, "0006", "Cross-partition scan is not enabled. Operation: %s", "", ""),
  OPERATION_CHECK_ERROR_CROSS_PARTITION_SCAN_ORDERING(
      Category.USER_ERROR,
      "0007",
      "Cross-partition scan ordering is not enabled. Operation: %s",
      "",
      ""),
  OPERATION_CHECK_ERROR_CROSS_PARTITION_SCAN_FILTERING(
      Category.USER_ERROR,
      "0008",
      "Cross-partition scan filtering is not enabled. Operation: %s",
      "",
      ""),
  OPERATION_CHECK_ERROR_PROJECTION(
      Category.USER_ERROR,
      "0009",
      "The specified projection is not found. Projection: %s, Operation: %s",
      "",
      ""),
  OPERATION_CHECK_ERROR_CLUSTERING_KEY_BOUNDARY(
      Category.USER_ERROR,
      "0010",
      "The clustering key boundary is not properly specified. Operation: %s",
      "",
      ""),
  OPERATION_CHECK_ERROR_START_CLUSTERING_KEY(
      Category.USER_ERROR,
      "0011",
      "The start clustering key is not properly specified. Operation: %s",
      "",
      ""),
  OPERATION_CHECK_ERROR_END_CLUSTERING_KEY(
      Category.USER_ERROR,
      "0012",
      "The end clustering key is not properly specified. Operation: %s",
      "",
      ""),
  OPERATION_CHECK_ERROR_ORDERING_NOT_PROPERLY_SPECIFIED(
      Category.USER_ERROR, "0013", "Orderings are not properly specified. Operation: %s", "", ""),
  OPERATION_CHECK_ERROR_ORDERING_COLUMN_NOT_FOUND(
      Category.USER_ERROR,
      "0014",
      "The specified ordering column is not found. Ordering: %s, Operation: %s",
      "",
      ""),
  OPERATION_CHECK_ERROR_CONDITION(
      Category.USER_ERROR,
      "0015",
      "The condition is not properly specified. Operation: %s",
      "",
      ""),
  TABLE_NOT_FOUND(Category.USER_ERROR, "0016", "The table does not exist. Table: %s", "", ""),
  OPERATION_CHECK_ERROR_INVALID_COLUMN(
      Category.USER_ERROR,
      "0017",
      "The column value is not properly specified. Column: %s, Operation: %s",
      "",
      ""),
  EMPTY_MUTATIONS_SPECIFIED(Category.USER_ERROR, "0018", "The mutations are empty", "", ""),
  OPERATION_CHECK_ERROR_MULTI_PARTITION_MUTATION(
      Category.USER_ERROR,
      "0019",
      "Mutations that span multiple partitions are not supported. Mutations: %s",
      "",
      ""),
  OPERATION_CHECK_ERROR_PARTITION_KEY(
      Category.USER_ERROR,
      "0020",
      "The partition key is not properly specified. Operation: %s",
      "",
      ""),
  OPERATION_CHECK_ERROR_CLUSTERING_KEY(
      Category.USER_ERROR,
      "0021",
      "The clustering key is not properly specified. Operation: %s",
      "",
      ""),
  AUTH_NOT_ENABLED(
      Category.USER_ERROR,
      "0022",
      "The authentication and authorization feature is not enabled. To use this feature, you must enable it. Note that this feature is supported only in the ScalarDB Enterprise edition",
      "",
      ""),
  CONDITION_BUILD_ERROR_CONDITION_NOT_ALLOWED_FOR_PUT_IF(
      Category.USER_ERROR,
      "0023",
      "This condition is not allowed for the PutIf operation. Condition: %s",
      "",
      ""),
  CONDITION_BUILD_ERROR_CONDITION_NOT_ALLOWED_FOR_DELETE_IF(
      Category.USER_ERROR,
      "0024",
      "This condition is not allowed for the DeleteIf operation. Condition: %s",
      "",
      ""),
  LIKE_CHECK_ERROR_OPERATOR_MUST_BE_LIKE_OR_NOT_LIKE(
      Category.USER_ERROR, "0025", "Operator must be LIKE or NOT_LIKE. Operator: %s", "", ""),
  LIKE_CHECK_ERROR_ESCAPE_CHARACTER_MUST_BE_STRING_OF_SINGLE_CHARACTER_OR_EMPTY_STRING(
      Category.USER_ERROR,
      "0026",
      "An escape character must be a string of a single character or an empty string",
      "",
      ""),
  LIKE_CHECK_ERROR_LIKE_PATTERN_MUST_NOT_BE_NULL(
      Category.USER_ERROR, "0027", "The LIKE pattern must not be null", "", ""),
  LIKE_CHECK_ERROR_LIKE_PATTERN_MUST_NOT_INCLUDE_ONLY_ESCAPE_CHARACTER(
      Category.USER_ERROR,
      "0028",
      "The LIKE pattern must not include only an escape character",
      "",
      ""),
  LIKE_CHECK_ERROR_LIKE_PATTERN_MUST_NOT_END_WITH_ESCAPE_CHARACTER(
      Category.USER_ERROR,
      "0029",
      "The LIKE pattern must not end with an escape character",
      "",
      ""),
  COLUMN_NOT_FOUND(Category.USER_ERROR, "0030", "The column %s does not exist", "", ""),
  GET_BUILD_ERROR_OPERATION_NOT_SUPPORTED_WHEN_GETTING_RECORDS_OF_DATABASE_WITHOUT_USING_INDEX(
      Category.USER_ERROR,
      "0031",
      "This operation is not supported when getting records of a database without using an index",
      "",
      ""),
  GET_BUILD_ERROR_OPERATION_NOT_SUPPORTED_WHEN_GETTING_RECORDS_OF_DATABASE_USING_INDEX(
      Category.USER_ERROR,
      "0032",
      "This operation is not supported when getting records of a database by using an index",
      "",
      ""),
  SCAN_BUILD_ERROR_OPERATION_NOT_SUPPORTED_WHEN_SCANNING_ALL_RECORDS_OF_DATABASE_OR_SCANNING_RECORDS_OF_DATABASE_USING_INDEX(
      Category.USER_ERROR,
      "0033",
      "This operation is not supported when scanning all the records of a database "
          + "or scanning records of a database by using an index",
      "",
      ""),
  SCAN_BUILD_ERROR_OPERATION_SUPPORTED_ONLY_WHEN_SCANNING_RECORDS_OF_DATABASE_USING_INDEX(
      Category.USER_ERROR,
      "0034",
      "This operation is supported only when scanning records of a database by using an index",
      "",
      ""),
  SCAN_BUILD_ERROR_OPERATION_NOT_SUPPORTED_WHEN_SCANNING_RECORDS_OF_DATABASE_USING_INDEX(
      Category.USER_ERROR,
      "0035",
      "This operation is not supported when scanning records of a database by using an index",
      "",
      ""),
  SCAN_BUILD_ERROR_OPERATION_SUPPORTED_ONLY_WHEN_NO_CONDITIONS_ARE_SPECIFIED(
      Category.USER_ERROR,
      "0037",
      "This operation is supported only when no conditions are specified. "
          + "If you want to modify a condition, please use clearConditions() to remove all existing conditions first",
      "",
      ""),
  TABLE_METADATA_BUILD_ERROR_NO_COLUMNS_SPECIFIED(
      Category.USER_ERROR, "0038", "One or more columns must be specified.", "", ""),
  TABLE_METADATA_BUILD_ERROR_NO_PARTITION_KEYS_SPECIFIED(
      Category.USER_ERROR, "0039", "One or more partition keys must be specified.", "", ""),
  TABLE_METADATA_BUILD_ERROR_PARTITION_KEY_COLUMN_DEFINITION_NOT_SPECIFIED(
      Category.USER_ERROR,
      "0040",
      "The column definition must be specified since %s is specified as a partition key",
      "",
      ""),
  TABLE_METADATA_BUILD_ERROR_CLUSTERING_KEY_COLUMN_DEFINITION_NOT_SPECIFIED(
      Category.USER_ERROR,
      "0041",
      "The column definition must be specified since %s is specified as a clustering key",
      "",
      ""),
  TRANSACTION_STATE_INSTANTIATION_ERROR_INVALID_ID(
      Category.USER_ERROR, "0042", "Invalid ID specified. ID: %d", "", ""),
  TRANSACTION_NOT_ACTIVE(
      Category.USER_ERROR, "0043", "The transaction is not active. Status: %s", "", ""),
  TRANSACTION_ALREADY_COMMITTED_OR_ROLLED_BACK(
      Category.USER_ERROR,
      "0044",
      "The transaction has already been committed or rolled back. Status: %s",
      "",
      ""),
  TRANSACTION_NOT_PREPARED(
      Category.USER_ERROR, "0045", "The transaction has not been prepared. Status: %s", "", ""),
  TRANSACTION_NOT_PREPARED_OR_VALIDATED(
      Category.USER_ERROR,
      "0046",
      "The transaction has not been prepared or validated. Status: %s",
      "",
      ""),
  TRANSACTION_ALREADY_EXISTS(Category.USER_ERROR, "0047", "The transaction already exists", "", ""),
  TRANSACTION_NOT_FOUND(
      Category.USER_ERROR,
      "0048",
      "A transaction associated with the specified transaction ID is not found. "
          + "The transaction might have expired",
      "",
      ""),
  SYSTEM_NAMESPACE_SPECIFIED(
      Category.USER_ERROR, "0049", "%s is the system namespace name", "", ""),
  NAMESPACE_ALREADY_EXISTS(
      Category.USER_ERROR, "0050", "The namespace already exists. Namespace: %s", "", ""),
  NAMESPACE_NOT_FOUND(
      Category.USER_ERROR, "0051", "The namespace does not exist. Namespace: %s", "", ""),
  TABLE_ALREADY_EXISTS(Category.USER_ERROR, "0052", "The table already exists. Table: %s", "", ""),
  NAMESPACE_NOT_EMPTY(
      Category.USER_ERROR,
      "0053",
      "The namespace is not empty. Namespace: %s; Tables in the namespace: %s",
      "",
      ""),
  COLUMN_NOT_FOUND2(
      Category.USER_ERROR, "0054", "The column does not exist. Table: %s; Column: %s", "", ""),
  INDEX_ALREADY_EXISTS(
      Category.USER_ERROR, "0055", "The index already exists. Table: %s; Column: %s", "", ""),
  INDEX_NOT_FOUND(
      Category.USER_ERROR, "0056", "The index does not exist. Table: %s; Column: %s", "", ""),
  COLUMN_ALREADY_EXISTS(
      Category.USER_ERROR, "0057", "The column already exists. Table: %s; Column: %s", "", ""),
  OPERATION_DOES_NOT_HAVE_TARGET_NAMESPACE_OR_TABLE_NAME(
      Category.USER_ERROR,
      "0058",
      "The operation does not have the target namespace or table name. Operation: %s",
      "",
      ""),
  CONFIG_UTILS_INVALID_NUMBER_FORMAT(
      Category.USER_ERROR,
      "0059",
      "The specified value of the property '%s' is not a number. Value: %s",
      "",
      ""),
  CONFIG_UTILS_INVALID_BOOLEAN_FORMAT(
      Category.USER_ERROR,
      "0060",
      "The specified value of the property '%s' is not a boolean. Value: %s",
      "",
      ""),
  CONFIG_UTILS_READING_FILE_FAILED(
      Category.USER_ERROR, "0061", "Reading the file failed. File: %s", "", ""),
  CROSS_PARTITION_SCAN_MUST_BE_ENABLED_TO_USE_CROSS_PARTITION_SCAN_WITH_FILTERING_OR_ORDERING(
      Category.USER_ERROR,
      "0062",
      "The property 'scalar.db.cross_partition_scan.enabled' must be set to true "
          + "to use cross-partition scan with filtering or ordering",
      "",
      ""),
  OUT_OF_RANGE_COLUMN_VALUE_FOR_BIGINT(
      Category.USER_ERROR,
      "0063",
      "This column value is out of range for BigInt. Value: %s",
      "",
      ""),
  KEY_BUILD_ERROR_UNSUPPORTED_TYPE(
      Category.USER_ERROR, "0064", "This type is not supported. Name: %s, Type: %s", "", ""),
  STORAGE_NOT_FOUND(Category.USER_ERROR, "0065", "Storage '%s' is not found", "", ""),
  TRANSACTION_MANAGER_NOT_FOUND(
      Category.USER_ERROR, "0066", "Transaction manager '%s' is not found", "", ""),
  GET_OPERATION_USED_FOR_NON_EXACT_MATCH_SELECTION(
      Category.USER_ERROR,
      "0068",
      "Please use scan() for non-exact match selection. Operation: %s",
      "",
      ""),
  CASSANDRA_IMPORT_NOT_SUPPORTED(
      Category.USER_ERROR,
      "0069",
      "Import-related functionality is not supported in Cassandra",
      "",
      ""),
  CASSANDRA_NETWORK_STRATEGY_NOT_FOUND(
      Category.USER_ERROR, "0070", "The %s network strategy does not exist", "", ""),
  INVALID_CONTACT_PORT(
      Category.USER_ERROR,
      "0071",
      "The property 'scalar.db.contact_port' must be greater than or equal to zero",
      "",
      ""),
  COSMOS_CLUSTERING_KEY_BLOB_TYPE_NOT_SUPPORTED(
      Category.USER_ERROR,
      "0073",
      "The BLOB type is not supported for clustering keys in Cosmos DB. Column: %s",
      "",
      ""),
  COSMOS_IMPORT_NOT_SUPPORTED(
      Category.USER_ERROR,
      "0074",
      "Import-related functionality is not supported in Cosmos DB",
      "",
      ""),
  INVALID_CONTACT_POINTS(
      Category.USER_ERROR,
      "0075",
      "The property 'scalar.db.contact_points' must not be empty",
      "",
      ""),
  COSMOS_CONDITION_OPERATION_NOT_SUPPORTED_FOR_BLOB_TYPE(
      Category.USER_ERROR,
      "0076",
      "Cosmos DB supports only EQ, NE, IS_NULL, and IS_NOT_NULL operations for the BLOB type in conditions. Mutation: %s",
      "",
      ""),
  INVALID_CONSISTENCY_LEVEL(
      Category.USER_ERROR,
      "0077",
      "The specified consistency level is not supported. Consistency level: %s",
      "",
      ""),
  DYNAMO_ENCODER_0X00_BYTES_NOT_ACCEPTED_IN_BLOB_VALUES_IN_DESC_ORDER(
      Category.USER_ERROR,
      "0078",
      "0x00 bytes are not accepted in BLOB values in DESC order",
      "",
      ""),
  DYNAMO_ENCODER_CANNOT_ENCODE_TEXT_VALUE_CONTAINING_0X0000(
      Category.USER_ERROR, "0079", "Cannot encode a Text value that contains '\\u0000'", "", ""),
  DYNAMO_INDEX_COLUMN_CANNOT_BE_SET_TO_NULL_OR_EMPTY(
      Category.USER_ERROR,
      "0081",
      "An index column cannot be set to null or an empty value for Text or Blob in DynamoDB. Operation: %s",
      "",
      ""),
  DYNAMO_CONDITION_OPERATION_NOT_SUPPORTED_FOR_BOOLEAN_TYPE(
      Category.USER_ERROR,
      "0082",
      "DynamoDB supports only EQ, NE, IS_NULL, and IS_NOT_NULL operations for the BOOLEAN type in conditions. Mutation: %s",
      "",
      ""),
  MULTI_STORAGE_NESTED_MULTI_STORAGE_DEFINITION_NOT_SUPPORTED(
      Category.USER_ERROR,
      "0083",
      "Nested multi-storage definitions are not supported. Storage: %s",
      "",
      ""),
  MULTI_STORAGE_STORAGE_NOT_FOUND(
      Category.USER_ERROR, "0084", "Storage not found. Storage: %s", "", ""),
  JDBC_NAMESPACE_NAME_NOT_ACCEPTABLE(
      Category.USER_ERROR, "0085", "The namespace name is not acceptable. Namespace: %s", "", ""),
  JDBC_TABLE_NAME_NOT_ACCEPTABLE(
      Category.USER_ERROR, "0086", "The table name is not acceptable. Table: %s", "", ""),
  JDBC_IMPORT_NOT_SUPPORTED(
      Category.USER_ERROR,
      "0087",
      "Importing tables is not allowed in the RDB engine. RDB engine: %s",
      "",
      ""),
  JDBC_IMPORT_TABLE_WITHOUT_PRIMARY_KEY(
      Category.USER_ERROR, "0088", "The %s table must have a primary key", "", ""),
  JDBC_RDB_ENGINE_NOT_SUPPORTED(
      Category.USER_ERROR,
      "0089",
      "The RDB engine is not supported. JDBC connection URL: %s",
      "",
      ""),
  JDBC_IMPORT_DATA_TYPE_WITH_SIZE_NOT_SUPPORTED(
      Category.USER_ERROR, "0090", "Data type %s(%d) is not supported: %s", "", ""),
  JDBC_IMPORT_DATA_TYPE_NOT_SUPPORTED(
      Category.USER_ERROR, "0091", "Data type %s is not supported: %s", "", ""),
  JDBC_TRANSACTION_GETTING_TRANSACTION_STATE_NOT_SUPPORTED(
      Category.USER_ERROR,
      "0092",
      "Getting a transaction state is not supported in JDBC transactions",
      "",
      ""),
  JDBC_TRANSACTION_ROLLING_BACK_TRANSACTION_NOT_SUPPORTED(
      Category.USER_ERROR,
      "0093",
      "Rolling back a transaction is not supported in JDBC transactions",
      "",
      ""),
  CONSENSUS_COMMIT_COORDINATOR_TABLES_ALREADY_EXIST(
      Category.USER_ERROR, "0094", "Coordinator tables already exist", "", ""),
  CONSENSUS_COMMIT_COORDINATOR_TABLES_NOT_FOUND(
      Category.USER_ERROR, "0095", "Coordinator tables do not exist", "", ""),
  CONSENSUS_COMMIT_COORDINATOR_NAMESPACE_SPECIFIED(
      Category.USER_ERROR,
      "0096",
      "The namespace %s is reserved. Any operations on this namespace are not allowed",
      "",
      ""),
  CONSENSUS_COMMIT_MUTATING_TRANSACTION_METADATA_COLUMNS_NOT_ALLOWED(
      Category.USER_ERROR,
      "0097",
      "Mutating transaction metadata columns is not allowed. Table: %s; Column: %s",
      "",
      ""),
  CONSENSUS_COMMIT_CONDITION_NOT_ALLOWED_ON_PUT(
      Category.USER_ERROR, "0098", "A %s condition is not allowed on Put operations", "", ""),
  CONSENSUS_COMMIT_CONDITION_NOT_ALLOWED_ON_DELETE(
      Category.USER_ERROR, "0099", "A %s condition is not allowed on Delete operations", "", ""),
  CONSENSUS_COMMIT_CONDITION_NOT_ALLOWED_TO_TARGET_TRANSACTION_METADATA_COLUMNS(
      Category.USER_ERROR,
      "0100",
      "The condition is not allowed to target transaction metadata columns. Column: %s",
      "",
      ""),
  CONSENSUS_COMMIT_COLUMN_RESERVED_AS_TRANSACTION_METADATA(
      Category.USER_ERROR, "0101", "The column '%s' is reserved as transaction metadata", "", ""),
  CONSENSUS_COMMIT_BEFORE_PREFIXED_COLUMN_FOR_NON_PRIMARY_KEY_RESERVED_AS_TRANSACTION_METADATA(
      Category.USER_ERROR,
      "0102",
      "Non-primary key columns with the 'before_' prefix, '%s', are reserved as transaction metadata",
      "",
      ""),
  CONSENSUS_COMMIT_PUT_CANNOT_HAVE_CONDITION_WHEN_TARGET_RECORD_UNREAD_AND_IMPLICIT_PRE_READ_DISABLED(
      Category.USER_ERROR,
      "0103",
      "Put cannot have a condition when the target record is unread and implicit pre-read is disabled."
          + " Please read the target record beforehand or enable implicit pre-read: %s",
      "",
      ""),
  CONSENSUS_COMMIT_WRITING_ALREADY_DELETED_DATA_NOT_ALLOWED(
      Category.USER_ERROR, "0104", "Writing already-deleted data is not allowed", "", ""),
  CONSENSUS_COMMIT_GETTING_DATA_NEITHER_IN_READ_SET_NOR_DELETE_SET_NOT_ALLOWED(
      Category.USER_ERROR,
      "0105",
      "Getting data neither in the read set nor the delete set is not allowed",
      "",
      ""),
  CONSENSUS_COMMIT_READING_ALREADY_WRITTEN_DATA_NOT_ALLOWED(
      Category.USER_ERROR, "0106", "Reading already-written data is not allowed", "", ""),
  CONSENSUS_COMMIT_TRANSACTION_NOT_VALIDATED_IN_EXTRA_READ(
      Category.USER_ERROR,
      "0107",
      "The transaction is not validated."
          + " When using the EXTRA_READ serializable strategy, you need to call validate()"
          + " before calling commit()",
      "",
      ""),
  DYNAMO_BATCH_SIZE_EXCEEDED(
      Category.USER_ERROR, "0108", "DynamoDB cannot batch more than 100 mutations at once", "", ""),
  SCHEMA_LOADER_ALTERING_PARTITION_KEYS_NOT_SUPPORTED(
      Category.USER_ERROR,
      "0109",
      "The partition keys of the table %s.%s were modified, but altering partition keys is not supported",
      "",
      ""),
  SCHEMA_LOADER_ALTERING_CLUSTERING_KEYS_NOT_SUPPORTED(
      Category.USER_ERROR,
      "0110",
      "The clustering keys of the table %s.%s were modified, but altering clustering keys is not supported",
      "",
      ""),
  SCHEMA_LOADER_ALTERING_CLUSTERING_ORDER_NOT_SUPPORTED(
      Category.USER_ERROR,
      "0111",
      "The clustering ordering of the table %s.%s were modified, but altering clustering ordering is not supported",
      "",
      ""),
  SCHEMA_LOADER_DELETING_COLUMN_NOT_SUPPORTED(
      Category.USER_ERROR,
      "0112",
      "The column %s of the table %s.%s has been deleted. Column deletion is not supported when altering a table",
      "",
      ""),
  SCHEMA_LOADER_ALTERING_COLUMN_DATA_TYPE_NOT_SUPPORTED(
      Category.USER_ERROR,
      "0113",
      "The data type of the column %s of the table %s.%s was modified, but altering data types is not supported",
      "",
      ""),
  SCHEMA_LOADER_SPECIFYING_SCHEMA_FILE_REQUIRED_WHEN_USING_REPAIR_ALL(
      Category.USER_ERROR,
      "0114",
      "Specifying the '--schema-file' option is required when using the '--repair-all' option",
      "",
      ""),
  SCHEMA_LOADER_SPECIFYING_SCHEMA_FILE_REQUIRED_WHEN_USING_ALTER(
      Category.USER_ERROR,
      "0115",
      "Specifying the '--schema-file' option is required when using the '--alter' option",
      "",
      ""),
  SCHEMA_LOADER_SPECIFYING_SCHEMA_FILE_REQUIRED_WHEN_USING_IMPORT(
      Category.USER_ERROR,
      "0116",
      "Specifying the '--schema-file' option is required when using the '--import' option",
      "",
      ""),
  SCHEMA_LOADER_SPECIFYING_COORDINATOR_WITH_IMPORT_NOT_ALLOWED(
      Category.USER_ERROR,
      "0117",
      "Specifying the '--coordinator' option with the '--import' option is not allowed."
          + " Create Coordinator tables separately",
      "",
      ""),
  SCHEMA_LOADER_READING_CONFIG_FILE_FAILED(
      Category.USER_ERROR, "0118", "Reading the configuration file failed. File: %s", "", ""),
  SCHEMA_LOADER_READING_SCHEMA_FILE_FAILED(
      Category.USER_ERROR, "0119", "Reading the schema file failed. File: %s", "", ""),
  SCHEMA_LOADER_PARSING_SCHEMA_JSON_FAILED(
      Category.USER_ERROR, "0120", "Parsing the schema JSON failed. Details: %s", "", ""),
  SCHEMA_LOADER_PARSE_ERROR_TABLE_NAME_MUST_CONTAIN_NAMESPACE_AND_TABLE(
      Category.USER_ERROR,
      "0121",
      "The table name must contain the namespace and the table. Table: %s",
      "",
      ""),
  SCHEMA_LOADER_PARSE_ERROR_PARTITION_KEY_MUST_BE_SPECIFIED(
      Category.USER_ERROR, "0122", "The partition key must be specified. Table: %s", "", ""),
  SCHEMA_LOADER_PARSE_ERROR_INVALID_CLUSTERING_KEY_FORMAT(
      Category.USER_ERROR,
      "0123",
      "Invalid clustering-key format. The clustering key must be in the format of 'column_name' or 'column_name ASC/DESC'."
          + " Table: %s; Clustering key: %s",
      "",
      ""),
  SCHEMA_LOADER_PARSE_ERROR_COLUMNS_NOT_SPECIFIED(
      Category.USER_ERROR, "0124", "Columns must be specified. Table: %s", "", ""),
  SCHEMA_LOADER_PARSE_ERROR_INVALID_COLUMN_TYPE(
      Category.USER_ERROR, "0125", "Invalid column type. Table: %s; Column: %s; Type: %s", "", ""),
  OPERATION_CHECK_ERROR_UNSUPPORTED_MUTATION_TYPE(
      Category.USER_ERROR,
      "0126",
      "The mutation type is not supported. Only the Put or Delete type is supported. Mutation: %s",
      "",
      ""),
  CONDITION_BUILD_ERROR_CONDITION_NOT_ALLOWED_FOR_UPDATE_IF(
      Category.USER_ERROR,
      "0127",
      "This condition is not allowed for the UpdateIf operation. Condition: %s",
      "",
      ""),
  CASSANDRA_CROSS_PARTITION_SCAN_WITH_ORDERING_NOT_SUPPORTED(
      Category.USER_ERROR,
      "0128",
      "Cross-partition scan with ordering is not supported in Cassandra",
      "",
      ""),
  COSMOS_CROSS_PARTITION_SCAN_WITH_ORDERING_NOT_SUPPORTED(
      Category.USER_ERROR,
      "0129",
      "Cross-partition scan with ordering is not supported in Cosmos DB",
      "",
      ""),
  DYNAMO_CROSS_PARTITION_SCAN_WITH_ORDERING_NOT_SUPPORTED(
      Category.USER_ERROR,
      "0130",
      "Cross-partition scan with ordering is not supported in DynamoDB",
      "",
      ""),
  DATA_LOADER_DIRECTORY_WRITE_ACCESS_NOT_ALLOWED(
      Category.USER_ERROR,
      "0131",
      "The directory '%s' does not have write permissions. Please ensure that the current user has write access to the directory.",
      "",
      ""),
  DATA_LOADER_DIRECTORY_CREATE_FAILED(
      Category.USER_ERROR,
      "0132",
      "Failed to create the directory '%s'. Please check if you have sufficient permissions and if there are any file system restrictions. Details: %s",
      "",
      ""),
  DATA_LOADER_MISSING_DIRECTORY_NOT_ALLOWED(
      Category.USER_ERROR, "0133", "Directory path cannot be null or empty.", "", ""),
  DATA_LOADER_MISSING_FILE_EXTENSION(
      Category.USER_ERROR,
      "0134",
      "No file extension was found on the provided file name %s.",
      "",
      ""),
  DATA_LOADER_INVALID_FILE_EXTENSION(
      Category.USER_ERROR,
      "0135",
      "Invalid file extension: %s. Allowed extensions are: %s",
      "",
      ""),
  SINGLE_CRUD_OPERATION_TRANSACTION_GETTING_TRANSACTION_STATE_NOT_SUPPORTED(
      Category.USER_ERROR,
      "0136",
      "Getting a transaction state is not supported in single CRUD operation transactions",
      "",
      ""),
  SINGLE_CRUD_OPERATION_TRANSACTION_ROLLING_BACK_TRANSACTION_NOT_SUPPORTED(
      Category.USER_ERROR,
      "0137",
      "Rolling back a transaction is not supported in single CRUD operation transactions",
      "",
      ""),
  SINGLE_CRUD_OPERATION_TRANSACTION_MULTIPLE_MUTATIONS_NOT_SUPPORTED(
      Category.USER_ERROR,
      "0138",
      "Multiple mutations are not supported in single CRUD operation transactions",
      "",
      ""),
  SINGLE_CRUD_OPERATION_TRANSACTION_BEGINNING_TRANSACTION_NOT_ALLOWED(
      Category.USER_ERROR,
      "0139",
      "Beginning a transaction is not allowed in single CRUD operation transactions",
      "",
      ""),
  SINGLE_CRUD_OPERATION_TRANSACTION_RESUMING_TRANSACTION_NOT_ALLOWED(
      Category.USER_ERROR,
      "0140",
      "Resuming a transaction is not allowed in single CRUD operation transactions",
      "",
      ""),
  CONSENSUS_COMMIT_GROUP_COMMIT_WITH_TWO_PHASE_COMMIT_INTERFACE_NOT_ALLOWED(
      Category.USER_ERROR,
      "0141",
      "Using the group commit feature on the Coordinator table with a two-phase commit interface is not allowed",
      "",
      ""),
  GET_BUILD_ERROR_OPERATION_SUPPORTED_ONLY_WHEN_NO_CONDITIONS_ARE_SPECIFIED(
      Category.USER_ERROR,
      "0142",
      "This operation is supported only when no conditions are specified. "
          + "If you want to modify a condition, please use clearConditions() to remove all existing conditions first",
      "",
      ""),
  ENCRYPTION_NOT_ENABLED(
      Category.USER_ERROR,
      "0143",
      "The encryption feature is not enabled. To encrypt data at rest, you must enable this feature. Note that this feature is supported only in the ScalarDB Enterprise edition",
      "",
      ""),
  INVALID_VARIABLE_KEY_COLUMN_SIZE(
      Category.USER_ERROR,
      "0144",
      "The variable key column size must be greater than or equal to 64",
      "",
      ""),
  COSMOS_PRIMARY_KEY_CONTAINS_ILLEGAL_CHARACTER(
      Category.USER_ERROR,
      "0145",
      "The value of the column %s in the primary key contains an illegal character. "
          + "Primary-key columns must not contain any of the following characters in Cosmos DB: ':', '/', '\\', '#', '?'. Value: %s",
      "",
      ""),
  CONSENSUS_COMMIT_INSERTING_ALREADY_WRITTEN_DATA_NOT_ALLOWED(
      Category.USER_ERROR, "0146", "Inserting already-written data is not allowed", "", ""),
  CONSENSUS_COMMIT_DELETING_ALREADY_INSERTED_DATA_NOT_ALLOWED(
      Category.USER_ERROR, "0147", "Deleting already-inserted data is not allowed", "", ""),
  DATA_LOADER_INVALID_COLUMN_NON_EXISTENT(
      Category.USER_ERROR,
      "0148",
      "Invalid key: Column %s does not exist in the table %s in namespace %s.",
      "",
      ""),
  DATA_LOADER_INVALID_BASE64_ENCODING_FOR_COLUMN_VALUE(
      Category.USER_ERROR,
      "0149",
      "Invalid base64 encoding for blob value for column %s in table %s in namespace %s",
      "",
      ""),
  DATA_LOADER_INVALID_NUMBER_FORMAT_FOR_COLUMN_VALUE(
      Category.USER_ERROR,
      "0150",
      "Invalid number specified for column %s in table %s in namespace %s",
      "",
      ""),
  DATA_LOADER_ERROR_METHOD_NULL_ARGUMENT(
      Category.USER_ERROR, "0151", "Method null argument not allowed", "", ""),
<<<<<<< HEAD
  OUT_OF_RANGE_COLUMN_VALUE_FOR_DATE(
      Category.USER_ERROR,
      "0152",
      "This DATE column value is out of the valid range. It must be between 1000-01-01 and 9999-12-12. Value: %s",
      "",
      ""),
  SUBMICROSECOND_PRECISION_NOT_SUPPORTED_FOR_TIME(
      Category.USER_ERROR,
      "0153",
      "This TIME column value precision cannot be shorter than one microsecond. Value: %s",
      "",
      ""),
  OUT_OF_RANGE_COLUMN_VALUE_FOR_TIMESTAMP(
      Category.USER_ERROR,
      "0154",
      "This TIMESTAMP column value is out of the valid range. It must be between 1000-01-01T00:00:00.000 and 9999-12-31T23:59:59.999. Value: %s",
      "",
      ""),
  SUBMILLISECOND_PRECISION_NOT_SUPPORTED_FOR_TIMESTAMP(
      Category.USER_ERROR,
      "0155",
      "This TIMESTAMP column value precision cannot be shorter than one millisecond. Value: %s",
      "",
      ""),
  OUT_OF_RANGE_COLUMN_VALUE_FOR_TIMESTAMPTZ(
      Category.USER_ERROR,
      "0156",
      "This TIMESTAMPTZ column value is out of the valid range. It must be between 1000-01-01T00:00:00.000Z to 9999-12-31T23:59:59.999Z. Value: %s",
      "",
      ""),
  SUBMILLISECOND_PRECISION_NOT_SUPPORTED_FOR_TIMESTAMPTZ(
      Category.USER_ERROR,
      "0157",
      "This TIMESTAMPTZ column value precision cannot be shorter than one millisecond. Value: %s",
      "",
      ""),
  JDBC_IMPORT_DATA_TYPE_OVERRIDE_NOT_SUPPORTED(
      Category.USER_ERROR,
      "0158",
      "The underlying-storage data type %s is not supported as the ScalarDB %s data type: %s",
=======
  ABAC_NOT_ENABLED(
      Category.USER_ERROR,
      "0152",
      "The attribute-based access control feature is not enabled. To use this feature, you must enable it. Note that this feature is supported only in the ScalarDB Enterprise edition",
      "",
      ""),
  DATA_LOADER_CLUSTERING_KEY_NOT_FOUND(
      Category.USER_ERROR, "0153", "The provided clustering key %s was not found", "", ""),
  DATA_LOADER_INVALID_PROJECTION(
      Category.USER_ERROR, "0154", "The column '%s' was not found", "", ""),
  DATA_LOADER_INCOMPLETE_PARTITION_KEY(
      Category.USER_ERROR,
      "0155",
      "The provided partition key is incomplete. Required key: %s",
      "",
      ""),
  DATA_LOADER_CLUSTERING_KEY_ORDER_MISMATCH(
      Category.USER_ERROR,
      "0156",
      "The provided clustering key order does not match the table schema. Required order: %s",
      "",
      ""),
  DATA_LOADER_PARTITION_KEY_ORDER_MISMATCH(
      Category.USER_ERROR,
      "0157",
      "The provided partition key order does not match the table schema. Required order: %s",
>>>>>>> 8c96c1aa
      "",
      ""),

  //
  // Errors for the concurrency error category
  //
  NO_MUTATION_APPLIED(Category.CONCURRENCY_ERROR, "0000", "No mutation was applied", "", ""),
  CASSANDRA_LOGGING_FAILED_IN_BATCH(
      Category.CONCURRENCY_ERROR, "0001", "Logging failed in the batch", "", ""),
  CASSANDRA_OPERATION_FAILED_IN_BATCH(
      Category.CONCURRENCY_ERROR, "0002", "The operation failed in the batch with type %s", "", ""),
  CASSANDRA_ERROR_OCCURRED_IN_BATCH(
      Category.CONCURRENCY_ERROR, "0003", "An error occurred in the batch. Details: %s", "", ""),
  CASSANDRA_WRITE_TIMEOUT_IN_PAXOS_PHASE_IN_MUTATION(
      Category.CONCURRENCY_ERROR, "0004", "A Paxos phase in the CAS operation failed", "", ""),
  CASSANDRA_WRITE_TIMEOUT_IN_LEARN_PHASE_IN_MUTATION(
      Category.CONCURRENCY_ERROR, "0005", "The learn phase in the CAS operation failed", "", ""),
  CASSANDRA_WRITE_TIMEOUT_SIMPLE_WRITE_OPERATION_FAILED_IN_MUTATION(
      Category.CONCURRENCY_ERROR, "0006", "A simple write operation failed", "", ""),
  CASSANDRA_ERROR_OCCURRED_IN_MUTATION(
      Category.CONCURRENCY_ERROR, "0007", "An error occurred in the mutation. Details: %s", "", ""),
  COSMOS_RETRY_WITH_ERROR_OCCURRED_IN_MUTATION(
      Category.CONCURRENCY_ERROR,
      "0008",
      "A RetryWith error occurred in the mutation. Details: %s",
      "",
      ""),
  DYNAMO_TRANSACTION_CONFLICT_OCCURRED_IN_MUTATION(
      Category.CONCURRENCY_ERROR,
      "0009",
      "A transaction conflict occurred in the mutation. Details: %s",
      "",
      ""),
  JDBC_TRANSACTION_CONFLICT_OCCURRED_IN_MUTATION(
      Category.CONCURRENCY_ERROR,
      "0010",
      "A transaction conflict occurred in the mutation. Details: %s",
      "",
      ""),
  JDBC_TRANSACTION_CONFLICT_OCCURRED(
      Category.CONCURRENCY_ERROR,
      "0011",
      "A conflict occurred. Please try restarting the transaction. Details: %s",
      "",
      ""),
  JDBC_TRANSACTION_CONDITION_NOT_SATISFIED(
      Category.CONCURRENCY_ERROR,
      "0012",
      "The %s condition of the %s operation is not satisfied. Targeting column(s): %s",
      "",
      ""),
  CONSENSUS_COMMIT_PREPARING_RECORD_EXISTS(
      Category.CONCURRENCY_ERROR, "0013", "The record being prepared already exists", "", ""),
  CONSENSUS_COMMIT_CONFLICT_OCCURRED_WHEN_PREPARING_RECORDS(
      Category.CONCURRENCY_ERROR, "0014", "A conflict occurred when preparing records", "", ""),
  CONSENSUS_COMMIT_CONFLICT_OCCURRED_WHEN_COMMITTING_STATE(
      Category.CONCURRENCY_ERROR,
      "0015",
      "The committing state in the coordinator failed. The transaction has been aborted",
      "",
      ""),
  CONSENSUS_COMMIT_CONFLICT_OCCURRED_WHILE_IMPLICIT_PRE_READ(
      Category.CONCURRENCY_ERROR, "0016", "A conflict occurred during implicit pre-read", "", ""),
  CONSENSUS_COMMIT_READ_UNCOMMITTED_RECORD(
      Category.CONCURRENCY_ERROR, "0017", "This record needs to be recovered", "", ""),
  CONSENSUS_COMMIT_CONDITION_NOT_SATISFIED_BECAUSE_RECORD_NOT_EXISTS(
      Category.CONCURRENCY_ERROR,
      "0018",
      "The record does not exist, so the %s condition is not satisfied",
      "",
      ""),
  CONSENSUS_COMMIT_CONDITION_NOT_SATISFIED_BECAUSE_RECORD_EXISTS(
      Category.CONCURRENCY_ERROR,
      "0019",
      "The record exists, so the %s condition is not satisfied",
      "",
      ""),
  CONSENSUS_COMMIT_CONDITION_NOT_SATISFIED(
      Category.CONCURRENCY_ERROR,
      "0020",
      "The condition on the column '%s' is not satisfied",
      "",
      ""),
  CONSENSUS_COMMIT_READING_EMPTY_RECORDS_IN_EXTRA_WRITE(
      Category.CONCURRENCY_ERROR,
      "0021",
      "Reading empty records might cause a write skew anomaly, so the transaction has been aborted for safety purposes",
      "",
      ""),
  CONSENSUS_COMMIT_ANTI_DEPENDENCY_FOUND_IN_EXTRA_READ(
      Category.CONCURRENCY_ERROR,
      "0022",
      "An anti-dependency was found. The transaction has been aborted",
      "",
      ""),
  JDBC_TRANSACTION_CONFLICT_OCCURRED_IN_INSERT(
      Category.CONCURRENCY_ERROR,
      "0023",
      "A transaction conflict occurred in the Insert operation",
      "",
      ""),
  SINGLE_CRUD_OPERATION_TRANSACTION_CONDITION_NOT_SATISFIED(
      Category.CONCURRENCY_ERROR,
      "0024",
      "The %s condition of the %s operation is not satisfied. Targeting column(s): %s",
      "",
      ""),
  SINGLE_CRUD_OPERATION_TRANSACTION_CONFLICT_OCCURRED_IN_INSERT(
      Category.CONCURRENCY_ERROR,
      "0025",
      "A transaction conflict occurred in the Insert operation",
      "",
      ""),

  //
  // Errors for the internal error category
  //
  CREATING_NAMESPACE_FAILED(
      Category.INTERNAL_ERROR, "0000", "Creating the namespace failed. Namespace: %s", "", ""),
  DROPPING_NAMESPACE_FAILED(
      Category.INTERNAL_ERROR, "0001", "Dropping the namespace failed. Namespace: %s", "", ""),
  CREATING_TABLE_FAILED(
      Category.INTERNAL_ERROR, "0002", "Creating the table failed. Table: %s", "", ""),
  DROPPING_TABLE_FAILED(
      Category.INTERNAL_ERROR, "0003", "Dropping the table failed. Table: %s", "", ""),
  TRUNCATING_TABLE_FAILED(
      Category.INTERNAL_ERROR, "0004", "Truncating the table failed. Table: %s", "", ""),
  CREATING_INDEX_FAILED(
      Category.INTERNAL_ERROR, "0005", "Creating the index failed. Table: %s, Column: %s", "", ""),
  DROPPING_INDEX_FAILED(
      Category.INTERNAL_ERROR, "0006", "Dropping the index failed. Table: %s, Column: %s", "", ""),
  GETTING_TABLE_METADATA_FAILED(
      Category.INTERNAL_ERROR, "0007", "Getting the table metadata failed. Table: %s", "", ""),
  GETTING_TABLE_NAMES_IN_NAMESPACE_FAILED(
      Category.INTERNAL_ERROR,
      "0008",
      "Getting the table names in the namespace failed. Namespace: %s",
      "",
      ""),
  CHECKING_NAMESPACE_EXISTENCE_FAILED(
      Category.INTERNAL_ERROR,
      "0009",
      "Checking the namespace existence failed. Namespace: %s",
      "",
      ""),
  CHECKING_TABLE_EXISTENCE_FAILED(
      Category.INTERNAL_ERROR, "0010", "Checking the table existence failed. Table: %s", "", ""),
  CHECKING_INDEX_EXISTENCE_FAILED(
      Category.INTERNAL_ERROR,
      "0011",
      "Checking the index existence failed. Table: %s; Column: %s",
      "",
      ""),
  REPAIRING_NAMESPACE_FAILED(
      Category.INTERNAL_ERROR, "0012", "Repairing the namespace failed. Namespace: %s", "", ""),
  REPAIRING_TABLE_FAILED(
      Category.INTERNAL_ERROR, "0013", "Repairing the table failed. Table: %s", "", ""),
  ADDING_NEW_COLUMN_TO_TABLE_FAILED(
      Category.INTERNAL_ERROR,
      "0014",
      "Adding a new column to the table failed. Table: %s; Column: %s; ColumnType: %s",
      "",
      ""),
  GETTING_NAMESPACE_NAMES_FAILED(
      Category.INTERNAL_ERROR, "0015", "Getting the namespace names failed", "", ""),
  GETTING_IMPORT_TABLE_METADATA_FAILED(
      Category.INTERNAL_ERROR,
      "0016",
      "Getting the table metadata of the table being imported failed. Table: %s",
      "",
      ""),
  IMPORTING_TABLE_FAILED(
      Category.INTERNAL_ERROR, "0017", "Importing the table failed. Table: %s", "", ""),
  ADDING_RAW_COLUMN_TO_TABLE_FAILED(
      Category.INTERNAL_ERROR,
      "0018",
      "Adding the raw column to the table failed. Table: %s; Column: %s; ColumnType: %s",
      "",
      ""),
  UPGRADING_SCALAR_DB_ENV_FAILED(
      Category.INTERNAL_ERROR, "0019", "Upgrading the ScalarDB environment failed", "", ""),
  CASSANDRA_WRITE_TIMEOUT_WITH_OTHER_WRITE_TYPE_IN_MUTATION(
      Category.INTERNAL_ERROR,
      "0020",
      "Something wrong because WriteType is neither CAS nor SIMPLE",
      "",
      ""),
  CASSANDRA_ERROR_OCCURRED_IN_SELECTION(
      Category.INTERNAL_ERROR, "0021", "An error occurred in the selection. Details: %s", "", ""),
  COSMOS_ERROR_OCCURRED_IN_MUTATION(
      Category.INTERNAL_ERROR, "0022", "An error occurred in the mutation. Details: %s", "", ""),
  COSMOS_ERROR_OCCURRED_IN_SELECTION(
      Category.INTERNAL_ERROR, "0023", "An error occurred in the selection. Details: %s", "", ""),
  DYNAMO_ERROR_OCCURRED_IN_MUTATION(
      Category.INTERNAL_ERROR, "0024", "An error occurred in the mutation. Details: %s", "", ""),
  DYNAMO_ERROR_OCCURRED_IN_SELECTION(
      Category.INTERNAL_ERROR, "0025", "An error occurred in the selection. Details: %s", "", ""),
  JDBC_ERROR_OCCURRED_IN_MUTATION(
      Category.INTERNAL_ERROR, "0026", "An error occurred in the mutation. Details: %s", "", ""),
  JDBC_ERROR_OCCURRED_IN_SELECTION(
      Category.INTERNAL_ERROR, "0027", "An error occurred in the selection. Details: %s", "", ""),
  JDBC_FETCHING_NEXT_RESULT_FAILED(
      Category.INTERNAL_ERROR, "0028", "Fetching the next result failed", "", ""),
  JDBC_TRANSACTION_ROLLING_BACK_TRANSACTION_FAILED(
      Category.INTERNAL_ERROR, "0029", "Rolling back the transaction failed. Details: %s", "", ""),
  JDBC_TRANSACTION_COMMITTING_TRANSACTION_FAILED(
      Category.INTERNAL_ERROR, "0030", "Committing the transaction failed. Details: %s", "", ""),
  JDBC_TRANSACTION_GET_OPERATION_FAILED(
      Category.INTERNAL_ERROR, "0031", "The Get operation failed. Details: %s", "", ""),
  JDBC_TRANSACTION_SCAN_OPERATION_FAILED(
      Category.INTERNAL_ERROR, "0032", "The Scan operation failed. Details: %s", "", ""),
  JDBC_TRANSACTION_PUT_OPERATION_FAILED(
      Category.INTERNAL_ERROR, "0033", "The Put operation failed. Details: %s", "", ""),
  JDBC_TRANSACTION_DELETE_OPERATION_FAILED(
      Category.INTERNAL_ERROR, "0034", "The Delete operation failed. Details: %s", "", ""),
  JDBC_TRANSACTION_BEGINNING_TRANSACTION_FAILED(
      Category.INTERNAL_ERROR, "0035", "Beginning a transaction failed. Details: %s", "", ""),
  CONSENSUS_COMMIT_PREPARING_RECORDS_FAILED(
      Category.INTERNAL_ERROR, "0036", "Preparing records failed", "", ""),
  CONSENSUS_COMMIT_VALIDATION_FAILED(Category.INTERNAL_ERROR, "0037", "Validation failed", "", ""),
  CONSENSUS_COMMIT_EXECUTING_IMPLICIT_PRE_READ_FAILED(
      Category.INTERNAL_ERROR, "0038", "Executing implicit pre-read failed", "", ""),
  CONSENSUS_COMMIT_READING_RECORD_FROM_STORAGE_FAILED(
      Category.INTERNAL_ERROR,
      "0039",
      "Reading a record from the underlying storage failed",
      "",
      ""),
  CONSENSUS_COMMIT_SCANNING_RECORDS_FROM_STORAGE_FAILED(
      Category.INTERNAL_ERROR,
      "0040",
      "Scanning records from the underlying storage failed",
      "",
      ""),
  CONSENSUS_COMMIT_ROLLBACK_FAILED_BECAUSE_TRANSACTION_ALREADY_COMMITTED(
      Category.INTERNAL_ERROR,
      "0041",
      "Rollback failed because the transaction has already been committed",
      "",
      ""),
  CONSENSUS_COMMIT_ROLLBACK_FAILED(Category.INTERNAL_ERROR, "0042", "Rollback failed", "", ""),
  JDBC_TRANSACTION_INSERT_OPERATION_FAILED(
      Category.INTERNAL_ERROR, "0043", "The Insert operation failed. Details: %s", "", ""),
  JDBC_TRANSACTION_UPSERT_OPERATION_FAILED(
      Category.INTERNAL_ERROR, "0044", "The Upsert operation failed. Details: %s", "", ""),
  JDBC_TRANSACTION_UPDATE_OPERATION_FAILED(
      Category.INTERNAL_ERROR, "0045", "The Update operation failed. Details: %s", "", ""),
  HANDLING_BEFORE_PREPARATION_SNAPSHOT_HOOK_FAILED(
      Category.INTERNAL_ERROR,
      "0046",
      "Handling the before-preparation snapshot hook failed. Details: %s",
      "",
      ""),

  //
  // Errors for the unknown transaction status error category
  //
  JDBC_TRANSACTION_UNKNOWN_TRANSACTION_STATUS(
      Category.UNKNOWN_TRANSACTION_STATUS_ERROR,
      "0000",
      "Rolling back the transaction failed. Details: %s",
      "",
      ""),
  CONSENSUS_COMMIT_COMMITTING_STATE_FAILED_WITH_NO_MUTATION_EXCEPTION_BUT_COORDINATOR_STATUS_DOES_NOT_EXIST(
      Category.UNKNOWN_TRANSACTION_STATUS_ERROR,
      "0001",
      "Committing state failed with NoMutationException, but the coordinator status does not exist",
      "",
      ""),
  CONSENSUS_COMMIT_CANNOT_GET_STATE(
      Category.UNKNOWN_TRANSACTION_STATUS_ERROR, "0002", "The state cannot be retrieved", "", ""),
  CONSENSUS_COMMIT_UNKNOWN_COORDINATOR_STATUS(
      Category.UNKNOWN_TRANSACTION_STATUS_ERROR,
      "0003",
      "The coordinator status is unknown",
      "",
      ""),
  CONSENSUS_COMMIT_ABORTING_STATE_FAILED_WITH_NO_MUTATION_EXCEPTION_BUT_COORDINATOR_STATUS_DOES_NOT_EXIST(
      Category.UNKNOWN_TRANSACTION_STATUS_ERROR,
      "0004",
      "Aborting state failed with NoMutationException, but the coordinator status does not exist",
      "",
      ""),
  ;

  private static final String COMPONENT_NAME = "DB-CORE";

  private final Category category;
  private final String id;
  private final String message;
  private final String cause;
  private final String solution;

  CoreError(Category category, String id, String message, String cause, String solution) {
    validate(COMPONENT_NAME, category, id, message, cause, solution);

    this.category = category;
    this.id = id;
    this.message = message;
    this.cause = cause;
    this.solution = solution;
  }

  @Override
  public String getComponentName() {
    return COMPONENT_NAME;
  }

  @Override
  public Category getCategory() {
    return category;
  }

  @Override
  public String getId() {
    return id;
  }

  @Override
  public String getMessage() {
    return message;
  }

  @Override
  public String getCause() {
    return cause;
  }

  @Override
  public String getSolution() {
    return solution;
  }
}<|MERGE_RESOLUTION|>--- conflicted
+++ resolved
@@ -690,48 +690,6 @@
       ""),
   DATA_LOADER_ERROR_METHOD_NULL_ARGUMENT(
       Category.USER_ERROR, "0151", "Method null argument not allowed", "", ""),
-<<<<<<< HEAD
-  OUT_OF_RANGE_COLUMN_VALUE_FOR_DATE(
-      Category.USER_ERROR,
-      "0152",
-      "This DATE column value is out of the valid range. It must be between 1000-01-01 and 9999-12-12. Value: %s",
-      "",
-      ""),
-  SUBMICROSECOND_PRECISION_NOT_SUPPORTED_FOR_TIME(
-      Category.USER_ERROR,
-      "0153",
-      "This TIME column value precision cannot be shorter than one microsecond. Value: %s",
-      "",
-      ""),
-  OUT_OF_RANGE_COLUMN_VALUE_FOR_TIMESTAMP(
-      Category.USER_ERROR,
-      "0154",
-      "This TIMESTAMP column value is out of the valid range. It must be between 1000-01-01T00:00:00.000 and 9999-12-31T23:59:59.999. Value: %s",
-      "",
-      ""),
-  SUBMILLISECOND_PRECISION_NOT_SUPPORTED_FOR_TIMESTAMP(
-      Category.USER_ERROR,
-      "0155",
-      "This TIMESTAMP column value precision cannot be shorter than one millisecond. Value: %s",
-      "",
-      ""),
-  OUT_OF_RANGE_COLUMN_VALUE_FOR_TIMESTAMPTZ(
-      Category.USER_ERROR,
-      "0156",
-      "This TIMESTAMPTZ column value is out of the valid range. It must be between 1000-01-01T00:00:00.000Z to 9999-12-31T23:59:59.999Z. Value: %s",
-      "",
-      ""),
-  SUBMILLISECOND_PRECISION_NOT_SUPPORTED_FOR_TIMESTAMPTZ(
-      Category.USER_ERROR,
-      "0157",
-      "This TIMESTAMPTZ column value precision cannot be shorter than one millisecond. Value: %s",
-      "",
-      ""),
-  JDBC_IMPORT_DATA_TYPE_OVERRIDE_NOT_SUPPORTED(
-      Category.USER_ERROR,
-      "0158",
-      "The underlying-storage data type %s is not supported as the ScalarDB %s data type: %s",
-=======
   ABAC_NOT_ENABLED(
       Category.USER_ERROR,
       "0152",
@@ -758,7 +716,48 @@
       Category.USER_ERROR,
       "0157",
       "The provided partition key order does not match the table schema. Required order: %s",
->>>>>>> 8c96c1aa
+      "",
+      ""),
+  OUT_OF_RANGE_COLUMN_VALUE_FOR_DATE(
+      Category.USER_ERROR,
+      "0158",
+      "This DATE column value is out of the valid range. It must be between 1000-01-01 and 9999-12-12. Value: %s",
+      "",
+      ""),
+  SUBMICROSECOND_PRECISION_NOT_SUPPORTED_FOR_TIME(
+      Category.USER_ERROR,
+      "0159",
+      "This TIME column value precision cannot be shorter than one microsecond. Value: %s",
+      "",
+      ""),
+  OUT_OF_RANGE_COLUMN_VALUE_FOR_TIMESTAMP(
+      Category.USER_ERROR,
+      "0160",
+      "This TIMESTAMP column value is out of the valid range. It must be between 1000-01-01T00:00:00.000 and 9999-12-31T23:59:59.999. Value: %s",
+      "",
+      ""),
+  SUBMILLISECOND_PRECISION_NOT_SUPPORTED_FOR_TIMESTAMP(
+      Category.USER_ERROR,
+      "0161",
+      "This TIMESTAMP column value precision cannot be shorter than one millisecond. Value: %s",
+      "",
+      ""),
+  OUT_OF_RANGE_COLUMN_VALUE_FOR_TIMESTAMPTZ(
+      Category.USER_ERROR,
+      "0162",
+      "This TIMESTAMPTZ column value is out of the valid range. It must be between 1000-01-01T00:00:00.000Z to 9999-12-31T23:59:59.999Z. Value: %s",
+      "",
+      ""),
+  SUBMILLISECOND_PRECISION_NOT_SUPPORTED_FOR_TIMESTAMPTZ(
+      Category.USER_ERROR,
+      "0163",
+      "This TIMESTAMPTZ column value precision cannot be shorter than one millisecond. Value: %s",
+      "",
+      ""),
+  JDBC_IMPORT_DATA_TYPE_OVERRIDE_NOT_SUPPORTED(
+      Category.USER_ERROR,
+      "0164",
+      "The underlying-storage data type %s is not supported as the ScalarDB %s data type: %s",
       "",
       ""),
 
