--- conflicted
+++ resolved
@@ -1194,17 +1194,14 @@
       Category.INTERNAL_ERROR, "0052", "Failed to read JSON file. Details: %s.", "", ""),
   DATA_LOADER_JSONLINES_FILE_READ_FAILED(
       Category.INTERNAL_ERROR, "0053", "Failed to read JSON Lines file. Details: %s.", "", ""),
-<<<<<<< HEAD
-  DATA_LOADER_CONVERT_TO_STRING_FAILED(
-      Category.INTERNAL_ERROR,
-      "0054",
-      "Unable to convert value to string from data format: %s",
-      "",
-      ""),
-=======
   JDBC_TRANSACTION_GETTING_SCANNER_FAILED(
       Category.INTERNAL_ERROR, "0054", "Getting the scanner failed. Details: %s", "", ""),
->>>>>>> a70034d6
+  DATA_LOADER_CONVERT_TO_STRING_FAILED(
+      Category.INTERNAL_ERROR,
+      "0055",
+      "Unable to convert value to string from data format: %s",
+      "",
+      ""),
 
   //
   // Errors for the unknown transaction status error category
