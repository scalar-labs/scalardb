package com.scalar.db.common.error;

public enum CoreError implements ScalarDbError {

  //
  // Errors for the user error category
  //
  OPERATION_CHECK_ERROR_INDEX_ONLY_SINGLE_COLUMN_INDEX_SUPPORTED(
      Category.USER_ERROR,
      "0000",
      "Only a single-column index is supported. Operation: %s",
      "",
      ""),
  OPERATION_CHECK_ERROR_INDEX_NON_INDEXED_COLUMN_SPECIFIED(
      Category.USER_ERROR,
      "0001",
      "The column of the specified index key is not indexed. Operation: %s",
      "",
      ""),
  OPERATION_CHECK_ERROR_INDEX_INDEX_KEY_NOT_PROPERLY_SPECIFIED(
      Category.USER_ERROR,
      "0002",
      "The index key is not properly specified. Operation: %s",
      "",
      ""),
  OPERATION_CHECK_ERROR_INDEX_CLUSTERING_KEY_SPECIFIED(
      Category.USER_ERROR,
      "0003",
      "Clustering keys cannot be specified when using an index. Operation: %s",
      "",
      ""),
  OPERATION_CHECK_ERROR_INDEX_ORDERING_SPECIFIED(
      Category.USER_ERROR,
      "0004",
      "Orderings cannot be specified when using an index. Operation: %s",
      "",
      ""),
  OPERATION_CHECK_ERROR_LIMIT(
      Category.USER_ERROR, "0005", "The limit cannot be negative. Operation: %s", "", ""),
  OPERATION_CHECK_ERROR_CROSS_PARTITION_SCAN(
      Category.USER_ERROR, "0006", "Cross-partition scan is not enabled. Operation: %s", "", ""),
  OPERATION_CHECK_ERROR_CROSS_PARTITION_SCAN_ORDERING(
      Category.USER_ERROR,
      "0007",
      "Cross-partition scan ordering is not enabled. Operation: %s",
      "",
      ""),
  OPERATION_CHECK_ERROR_CROSS_PARTITION_SCAN_FILTERING(
      Category.USER_ERROR,
      "0008",
      "Cross-partition scan filtering is not enabled. Operation: %s",
      "",
      ""),
  OPERATION_CHECK_ERROR_PROJECTION(
      Category.USER_ERROR,
      "0009",
      "The specified projection is not found. Projection: %s, Operation: %s",
      "",
      ""),
  OPERATION_CHECK_ERROR_CLUSTERING_KEY_BOUNDARY(
      Category.USER_ERROR,
      "0010",
      "The clustering key boundary is not properly specified. Operation: %s",
      "",
      ""),
  OPERATION_CHECK_ERROR_START_CLUSTERING_KEY(
      Category.USER_ERROR,
      "0011",
      "The start clustering key is not properly specified. Operation: %s",
      "",
      ""),
  OPERATION_CHECK_ERROR_END_CLUSTERING_KEY(
      Category.USER_ERROR,
      "0012",
      "The end clustering key is not properly specified. Operation: %s",
      "",
      ""),
  OPERATION_CHECK_ERROR_ORDERING_NOT_PROPERLY_SPECIFIED(
      Category.USER_ERROR, "0013", "Orderings are not properly specified. Operation: %s", "", ""),
  OPERATION_CHECK_ERROR_ORDERING_COLUMN_NOT_FOUND(
      Category.USER_ERROR,
      "0014",
      "The specified ordering column is not found. Ordering: %s, Operation: %s",
      "",
      ""),
  OPERATION_CHECK_ERROR_CONDITION(
      Category.USER_ERROR,
      "0015",
      "The condition is not properly specified. Operation: %s",
      "",
      ""),
  TABLE_NOT_FOUND(Category.USER_ERROR, "0016", "The table does not exist. Table: %s", "", ""),
  OPERATION_CHECK_ERROR_INVALID_COLUMN(
      Category.USER_ERROR,
      "0017",
      "The column value is not properly specified. Column: %s, Operation: %s",
      "",
      ""),
  EMPTY_MUTATIONS_SPECIFIED(Category.USER_ERROR, "0018", "The mutations are empty", "", ""),
  OPERATION_CHECK_ERROR_MULTI_PARTITION_MUTATION(
      Category.USER_ERROR,
      "0019",
      "Mutations that span multiple partitions are not supported. Mutations: %s",
      "",
      ""),
  OPERATION_CHECK_ERROR_PARTITION_KEY(
      Category.USER_ERROR,
      "0020",
      "The partition key is not properly specified. Operation: %s",
      "",
      ""),
  OPERATION_CHECK_ERROR_CLUSTERING_KEY(
      Category.USER_ERROR,
      "0021",
      "The clustering key is not properly specified. Operation: %s",
      "",
      ""),
  AUTH_NOT_ENABLED(
      Category.USER_ERROR,
      "0022",
      "The authentication and authorization feature is not enabled. To use this feature, you must enable it. Note that this feature is supported only in the ScalarDB Enterprise edition",
      "",
      ""),
  CONDITION_BUILD_ERROR_CONDITION_NOT_ALLOWED_FOR_PUT_IF(
      Category.USER_ERROR,
      "0023",
      "This condition is not allowed for the PutIf operation. Condition: %s",
      "",
      ""),
  CONDITION_BUILD_ERROR_CONDITION_NOT_ALLOWED_FOR_DELETE_IF(
      Category.USER_ERROR,
      "0024",
      "This condition is not allowed for the DeleteIf operation. Condition: %s",
      "",
      ""),
  LIKE_CHECK_ERROR_OPERATOR_MUST_BE_LIKE_OR_NOT_LIKE(
      Category.USER_ERROR, "0025", "Operator must be LIKE or NOT_LIKE. Operator: %s", "", ""),
  LIKE_CHECK_ERROR_ESCAPE_CHARACTER_MUST_BE_STRING_OF_SINGLE_CHARACTER_OR_EMPTY_STRING(
      Category.USER_ERROR,
      "0026",
      "An escape character must be a string of a single character or an empty string",
      "",
      ""),
  LIKE_CHECK_ERROR_LIKE_PATTERN_MUST_NOT_BE_NULL(
      Category.USER_ERROR, "0027", "The LIKE pattern must not be null", "", ""),
  LIKE_CHECK_ERROR_LIKE_PATTERN_MUST_NOT_INCLUDE_ONLY_ESCAPE_CHARACTER(
      Category.USER_ERROR,
      "0028",
      "The LIKE pattern must not include only an escape character",
      "",
      ""),
  LIKE_CHECK_ERROR_LIKE_PATTERN_MUST_NOT_END_WITH_ESCAPE_CHARACTER(
      Category.USER_ERROR,
      "0029",
      "The LIKE pattern must not end with an escape character",
      "",
      ""),
  COLUMN_NOT_FOUND(Category.USER_ERROR, "0030", "The column %s does not exist", "", ""),
  GET_BUILD_ERROR_OPERATION_NOT_SUPPORTED_WHEN_GETTING_RECORDS_OF_DATABASE_WITHOUT_USING_INDEX(
      Category.USER_ERROR,
      "0031",
      "This operation is not supported when getting records of a database without using an index",
      "",
      ""),
  GET_BUILD_ERROR_OPERATION_NOT_SUPPORTED_WHEN_GETTING_RECORDS_OF_DATABASE_USING_INDEX(
      Category.USER_ERROR,
      "0032",
      "This operation is not supported when getting records of a database by using an index",
      "",
      ""),
  SCAN_BUILD_ERROR_OPERATION_NOT_SUPPORTED_WHEN_SCANNING_ALL_RECORDS_OF_DATABASE_OR_SCANNING_RECORDS_OF_DATABASE_USING_INDEX(
      Category.USER_ERROR,
      "0033",
      "This operation is not supported when scanning all the records of a database "
          + "or scanning records of a database by using an index",
      "",
      ""),
  SCAN_BUILD_ERROR_OPERATION_SUPPORTED_ONLY_WHEN_SCANNING_RECORDS_OF_DATABASE_USING_INDEX(
      Category.USER_ERROR,
      "0034",
      "This operation is supported only when scanning records of a database by using an index",
      "",
      ""),
  SCAN_BUILD_ERROR_OPERATION_NOT_SUPPORTED_WHEN_SCANNING_RECORDS_OF_DATABASE_USING_INDEX(
      Category.USER_ERROR,
      "0035",
      "This operation is not supported when scanning records of a database by using an index",
      "",
      ""),
  SCAN_BUILD_ERROR_OPERATION_SUPPORTED_ONLY_WHEN_NO_CONDITIONS_ARE_SPECIFIED(
      Category.USER_ERROR,
      "0037",
      "This operation is supported only when no conditions are specified. "
          + "If you want to modify a condition, please use clearConditions() to remove all existing conditions first",
      "",
      ""),
  TABLE_METADATA_BUILD_ERROR_NO_COLUMNS_SPECIFIED(
      Category.USER_ERROR, "0038", "One or more columns must be specified.", "", ""),
  TABLE_METADATA_BUILD_ERROR_NO_PARTITION_KEYS_SPECIFIED(
      Category.USER_ERROR, "0039", "One or more partition keys must be specified.", "", ""),
  TABLE_METADATA_BUILD_ERROR_PARTITION_KEY_COLUMN_DEFINITION_NOT_SPECIFIED(
      Category.USER_ERROR,
      "0040",
      "The column definition must be specified since %s is specified as a partition key",
      "",
      ""),
  TABLE_METADATA_BUILD_ERROR_CLUSTERING_KEY_COLUMN_DEFINITION_NOT_SPECIFIED(
      Category.USER_ERROR,
      "0041",
      "The column definition must be specified since %s is specified as a clustering key",
      "",
      ""),
  TRANSACTION_STATE_INSTANTIATION_ERROR_INVALID_ID(
      Category.USER_ERROR, "0042", "Invalid ID specified. ID: %d", "", ""),
  TRANSACTION_NOT_ACTIVE(
      Category.USER_ERROR, "0043", "The transaction is not active. Status: %s", "", ""),
  TRANSACTION_ALREADY_COMMITTED_OR_ROLLED_BACK(
      Category.USER_ERROR,
      "0044",
      "The transaction has already been committed or rolled back. Status: %s",
      "",
      ""),
  TRANSACTION_NOT_PREPARED(
      Category.USER_ERROR, "0045", "The transaction has not been prepared. Status: %s", "", ""),
  TRANSACTION_NOT_PREPARED_OR_VALIDATED(
      Category.USER_ERROR,
      "0046",
      "The transaction has not been prepared or validated. Status: %s",
      "",
      ""),
  TRANSACTION_ALREADY_EXISTS(Category.USER_ERROR, "0047", "The transaction already exists", "", ""),
  TRANSACTION_NOT_FOUND(
      Category.USER_ERROR,
      "0048",
      "A transaction associated with the specified transaction ID is not found. "
          + "The transaction might have expired",
      "",
      ""),
  SYSTEM_NAMESPACE_SPECIFIED(
      Category.USER_ERROR, "0049", "%s is the system namespace name", "", ""),
  NAMESPACE_ALREADY_EXISTS(
      Category.USER_ERROR, "0050", "The namespace already exists. Namespace: %s", "", ""),
  NAMESPACE_NOT_FOUND(
      Category.USER_ERROR, "0051", "The namespace does not exist. Namespace: %s", "", ""),
  TABLE_ALREADY_EXISTS(Category.USER_ERROR, "0052", "The table already exists. Table: %s", "", ""),
  NAMESPACE_NOT_EMPTY(
      Category.USER_ERROR,
      "0053",
      "The namespace is not empty. Namespace: %s; Tables in the namespace: %s",
      "",
      ""),
  COLUMN_NOT_FOUND2(
      Category.USER_ERROR, "0054", "The column does not exist. Table: %s; Column: %s", "", ""),
  INDEX_ALREADY_EXISTS(
      Category.USER_ERROR, "0055", "The index already exists. Table: %s; Column: %s", "", ""),
  INDEX_NOT_FOUND(
      Category.USER_ERROR, "0056", "The index does not exist. Table: %s; Column: %s", "", ""),
  COLUMN_ALREADY_EXISTS(
      Category.USER_ERROR, "0057", "The column already exists. Table: %s; Column: %s", "", ""),
  OPERATION_DOES_NOT_HAVE_TARGET_NAMESPACE_OR_TABLE_NAME(
      Category.USER_ERROR,
      "0058",
      "The operation does not have the target namespace or table name. Operation: %s",
      "",
      ""),
  CONFIG_UTILS_INVALID_NUMBER_FORMAT(
      Category.USER_ERROR,
      "0059",
      "The specified value of the property '%s' is not a number. Value: %s",
      "",
      ""),
  CONFIG_UTILS_INVALID_BOOLEAN_FORMAT(
      Category.USER_ERROR,
      "0060",
      "The specified value of the property '%s' is not a boolean. Value: %s",
      "",
      ""),
  CONFIG_UTILS_READING_FILE_FAILED(
      Category.USER_ERROR, "0061", "Reading the file failed. File: %s", "", ""),
  CROSS_PARTITION_SCAN_MUST_BE_ENABLED_TO_USE_CROSS_PARTITION_SCAN_WITH_FILTERING_OR_ORDERING(
      Category.USER_ERROR,
      "0062",
      "The property 'scalar.db.cross_partition_scan.enabled' must be set to true "
          + "to use cross-partition scan with filtering or ordering",
      "",
      ""),
  OUT_OF_RANGE_COLUMN_VALUE_FOR_BIGINT(
      Category.USER_ERROR,
      "0063",
      "This column value is out of range for BigInt. Value: %s",
      "",
      ""),
  KEY_BUILD_ERROR_UNSUPPORTED_TYPE(
      Category.USER_ERROR, "0064", "This type is not supported. Name: %s, Type: %s", "", ""),
  STORAGE_NOT_FOUND(Category.USER_ERROR, "0065", "Storage '%s' is not found", "", ""),
  TRANSACTION_MANAGER_NOT_FOUND(
      Category.USER_ERROR, "0066", "Transaction manager '%s' is not found", "", ""),
  GET_OPERATION_USED_FOR_NON_EXACT_MATCH_SELECTION(
      Category.USER_ERROR,
      "0068",
      "Please use scan() for non-exact match selection. Operation: %s",
      "",
      ""),
  CASSANDRA_IMPORT_NOT_SUPPORTED(
      Category.USER_ERROR,
      "0069",
      "Import-related functionality is not supported in Cassandra",
      "",
      ""),
  CASSANDRA_NETWORK_STRATEGY_NOT_FOUND(
      Category.USER_ERROR, "0070", "The %s network strategy does not exist", "", ""),
  INVALID_CONTACT_PORT(
      Category.USER_ERROR,
      "0071",
      "The property 'scalar.db.contact_port' must be greater than or equal to zero",
      "",
      ""),
  COSMOS_CLUSTERING_KEY_BLOB_TYPE_NOT_SUPPORTED(
      Category.USER_ERROR,
      "0073",
      "The BLOB type is not supported for clustering keys in Cosmos DB. Column: %s",
      "",
      ""),
  COSMOS_IMPORT_NOT_SUPPORTED(
      Category.USER_ERROR,
      "0074",
      "Import-related functionality is not supported in Cosmos DB",
      "",
      ""),
  INVALID_CONTACT_POINTS(
      Category.USER_ERROR,
      "0075",
      "The property 'scalar.db.contact_points' must not be empty",
      "",
      ""),
  COSMOS_CONDITION_OPERATION_NOT_SUPPORTED_FOR_BLOB_TYPE(
      Category.USER_ERROR,
      "0076",
      "Cosmos DB supports only EQ, NE, IS_NULL, and IS_NOT_NULL operations for the BLOB type in conditions. Mutation: %s",
      "",
      ""),
  INVALID_CONSISTENCY_LEVEL(
      Category.USER_ERROR,
      "0077",
      "The specified consistency level is not supported. Consistency level: %s",
      "",
      ""),
  DYNAMO_ENCODER_0X00_BYTES_NOT_ACCEPTED_IN_BLOB_VALUES_IN_DESC_ORDER(
      Category.USER_ERROR,
      "0078",
      "0x00 bytes are not accepted in BLOB values in DESC order",
      "",
      ""),
  DYNAMO_ENCODER_CANNOT_ENCODE_TEXT_VALUE_CONTAINING_0X0000(
      Category.USER_ERROR, "0079", "Cannot encode a Text value that contains '\\u0000'", "", ""),
  DYNAMO_INDEX_COLUMN_CANNOT_BE_SET_TO_NULL_OR_EMPTY(
      Category.USER_ERROR,
      "0081",
      "An index column cannot be set to null or an empty value for Text or Blob in DynamoDB. Operation: %s",
      "",
      ""),
  DYNAMO_CONDITION_OPERATION_NOT_SUPPORTED_FOR_BOOLEAN_TYPE(
      Category.USER_ERROR,
      "0082",
      "DynamoDB supports only EQ, NE, IS_NULL, and IS_NOT_NULL operations for the BOOLEAN type in conditions. Mutation: %s",
      "",
      ""),
  MULTI_STORAGE_NESTED_MULTI_STORAGE_DEFINITION_NOT_SUPPORTED(
      Category.USER_ERROR,
      "0083",
      "Nested multi-storage definitions are not supported. Storage: %s",
      "",
      ""),
  MULTI_STORAGE_STORAGE_NOT_FOUND(
      Category.USER_ERROR, "0084", "Storage not found. Storage: %s", "", ""),
  JDBC_NAMESPACE_NAME_NOT_ACCEPTABLE(
      Category.USER_ERROR, "0085", "The namespace name is not acceptable. Namespace: %s", "", ""),
  JDBC_TABLE_NAME_NOT_ACCEPTABLE(
      Category.USER_ERROR, "0086", "The table name is not acceptable. Table: %s", "", ""),
  JDBC_IMPORT_NOT_SUPPORTED(
      Category.USER_ERROR,
      "0087",
      "Importing tables is not allowed in the RDB engine. RDB engine: %s",
      "",
      ""),
  JDBC_IMPORT_TABLE_WITHOUT_PRIMARY_KEY(
      Category.USER_ERROR, "0088", "The %s table must have a primary key", "", ""),
  JDBC_RDB_ENGINE_NOT_SUPPORTED(
      Category.USER_ERROR,
      "0089",
      "The RDB engine is not supported. JDBC connection URL: %s",
      "",
      ""),
  JDBC_IMPORT_DATA_TYPE_WITH_SIZE_NOT_SUPPORTED(
      Category.USER_ERROR, "0090", "Data type %s(%d) is not supported: %s", "", ""),
  JDBC_IMPORT_DATA_TYPE_NOT_SUPPORTED(
      Category.USER_ERROR, "0091", "Data type %s is not supported: %s", "", ""),
  JDBC_TRANSACTION_GETTING_TRANSACTION_STATE_NOT_SUPPORTED(
      Category.USER_ERROR,
      "0092",
      "Getting a transaction state is not supported in JDBC transactions",
      "",
      ""),
  JDBC_TRANSACTION_ROLLING_BACK_TRANSACTION_NOT_SUPPORTED(
      Category.USER_ERROR,
      "0093",
      "Rolling back a transaction is not supported in JDBC transactions",
      "",
      ""),
  CONSENSUS_COMMIT_COORDINATOR_TABLES_ALREADY_EXIST(
      Category.USER_ERROR, "0094", "Coordinator tables already exist", "", ""),
  CONSENSUS_COMMIT_COORDINATOR_TABLES_NOT_FOUND(
      Category.USER_ERROR, "0095", "Coordinator tables do not exist", "", ""),
  CONSENSUS_COMMIT_COORDINATOR_NAMESPACE_SPECIFIED(
      Category.USER_ERROR,
      "0096",
      "The namespace %s is reserved. Any operations on this namespace are not allowed",
      "",
      ""),
  CONSENSUS_COMMIT_MUTATING_TRANSACTION_METADATA_COLUMNS_NOT_ALLOWED(
      Category.USER_ERROR,
      "0097",
      "Mutating transaction metadata columns is not allowed. Table: %s; Column: %s",
      "",
      ""),
  CONSENSUS_COMMIT_CONDITION_NOT_ALLOWED_ON_PUT(
      Category.USER_ERROR, "0098", "A %s condition is not allowed on Put operations", "", ""),
  CONSENSUS_COMMIT_CONDITION_NOT_ALLOWED_ON_DELETE(
      Category.USER_ERROR, "0099", "A %s condition is not allowed on Delete operations", "", ""),
  CONSENSUS_COMMIT_CONDITION_NOT_ALLOWED_TO_TARGET_TRANSACTION_METADATA_COLUMNS(
      Category.USER_ERROR,
      "0100",
      "The condition is not allowed to target transaction metadata columns. Column: %s",
      "",
      ""),
  CONSENSUS_COMMIT_COLUMN_RESERVED_AS_TRANSACTION_METADATA(
      Category.USER_ERROR, "0101", "The column '%s' is reserved as transaction metadata", "", ""),
  CONSENSUS_COMMIT_BEFORE_PREFIXED_COLUMN_FOR_NON_PRIMARY_KEY_RESERVED_AS_TRANSACTION_METADATA(
      Category.USER_ERROR,
      "0102",
      "Non-primary key columns with the 'before_' prefix, '%s', are reserved as transaction metadata",
      "",
      ""),
  CONSENSUS_COMMIT_PUT_CANNOT_HAVE_CONDITION_WHEN_TARGET_RECORD_UNREAD_AND_IMPLICIT_PRE_READ_DISABLED(
      Category.USER_ERROR,
      "0103",
      "Put cannot have a condition when the target record is unread and implicit pre-read is disabled."
          + " Please read the target record beforehand or enable implicit pre-read: %s",
      "",
      ""),
  CONSENSUS_COMMIT_WRITING_ALREADY_DELETED_DATA_NOT_ALLOWED(
      Category.USER_ERROR,
      "0104",
      "Writing data already-deleted by the same transaction is not allowed",
      "",
      ""),
  CONSENSUS_COMMIT_SCANNING_ALREADY_WRITTEN_OR_DELETED_DATA_NOT_ALLOWED(
      Category.USER_ERROR,
      "0106",
      "Scanning data already-written or already-deleted by the same transaction is not allowed",
      "",
      ""),
  CONSENSUS_COMMIT_TRANSACTION_NOT_VALIDATED_IN_SERIALIZABLE(
      Category.USER_ERROR,
      "0107",
      "The transaction is not validated."
          + " When using the SERIALIZABLE isolation level, you need to call validate()"
          + " before calling commit()",
      "",
      ""),
  DYNAMO_BATCH_SIZE_EXCEEDED(
      Category.USER_ERROR, "0108", "DynamoDB cannot batch more than 100 mutations at once", "", ""),
  SCHEMA_LOADER_ALTERING_PARTITION_KEYS_NOT_SUPPORTED(
      Category.USER_ERROR,
      "0109",
      "The partition keys of the table %s.%s were modified, but altering partition keys is not supported",
      "",
      ""),
  SCHEMA_LOADER_ALTERING_CLUSTERING_KEYS_NOT_SUPPORTED(
      Category.USER_ERROR,
      "0110",
      "The clustering keys of the table %s.%s were modified, but altering clustering keys is not supported",
      "",
      ""),
  SCHEMA_LOADER_ALTERING_CLUSTERING_ORDER_NOT_SUPPORTED(
      Category.USER_ERROR,
      "0111",
      "The clustering ordering of the table %s.%s were modified, but altering clustering ordering is not supported",
      "",
      ""),
  SCHEMA_LOADER_DELETING_COLUMN_NOT_SUPPORTED(
      Category.USER_ERROR,
      "0112",
      "The column %s of the table %s.%s has been deleted. Column deletion is not supported when altering a table",
      "",
      ""),
  SCHEMA_LOADER_ALTERING_COLUMN_DATA_TYPE_NOT_SUPPORTED(
      Category.USER_ERROR,
      "0113",
      "The data type of the column %s of the table %s.%s was modified, but altering data types is not supported",
      "",
      ""),
  SCHEMA_LOADER_SPECIFYING_SCHEMA_FILE_REQUIRED_WHEN_USING_REPAIR_ALL(
      Category.USER_ERROR,
      "0114",
      "Specifying the '--schema-file' option is required when using the '--repair-all' option",
      "",
      ""),
  SCHEMA_LOADER_SPECIFYING_SCHEMA_FILE_REQUIRED_WHEN_USING_ALTER(
      Category.USER_ERROR,
      "0115",
      "Specifying the '--schema-file' option is required when using the '--alter' option",
      "",
      ""),
  SCHEMA_LOADER_SPECIFYING_SCHEMA_FILE_REQUIRED_WHEN_USING_IMPORT(
      Category.USER_ERROR,
      "0116",
      "Specifying the '--schema-file' option is required when using the '--import' option",
      "",
      ""),
  SCHEMA_LOADER_SPECIFYING_COORDINATOR_WITH_IMPORT_NOT_ALLOWED(
      Category.USER_ERROR,
      "0117",
      "Specifying the '--coordinator' option with the '--import' option is not allowed."
          + " Create Coordinator tables separately",
      "",
      ""),
  SCHEMA_LOADER_READING_CONFIG_FILE_FAILED(
      Category.USER_ERROR, "0118", "Reading the configuration file failed. File: %s", "", ""),
  SCHEMA_LOADER_READING_SCHEMA_FILE_FAILED(
      Category.USER_ERROR, "0119", "Reading the schema file failed. File: %s", "", ""),
  SCHEMA_LOADER_PARSING_SCHEMA_JSON_FAILED(
      Category.USER_ERROR, "0120", "Parsing the schema JSON failed. Details: %s", "", ""),
  SCHEMA_LOADER_PARSE_ERROR_TABLE_NAME_MUST_CONTAIN_NAMESPACE_AND_TABLE(
      Category.USER_ERROR,
      "0121",
      "The table name must contain the namespace and the table. Table: %s",
      "",
      ""),
  SCHEMA_LOADER_PARSE_ERROR_PARTITION_KEY_MUST_BE_SPECIFIED(
      Category.USER_ERROR, "0122", "The partition key must be specified. Table: %s", "", ""),
  SCHEMA_LOADER_PARSE_ERROR_INVALID_CLUSTERING_KEY_FORMAT(
      Category.USER_ERROR,
      "0123",
      "Invalid clustering-key format. The clustering key must be in the format of 'column_name' or 'column_name ASC/DESC'."
          + " Table: %s; Clustering key: %s",
      "",
      ""),
  SCHEMA_LOADER_PARSE_ERROR_COLUMNS_NOT_SPECIFIED(
      Category.USER_ERROR, "0124", "Columns must be specified. Table: %s", "", ""),
  SCHEMA_LOADER_PARSE_ERROR_INVALID_COLUMN_TYPE(
      Category.USER_ERROR, "0125", "Invalid column type. Table: %s; Column: %s; Type: %s", "", ""),
  OPERATION_CHECK_ERROR_UNSUPPORTED_MUTATION_TYPE(
      Category.USER_ERROR,
      "0126",
      "The mutation type is not supported. Only the Put or Delete type is supported. Mutation: %s",
      "",
      ""),
  CONDITION_BUILD_ERROR_CONDITION_NOT_ALLOWED_FOR_UPDATE_IF(
      Category.USER_ERROR,
      "0127",
      "This condition is not allowed for the UpdateIf operation. Condition: %s",
      "",
      ""),
  CASSANDRA_CROSS_PARTITION_SCAN_WITH_ORDERING_NOT_SUPPORTED(
      Category.USER_ERROR,
      "0128",
      "Cross-partition scan with ordering is not supported in Cassandra",
      "",
      ""),
  COSMOS_CROSS_PARTITION_SCAN_WITH_ORDERING_NOT_SUPPORTED(
      Category.USER_ERROR,
      "0129",
      "Cross-partition scan with ordering is not supported in Cosmos DB",
      "",
      ""),
  DYNAMO_CROSS_PARTITION_SCAN_WITH_ORDERING_NOT_SUPPORTED(
      Category.USER_ERROR,
      "0130",
      "Cross-partition scan with ordering is not supported in DynamoDB",
      "",
      ""),
  DATA_LOADER_DIRECTORY_WRITE_ACCESS_NOT_ALLOWED(
      Category.USER_ERROR,
      "0131",
      "The directory '%s' does not have write permissions. Please ensure that the current user has write access to the directory.",
      "",
      ""),
  DATA_LOADER_DIRECTORY_CREATE_FAILED(
      Category.USER_ERROR,
      "0132",
      "Failed to create the directory '%s'. Please check if you have sufficient permissions and if there are any file system restrictions. Details: %s",
      "",
      ""),
  DATA_LOADER_MISSING_DIRECTORY_NOT_ALLOWED(
      Category.USER_ERROR, "0133", "Directory path cannot be null or empty.", "", ""),
  DATA_LOADER_MISSING_FILE_EXTENSION(
      Category.USER_ERROR,
      "0134",
      "No file extension was found on the provided file name %s.",
      "",
      ""),
  DATA_LOADER_INVALID_FILE_EXTENSION(
      Category.USER_ERROR,
      "0135",
      "Invalid file extension: %s. Allowed extensions are: %s",
      "",
      ""),
  SINGLE_CRUD_OPERATION_TRANSACTION_GETTING_TRANSACTION_STATE_NOT_SUPPORTED(
      Category.USER_ERROR,
      "0136",
      "Getting a transaction state is not supported in single CRUD operation transactions",
      "",
      ""),
  SINGLE_CRUD_OPERATION_TRANSACTION_ROLLING_BACK_TRANSACTION_NOT_SUPPORTED(
      Category.USER_ERROR,
      "0137",
      "Rolling back a transaction is not supported in single CRUD operation transactions",
      "",
      ""),
  SINGLE_CRUD_OPERATION_TRANSACTION_MULTIPLE_MUTATIONS_NOT_SUPPORTED(
      Category.USER_ERROR,
      "0138",
      "Multiple mutations are not supported in single CRUD operation transactions",
      "",
      ""),
  SINGLE_CRUD_OPERATION_TRANSACTION_BEGINNING_TRANSACTION_NOT_ALLOWED(
      Category.USER_ERROR,
      "0139",
      "Beginning a transaction is not allowed in single CRUD operation transactions",
      "",
      ""),
  SINGLE_CRUD_OPERATION_TRANSACTION_RESUMING_TRANSACTION_NOT_ALLOWED(
      Category.USER_ERROR,
      "0140",
      "Resuming a transaction is not allowed in single CRUD operation transactions",
      "",
      ""),
  CONSENSUS_COMMIT_GROUP_COMMIT_WITH_TWO_PHASE_COMMIT_INTERFACE_NOT_ALLOWED(
      Category.USER_ERROR,
      "0141",
      "Using the group commit feature on the Coordinator table with a two-phase commit interface is not allowed",
      "",
      ""),
  GET_BUILD_ERROR_OPERATION_SUPPORTED_ONLY_WHEN_NO_CONDITIONS_ARE_SPECIFIED(
      Category.USER_ERROR,
      "0142",
      "This operation is supported only when no conditions are specified. "
          + "If you want to modify a condition, please use clearConditions() to remove all existing conditions first",
      "",
      ""),
  ENCRYPTION_NOT_ENABLED(
      Category.USER_ERROR,
      "0143",
      "The encryption feature is not enabled. To encrypt data at rest, you must enable this feature. Note that this feature is supported only in the ScalarDB Enterprise edition",
      "",
      ""),
  INVALID_VARIABLE_KEY_COLUMN_SIZE(
      Category.USER_ERROR,
      "0144",
      "The variable key column size must be greater than or equal to 64",
      "",
      ""),
  COSMOS_PRIMARY_KEY_CONTAINS_ILLEGAL_CHARACTER(
      Category.USER_ERROR,
      "0145",
      "The value of the column %s in the primary key contains an illegal character. "
          + "Primary-key columns must not contain any of the following characters in Cosmos DB: ':', '/', '\\', '#', '?'. Value: %s",
      "",
      ""),
  CONSENSUS_COMMIT_INSERTING_ALREADY_WRITTEN_DATA_NOT_ALLOWED(
      Category.USER_ERROR,
      "0146",
      "Inserting data already-written by the same transaction is not allowed",
      "",
      ""),
  CONSENSUS_COMMIT_DELETING_ALREADY_INSERTED_DATA_NOT_ALLOWED(
      Category.USER_ERROR,
      "0147",
      "Deleting data already-inserted by the same transaction is not allowed",
      "",
      ""),
  DATA_LOADER_INVALID_COLUMN_NON_EXISTENT(
      Category.USER_ERROR,
      "0148",
      "Invalid key: Column %s does not exist in the table %s in namespace %s.",
      "",
      ""),
  DATA_LOADER_INVALID_BASE64_ENCODING_FOR_COLUMN_VALUE(
      Category.USER_ERROR,
      "0149",
      "Invalid base64 encoding for blob value for column %s in table %s in namespace %s",
      "",
      ""),
  DATA_LOADER_INVALID_NUMBER_FORMAT_FOR_COLUMN_VALUE(
      Category.USER_ERROR,
      "0150",
      "Invalid number specified for column %s in table %s in namespace %s",
      "",
      ""),
  DATA_LOADER_ERROR_METHOD_NULL_ARGUMENT(
      Category.USER_ERROR, "0151", "Method null argument not allowed", "", ""),
  ABAC_NOT_ENABLED(
      Category.USER_ERROR,
      "0152",
      "The attribute-based access control feature is not enabled. To use this feature, you must enable it. Note that this feature is supported only in the ScalarDB Enterprise edition",
      "",
      ""),
  DATA_LOADER_CLUSTERING_KEY_NOT_FOUND(
      Category.USER_ERROR, "0153", "The provided clustering key %s was not found", "", ""),
  DATA_LOADER_INVALID_PROJECTION(
      Category.USER_ERROR, "0154", "The column '%s' was not found", "", ""),
  DATA_LOADER_INCOMPLETE_PARTITION_KEY(
      Category.USER_ERROR,
      "0155",
      "The provided partition key is incomplete. Required key: %s",
      "",
      ""),
  DATA_LOADER_CLUSTERING_KEY_ORDER_MISMATCH(
      Category.USER_ERROR,
      "0156",
      "The provided clustering key order does not match the table schema. Required order: %s",
      "",
      ""),
  DATA_LOADER_PARTITION_KEY_ORDER_MISMATCH(
      Category.USER_ERROR,
      "0157",
      "The provided partition key order does not match the table schema. Required order: %s",
      "",
      ""),
  OUT_OF_RANGE_COLUMN_VALUE_FOR_DATE(
      Category.USER_ERROR,
      "0158",
      "This DATE column value is out of the valid range. It must be between 1000-01-01 and 9999-12-12. Value: %s",
      "",
      ""),
  SUBMICROSECOND_PRECISION_NOT_SUPPORTED_FOR_TIME(
      Category.USER_ERROR,
      "0159",
      "This TIME column value precision cannot be shorter than one microsecond. Value: %s",
      "",
      ""),
  OUT_OF_RANGE_COLUMN_VALUE_FOR_TIMESTAMP(
      Category.USER_ERROR,
      "0160",
      "This TIMESTAMP column value is out of the valid range. It must be between 1000-01-01T00:00:00.000 and 9999-12-31T23:59:59.999. Value: %s",
      "",
      ""),
  SUBMILLISECOND_PRECISION_NOT_SUPPORTED_FOR_TIMESTAMP(
      Category.USER_ERROR,
      "0161",
      "This TIMESTAMP column value precision cannot be shorter than one millisecond. Value: %s",
      "",
      ""),
  OUT_OF_RANGE_COLUMN_VALUE_FOR_TIMESTAMPTZ(
      Category.USER_ERROR,
      "0162",
      "This TIMESTAMPTZ column value is out of the valid range. It must be between 1000-01-01T00:00:00.000Z to 9999-12-31T23:59:59.999Z. Value: %s",
      "",
      ""),
  SUBMILLISECOND_PRECISION_NOT_SUPPORTED_FOR_TIMESTAMPTZ(
      Category.USER_ERROR,
      "0163",
      "This TIMESTAMPTZ column value precision cannot be shorter than one millisecond. Value: %s",
      "",
      ""),
  JDBC_IMPORT_DATA_TYPE_OVERRIDE_NOT_SUPPORTED(
      Category.USER_ERROR,
      "0164",
      "The underlying-storage data type %s is not supported as the ScalarDB %s data type: %s",
      "",
      ""),
  DATA_LOADER_MISSING_NAMESPACE_OR_TABLE(
      Category.USER_ERROR, "0165", "Missing namespace or table: %s, %s", "", ""),
  DATA_LOADER_TABLE_METADATA_RETRIEVAL_FAILED(
      Category.USER_ERROR, "0166", "Failed to retrieve table metadata. Details: %s", "", ""),
  DATA_LOADER_DUPLICATE_DATA_MAPPINGS(
      Category.USER_ERROR,
      "0167",
      "Duplicate data mappings found for table '%s' in the control file",
      "",
      ""),
  DATA_LOADER_MISSING_COLUMN_MAPPING(
      Category.USER_ERROR,
      "0168",
      "No mapping found for column '%s' in table '%s' in the control file. Control file validation set at 'FULL'. All columns need to be mapped.",
      "",
      ""),
  DATA_LOADER_CONTROL_FILE_MISSING_DATA_MAPPINGS(
      Category.USER_ERROR, "0169", "The control file is missing data mappings", "", ""),
  DATA_LOADER_TARGET_COLUMN_NOT_FOUND(
      Category.USER_ERROR,
      "0170",
      "The target column '%s' for source field '%s' could not be found in table '%s'",
      "",
      ""),
  DATA_LOADER_MISSING_PARTITION_KEY(
      Category.USER_ERROR,
      "0171",
      "The required partition key '%s' is missing in the control file mapping for table '%s'",
      "",
      ""),
  DATA_LOADER_MISSING_CLUSTERING_KEY(
      Category.USER_ERROR,
      "0172",
      "The required clustering key '%s' is missing in the control file mapping for table '%s'",
      "",
      ""),
  DATA_LOADER_MULTIPLE_MAPPINGS_FOR_COLUMN_FOUND(
      Category.USER_ERROR,
      "0173",
      "Duplicated data mappings found for column '%s' in table '%s'",
      "",
      ""),
  DATA_LOADER_MISSING_CLUSTERING_KEY_COLUMN(
      Category.USER_ERROR,
      "0174",
      "Missing required field or column mapping for clustering key %s",
      "",
      ""),
  DATA_LOADER_MISSING_PARTITION_KEY_COLUMN(
      Category.USER_ERROR,
      "0175",
      "Missing required field or column mapping for partition key %s",
      "",
      ""),
  DATA_LOADER_MISSING_COLUMN(
      Category.USER_ERROR, "0176", "Missing field or column mapping for %s", "", ""),
  DATA_LOADER_VALUE_TO_STRING_CONVERSION_FAILED(
      Category.USER_ERROR,
      "0177",
      "Something went wrong while converting the ScalarDB values to strings. The table metadata and Value datatype probably do not match. Details: %s",
      "",
      ""),
  DATA_LOADER_FILE_FORMAT_NOT_SUPPORTED(
      Category.USER_ERROR, "0178", "The provided file format is not supported : %s", "", ""),
  DATA_LOADER_COULD_NOT_FIND_PARTITION_KEY(
      Category.USER_ERROR, "0179", "Could not find the partition key", "", ""),
  DATA_LOADER_UPSERT_INSERT_MISSING_COLUMNS(
      Category.USER_ERROR,
      "0180",
      "The source record needs to contain all fields if the UPSERT turns into an INSERT",
      "",
      ""),
  DATA_LOADER_DATA_ALREADY_EXISTS(Category.USER_ERROR, "0181", "Record already exists", "", ""),
  DATA_LOADER_DATA_NOT_FOUND(Category.USER_ERROR, "0182", "Record was not found", "", ""),
  DATA_LOADER_COULD_NOT_FIND_CLUSTERING_KEY(
      Category.USER_ERROR, "0183", "Could not find the clustering key", "", ""),
  DATA_LOADER_TABLE_METADATA_MISSING(
      Category.USER_ERROR, "0184", "No table metadata found", "", ""),
  DATA_LOADER_MISSING_SOURCE_FIELD(
      Category.USER_ERROR,
      "0185",
      "The data mapping source field '%s' for table '%s' is missing in the json data record",
      "",
      ""),
  DATA_LOADER_CSV_DATA_MISMATCH(
      Category.USER_ERROR, "0186", "The CSV row: %s does not match header: %s.", "", ""),
  DATA_LOADER_JSON_CONTENT_START_ERROR(
      Category.USER_ERROR, "0187", "Expected JSON file content to be an array", "", ""),
  REPLICATION_NOT_ENABLED(
      Category.USER_ERROR,
      "0188",
      // TODO: Update the message once the licence type is determined.
      "The replication feature is not enabled. To use this feature, you must enable it",
      "",
      ""),
  DATA_LOADER_IMPORT_TARGET_MISSING(
      Category.USER_ERROR,
      "0189",
      "Missing option: either '--namespace' and'--table' or '--control-file' options must be specified.",
      "",
      ""),
  DATA_LOADER_MISSING_IMPORT_FILE(
      Category.USER_ERROR,
      "0190",
      "The file '%s' specified by the argument '%s' does not exist.",
      "",
      ""),
  DATA_LOADER_LOG_DIRECTORY_WRITE_ACCESS_DENIED(
      Category.USER_ERROR, "0191", "Cannot write to the log directory: %s", "", ""),
  DATA_LOADER_LOG_DIRECTORY_CREATION_FAILED(
      Category.USER_ERROR, "0192", "Failed to create the log directory: %s", "", ""),
  DATA_LOADER_INVALID_CONTROL_FILE(
      Category.USER_ERROR, "0193", "Failed to parse the control file: %s", "", ""),
  DATA_LOADER_DIRECTORY_WRITE_ACCESS(
      Category.USER_ERROR,
      "0194",
      "No permission to create or write files in the directory: %s",
      "",
      ""),
  DATA_LOADER_DIRECTORY_CREATION_FAILED(
      Category.USER_ERROR, "0195", "Failed to create the directory: %s", "", ""),
  DATA_LOADER_PATH_IS_NOT_A_DIRECTORY(
      Category.USER_ERROR, "0196", "Path exists but is not a directory: %s", "", ""),
  DATA_LOADER_FILE_PATH_IS_BLANK(
      Category.USER_ERROR, "0197", "File path must not be blank.", "", ""),
  DATA_LOADER_FILE_NOT_FOUND(Category.USER_ERROR, "0198", "File not found: %s", "", ""),
  DATA_LOADER_INVALID_DATE_TIME_FOR_COLUMN_VALUE(
      Category.USER_ERROR,
      "0199",
      "Invalid date time value specified for column %s in table %s in namespace %s.",
      "",
      ""),
  DATA_LOADER_NULL_OR_EMPTY_KEY_VALUE_INPUT(
      Category.USER_ERROR, "0200", "Key-value cannot be null or empty", "", ""),
  DATA_LOADER_INVALID_KEY_VALUE_INPUT(
      Category.USER_ERROR, "0201", "Invalid key-value format: %s", "", ""),
  DATA_LOADER_SPLIT_INPUT_VALUE_NULL(Category.USER_ERROR, "0202", "Value must not be null", "", ""),
  DATA_LOADER_SPLIT_INPUT_DELIMITER_NULL(
      Category.USER_ERROR, "0203", "Delimiter must not be null", "", ""),
  DATA_LOADER_CONFIG_FILE_PATH_BLANK(
      Category.USER_ERROR, "0204", "Config file path must not be blank", "", ""),
  CONSENSUS_COMMIT_SCANNER_NOT_CLOSED(
      Category.USER_ERROR,
      "0205",
      "Some scanners were not closed. All scanners must be closed before committing the transaction.",
      "",
      ""),
  TWO_PHASE_CONSENSUS_COMMIT_SCANNER_NOT_CLOSED(
      Category.USER_ERROR,
      "0206",
      "Some scanners were not closed. All scanners must be closed before preparing the transaction.",
      "",
      ""),
<<<<<<< HEAD
  MUTATION_NOT_ALLOWED_IN_READ_ONLY_TRANSACTION(
      Category.USER_ERROR,
      "0207",
      "Mutations are not allowed in read-only transactions. Transaction ID: %s",
      "",
      ""),
=======
  DATA_LOADER_INVALID_DATA_CHUNK_SIZE(
      Category.USER_ERROR, "0207", "Data chunk size must be greater than 0", "", ""),
  DATA_LOADER_INVALID_TRANSACTION_SIZE(
      Category.USER_ERROR, "0208", "Transaction size must be greater than 0", "", ""),
  DATA_LOADER_INVALID_MAX_THREADS(
      Category.USER_ERROR, "0209", "Number of max threads must be greater than 0", "", ""),
  DATA_LOADER_INVALID_DATA_CHUNK_QUEUE_SIZE(
      Category.USER_ERROR, "0210", "Data chunk queue size must be greater than 0", "", ""),
>>>>>>> 4c5686cb

  //
  // Errors for the concurrency error category
  //
  NO_MUTATION_APPLIED(Category.CONCURRENCY_ERROR, "0000", "No mutation was applied", "", ""),
  CASSANDRA_LOGGING_FAILED_IN_BATCH(
      Category.CONCURRENCY_ERROR, "0001", "Logging failed in the batch", "", ""),
  CASSANDRA_OPERATION_FAILED_IN_BATCH(
      Category.CONCURRENCY_ERROR, "0002", "The operation failed in the batch with type %s", "", ""),
  CASSANDRA_ERROR_OCCURRED_IN_BATCH(
      Category.CONCURRENCY_ERROR, "0003", "An error occurred in the batch. Details: %s", "", ""),
  CASSANDRA_WRITE_TIMEOUT_IN_PAXOS_PHASE_IN_MUTATION(
      Category.CONCURRENCY_ERROR, "0004", "A Paxos phase in the CAS operation failed", "", ""),
  CASSANDRA_WRITE_TIMEOUT_IN_LEARN_PHASE_IN_MUTATION(
      Category.CONCURRENCY_ERROR, "0005", "The learn phase in the CAS operation failed", "", ""),
  CASSANDRA_WRITE_TIMEOUT_SIMPLE_WRITE_OPERATION_FAILED_IN_MUTATION(
      Category.CONCURRENCY_ERROR, "0006", "A simple write operation failed", "", ""),
  CASSANDRA_ERROR_OCCURRED_IN_MUTATION(
      Category.CONCURRENCY_ERROR, "0007", "An error occurred in the mutation. Details: %s", "", ""),
  COSMOS_RETRY_WITH_ERROR_OCCURRED_IN_MUTATION(
      Category.CONCURRENCY_ERROR,
      "0008",
      "A RetryWith error occurred in the mutation. Details: %s",
      "",
      ""),
  DYNAMO_TRANSACTION_CONFLICT_OCCURRED_IN_MUTATION(
      Category.CONCURRENCY_ERROR,
      "0009",
      "A transaction conflict occurred in the mutation. Details: %s",
      "",
      ""),
  JDBC_TRANSACTION_CONFLICT_OCCURRED_IN_MUTATION(
      Category.CONCURRENCY_ERROR,
      "0010",
      "A transaction conflict occurred in the mutation. Details: %s",
      "",
      ""),
  JDBC_TRANSACTION_CONFLICT_OCCURRED(
      Category.CONCURRENCY_ERROR,
      "0011",
      "A conflict occurred. Please try restarting the transaction. Details: %s",
      "",
      ""),
  JDBC_TRANSACTION_CONDITION_NOT_SATISFIED(
      Category.CONCURRENCY_ERROR,
      "0012",
      "The %s condition of the %s operation is not satisfied. Targeting column(s): %s",
      "",
      ""),
  CONSENSUS_COMMIT_PREPARING_RECORD_EXISTS(
      Category.CONCURRENCY_ERROR, "0013", "The record being prepared already exists", "", ""),
  CONSENSUS_COMMIT_CONFLICT_OCCURRED_WHEN_PREPARING_RECORDS(
      Category.CONCURRENCY_ERROR, "0014", "A conflict occurred when preparing records", "", ""),
  CONSENSUS_COMMIT_CONFLICT_OCCURRED_WHEN_COMMITTING_STATE(
      Category.CONCURRENCY_ERROR,
      "0015",
      "The committing state in the coordinator failed. The transaction has been aborted",
      "",
      ""),
  CONSENSUS_COMMIT_CONFLICT_OCCURRED_WHILE_IMPLICIT_PRE_READ(
      Category.CONCURRENCY_ERROR, "0016", "A conflict occurred during implicit pre-read", "", ""),
  CONSENSUS_COMMIT_READ_UNCOMMITTED_RECORD(
      Category.CONCURRENCY_ERROR, "0017", "This record needs to be recovered", "", ""),
  CONSENSUS_COMMIT_CONDITION_NOT_SATISFIED_BECAUSE_RECORD_NOT_EXISTS(
      Category.CONCURRENCY_ERROR,
      "0018",
      "The record does not exist, so the %s condition is not satisfied",
      "",
      ""),
  CONSENSUS_COMMIT_CONDITION_NOT_SATISFIED_BECAUSE_RECORD_EXISTS(
      Category.CONCURRENCY_ERROR,
      "0019",
      "The record exists, so the %s condition is not satisfied",
      "",
      ""),
  CONSENSUS_COMMIT_CONDITION_NOT_SATISFIED(
      Category.CONCURRENCY_ERROR,
      "0020",
      "The condition on the column '%s' is not satisfied",
      "",
      ""),
  CONSENSUS_COMMIT_ANTI_DEPENDENCY_FOUND(
      Category.CONCURRENCY_ERROR,
      "0022",
      "An anti-dependency was found. The transaction has been aborted",
      "",
      ""),
  JDBC_TRANSACTION_CONFLICT_OCCURRED_IN_INSERT(
      Category.CONCURRENCY_ERROR,
      "0023",
      "A transaction conflict occurred in the Insert operation",
      "",
      ""),
  SINGLE_CRUD_OPERATION_TRANSACTION_CONDITION_NOT_SATISFIED(
      Category.CONCURRENCY_ERROR,
      "0024",
      "The %s condition of the %s operation is not satisfied. Targeting column(s): %s",
      "",
      ""),
  SINGLE_CRUD_OPERATION_TRANSACTION_CONFLICT_OCCURRED_IN_INSERT(
      Category.CONCURRENCY_ERROR,
      "0025",
      "A transaction conflict occurred in the Insert operation",
      "",
      ""),

  //
  // Errors for the internal error category
  //
  CREATING_NAMESPACE_FAILED(
      Category.INTERNAL_ERROR, "0000", "Creating the namespace failed. Namespace: %s", "", ""),
  DROPPING_NAMESPACE_FAILED(
      Category.INTERNAL_ERROR, "0001", "Dropping the namespace failed. Namespace: %s", "", ""),
  CREATING_TABLE_FAILED(
      Category.INTERNAL_ERROR, "0002", "Creating the table failed. Table: %s", "", ""),
  DROPPING_TABLE_FAILED(
      Category.INTERNAL_ERROR, "0003", "Dropping the table failed. Table: %s", "", ""),
  TRUNCATING_TABLE_FAILED(
      Category.INTERNAL_ERROR, "0004", "Truncating the table failed. Table: %s", "", ""),
  CREATING_INDEX_FAILED(
      Category.INTERNAL_ERROR, "0005", "Creating the index failed. Table: %s, Column: %s", "", ""),
  DROPPING_INDEX_FAILED(
      Category.INTERNAL_ERROR, "0006", "Dropping the index failed. Table: %s, Column: %s", "", ""),
  GETTING_TABLE_METADATA_FAILED(
      Category.INTERNAL_ERROR, "0007", "Getting the table metadata failed. Table: %s", "", ""),
  GETTING_TABLE_NAMES_IN_NAMESPACE_FAILED(
      Category.INTERNAL_ERROR,
      "0008",
      "Getting the table names in the namespace failed. Namespace: %s",
      "",
      ""),
  CHECKING_NAMESPACE_EXISTENCE_FAILED(
      Category.INTERNAL_ERROR,
      "0009",
      "Checking the namespace existence failed. Namespace: %s",
      "",
      ""),
  CHECKING_TABLE_EXISTENCE_FAILED(
      Category.INTERNAL_ERROR, "0010", "Checking the table existence failed. Table: %s", "", ""),
  CHECKING_INDEX_EXISTENCE_FAILED(
      Category.INTERNAL_ERROR,
      "0011",
      "Checking the index existence failed. Table: %s; Column: %s",
      "",
      ""),
  REPAIRING_NAMESPACE_FAILED(
      Category.INTERNAL_ERROR, "0012", "Repairing the namespace failed. Namespace: %s", "", ""),
  REPAIRING_TABLE_FAILED(
      Category.INTERNAL_ERROR, "0013", "Repairing the table failed. Table: %s", "", ""),
  ADDING_NEW_COLUMN_TO_TABLE_FAILED(
      Category.INTERNAL_ERROR,
      "0014",
      "Adding a new column to the table failed. Table: %s; Column: %s; ColumnType: %s",
      "",
      ""),
  GETTING_NAMESPACE_NAMES_FAILED(
      Category.INTERNAL_ERROR, "0015", "Getting the namespace names failed", "", ""),
  GETTING_IMPORT_TABLE_METADATA_FAILED(
      Category.INTERNAL_ERROR,
      "0016",
      "Getting the table metadata of the table being imported failed. Table: %s",
      "",
      ""),
  IMPORTING_TABLE_FAILED(
      Category.INTERNAL_ERROR, "0017", "Importing the table failed. Table: %s", "", ""),
  ADDING_RAW_COLUMN_TO_TABLE_FAILED(
      Category.INTERNAL_ERROR,
      "0018",
      "Adding the raw column to the table failed. Table: %s; Column: %s; ColumnType: %s",
      "",
      ""),
  UPGRADING_SCALAR_DB_ENV_FAILED(
      Category.INTERNAL_ERROR, "0019", "Upgrading the ScalarDB environment failed", "", ""),
  CASSANDRA_WRITE_TIMEOUT_WITH_OTHER_WRITE_TYPE_IN_MUTATION(
      Category.INTERNAL_ERROR,
      "0020",
      "Something wrong because WriteType is neither CAS nor SIMPLE",
      "",
      ""),
  CASSANDRA_ERROR_OCCURRED_IN_SELECTION(
      Category.INTERNAL_ERROR, "0021", "An error occurred in the selection. Details: %s", "", ""),
  COSMOS_ERROR_OCCURRED_IN_MUTATION(
      Category.INTERNAL_ERROR, "0022", "An error occurred in the mutation. Details: %s", "", ""),
  COSMOS_ERROR_OCCURRED_IN_SELECTION(
      Category.INTERNAL_ERROR, "0023", "An error occurred in the selection. Details: %s", "", ""),
  DYNAMO_ERROR_OCCURRED_IN_MUTATION(
      Category.INTERNAL_ERROR, "0024", "An error occurred in the mutation. Details: %s", "", ""),
  DYNAMO_ERROR_OCCURRED_IN_SELECTION(
      Category.INTERNAL_ERROR, "0025", "An error occurred in the selection. Details: %s", "", ""),
  JDBC_ERROR_OCCURRED_IN_MUTATION(
      Category.INTERNAL_ERROR, "0026", "An error occurred in the mutation. Details: %s", "", ""),
  JDBC_ERROR_OCCURRED_IN_SELECTION(
      Category.INTERNAL_ERROR, "0027", "An error occurred in the selection. Details: %s", "", ""),
  JDBC_FETCHING_NEXT_RESULT_FAILED(
      Category.INTERNAL_ERROR, "0028", "Fetching the next result failed. Details: %s", "", ""),
  JDBC_TRANSACTION_ROLLING_BACK_TRANSACTION_FAILED(
      Category.INTERNAL_ERROR, "0029", "Rolling back the transaction failed. Details: %s", "", ""),
  JDBC_TRANSACTION_COMMITTING_TRANSACTION_FAILED(
      Category.INTERNAL_ERROR, "0030", "Committing the transaction failed. Details: %s", "", ""),
  JDBC_TRANSACTION_GET_OPERATION_FAILED(
      Category.INTERNAL_ERROR, "0031", "The Get operation failed. Details: %s", "", ""),
  JDBC_TRANSACTION_SCAN_OPERATION_FAILED(
      Category.INTERNAL_ERROR, "0032", "The Scan operation failed. Details: %s", "", ""),
  JDBC_TRANSACTION_PUT_OPERATION_FAILED(
      Category.INTERNAL_ERROR, "0033", "The Put operation failed. Details: %s", "", ""),
  JDBC_TRANSACTION_DELETE_OPERATION_FAILED(
      Category.INTERNAL_ERROR, "0034", "The Delete operation failed. Details: %s", "", ""),
  JDBC_TRANSACTION_BEGINNING_TRANSACTION_FAILED(
      Category.INTERNAL_ERROR, "0035", "Beginning a transaction failed. Details: %s", "", ""),
  CONSENSUS_COMMIT_PREPARING_RECORDS_FAILED(
      Category.INTERNAL_ERROR, "0036", "Preparing records failed", "", ""),
  CONSENSUS_COMMIT_VALIDATION_FAILED(Category.INTERNAL_ERROR, "0037", "Validation failed", "", ""),
  CONSENSUS_COMMIT_EXECUTING_IMPLICIT_PRE_READ_FAILED(
      Category.INTERNAL_ERROR, "0038", "Executing implicit pre-read failed", "", ""),
  CONSENSUS_COMMIT_READING_RECORD_FROM_STORAGE_FAILED(
      Category.INTERNAL_ERROR,
      "0039",
      "Reading a record from the underlying storage failed",
      "",
      ""),
  CONSENSUS_COMMIT_SCANNING_RECORDS_FROM_STORAGE_FAILED(
      Category.INTERNAL_ERROR,
      "0040",
      "Scanning records from the underlying storage failed",
      "",
      ""),
  CONSENSUS_COMMIT_ROLLBACK_FAILED_BECAUSE_TRANSACTION_ALREADY_COMMITTED(
      Category.INTERNAL_ERROR,
      "0041",
      "Rollback failed because the transaction has already been committed",
      "",
      ""),
  CONSENSUS_COMMIT_ROLLBACK_FAILED(Category.INTERNAL_ERROR, "0042", "Rollback failed", "", ""),
  JDBC_TRANSACTION_INSERT_OPERATION_FAILED(
      Category.INTERNAL_ERROR, "0043", "The Insert operation failed. Details: %s", "", ""),
  JDBC_TRANSACTION_UPSERT_OPERATION_FAILED(
      Category.INTERNAL_ERROR, "0044", "The Upsert operation failed. Details: %s", "", ""),
  JDBC_TRANSACTION_UPDATE_OPERATION_FAILED(
      Category.INTERNAL_ERROR, "0045", "The Update operation failed. Details: %s", "", ""),
  HANDLING_BEFORE_PREPARATION_SNAPSHOT_HOOK_FAILED(
      Category.INTERNAL_ERROR,
      "0046",
      "Handling the before-preparation snapshot hook failed. Details: %s",
      "",
      ""),
  DATA_LOADER_ERROR_CRUD_EXCEPTION(
      Category.INTERNAL_ERROR,
      "0047",
      "Something went wrong while trying to save the data. Details: %s",
      "",
      ""),
  DATA_LOADER_ERROR_SCAN(
      Category.INTERNAL_ERROR,
      "0048",
      "Something went wrong while scanning. Are you sure you are running in the correct transaction mode? Details: %s",
      "",
      ""),
  DATA_LOADER_CSV_FILE_READ_FAILED(
      Category.INTERNAL_ERROR, "0049", "Failed to read CSV file. Details: %s.", "", ""),
  DATA_LOADER_CSV_FILE_HEADER_READ_FAILED(
      Category.INTERNAL_ERROR, "0050", "Failed to CSV read header line. Details: %s.", "", ""),
  DATA_LOADER_DATA_CHUNK_PROCESS_FAILED(
      Category.INTERNAL_ERROR,
      "0051",
      "Data chunk processing was interrupted. Details: %s",
      "",
      ""),
  DATA_LOADER_JSON_FILE_READ_FAILED(
      Category.INTERNAL_ERROR, "0052", "Failed to read JSON file. Details: %s.", "", ""),
  DATA_LOADER_JSONLINES_FILE_READ_FAILED(
      Category.INTERNAL_ERROR, "0053", "Failed to read JSON Lines file. Details: %s.", "", ""),
  JDBC_TRANSACTION_GETTING_SCANNER_FAILED(
      Category.INTERNAL_ERROR, "0054", "Getting the scanner failed. Details: %s", "", ""),
  JDBC_CLOSING_SCANNER_FAILED(
      Category.INTERNAL_ERROR, "0055", "Closing the scanner failed. Details: %s", "", ""),

  //
  // Errors for the unknown transaction status error category
  //
  JDBC_TRANSACTION_UNKNOWN_TRANSACTION_STATUS(
      Category.UNKNOWN_TRANSACTION_STATUS_ERROR,
      "0000",
      "Rolling back the transaction failed. Details: %s",
      "",
      ""),
  CONSENSUS_COMMIT_COMMITTING_STATE_FAILED_WITH_NO_MUTATION_EXCEPTION_BUT_COORDINATOR_STATUS_DOES_NOT_EXIST(
      Category.UNKNOWN_TRANSACTION_STATUS_ERROR,
      "0001",
      "Committing state failed with NoMutationException, but the coordinator status does not exist",
      "",
      ""),
  CONSENSUS_COMMIT_CANNOT_GET_STATE(
      Category.UNKNOWN_TRANSACTION_STATUS_ERROR, "0002", "The state cannot be retrieved", "", ""),
  CONSENSUS_COMMIT_UNKNOWN_COORDINATOR_STATUS(
      Category.UNKNOWN_TRANSACTION_STATUS_ERROR,
      "0003",
      "The coordinator status is unknown",
      "",
      ""),
  CONSENSUS_COMMIT_ABORTING_STATE_FAILED_WITH_NO_MUTATION_EXCEPTION_BUT_COORDINATOR_STATUS_DOES_NOT_EXIST(
      Category.UNKNOWN_TRANSACTION_STATUS_ERROR,
      "0004",
      "Aborting state failed with NoMutationException, but the coordinator status does not exist",
      "",
      ""),
  ;

  private static final String COMPONENT_NAME = "DB-CORE";

  private final Category category;
  private final String id;
  private final String message;
  private final String cause;
  private final String solution;

  CoreError(Category category, String id, String message, String cause, String solution) {
    validate(COMPONENT_NAME, category, id, message, cause, solution);

    this.category = category;
    this.id = id;
    this.message = message;
    this.cause = cause;
    this.solution = solution;
  }

  @Override
  public String getComponentName() {
    return COMPONENT_NAME;
  }

  @Override
  public Category getCategory() {
    return category;
  }

  @Override
  public String getId() {
    return id;
  }

  @Override
  public String getMessage() {
    return message;
  }

  @Override
  public String getCause() {
    return cause;
  }

  @Override
  public String getSolution() {
    return solution;
  }
}<|MERGE_RESOLUTION|>--- conflicted
+++ resolved
@@ -923,14 +923,6 @@
       "Some scanners were not closed. All scanners must be closed before preparing the transaction.",
       "",
       ""),
-<<<<<<< HEAD
-  MUTATION_NOT_ALLOWED_IN_READ_ONLY_TRANSACTION(
-      Category.USER_ERROR,
-      "0207",
-      "Mutations are not allowed in read-only transactions. Transaction ID: %s",
-      "",
-      ""),
-=======
   DATA_LOADER_INVALID_DATA_CHUNK_SIZE(
       Category.USER_ERROR, "0207", "Data chunk size must be greater than 0", "", ""),
   DATA_LOADER_INVALID_TRANSACTION_SIZE(
@@ -939,7 +931,12 @@
       Category.USER_ERROR, "0209", "Number of max threads must be greater than 0", "", ""),
   DATA_LOADER_INVALID_DATA_CHUNK_QUEUE_SIZE(
       Category.USER_ERROR, "0210", "Data chunk queue size must be greater than 0", "", ""),
->>>>>>> 4c5686cb
+  MUTATION_NOT_ALLOWED_IN_READ_ONLY_TRANSACTION(
+      Category.USER_ERROR,
+      "0211",
+      "Mutations are not allowed in read-only transactions. Transaction ID: %s",
+      "",
+      ""),
 
   //
   // Errors for the concurrency error category
