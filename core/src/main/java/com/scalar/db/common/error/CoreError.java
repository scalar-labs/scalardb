package com.scalar.db.common.error;

public enum CoreError implements ScalarDbError {

  //
  // Errors for the user error category
  //
  OPERATION_CHECK_ERROR_INDEX_ONLY_SINGLE_COLUMN_INDEX_SUPPORTED(
      Category.USER_ERROR,
      "0000",
      "Only a single-column index is supported. Operation: %s",
      "",
      ""),
  OPERATION_CHECK_ERROR_INDEX_NON_INDEXED_COLUMN_SPECIFIED(
      Category.USER_ERROR,
      "0001",
      "The column of the specified index key is not indexed. Operation: %s",
      "",
      ""),
  OPERATION_CHECK_ERROR_INDEX_INDEX_KEY_NOT_PROPERLY_SPECIFIED(
      Category.USER_ERROR,
      "0002",
      "The index key is not properly specified. Operation: %s",
      "",
      ""),
  OPERATION_CHECK_ERROR_INDEX_CLUSTERING_KEY_SPECIFIED(
      Category.USER_ERROR,
      "0003",
      "Clustering keys cannot be specified when using an index. Operation: %s",
      "",
      ""),
  OPERATION_CHECK_ERROR_INDEX_ORDERING_SPECIFIED(
      Category.USER_ERROR,
      "0004",
      "Orderings cannot be specified when using an index. Operation: %s",
      "",
      ""),
  OPERATION_CHECK_ERROR_LIMIT(
      Category.USER_ERROR, "0005", "The limit cannot be negative. Operation: %s", "", ""),
  OPERATION_CHECK_ERROR_CROSS_PARTITION_SCAN(
      Category.USER_ERROR, "0006", "Cross-partition scan is not enabled. Operation: %s", "", ""),
  OPERATION_CHECK_ERROR_CROSS_PARTITION_SCAN_ORDERING(
      Category.USER_ERROR,
      "0007",
      "Cross-partition scan ordering is not enabled. Operation: %s",
      "",
      ""),
  OPERATION_CHECK_ERROR_CROSS_PARTITION_SCAN_FILTERING(
      Category.USER_ERROR,
      "0008",
      "Cross-partition scan filtering is not enabled. Operation: %s",
      "",
      ""),
  OPERATION_CHECK_ERROR_PROJECTION(
      Category.USER_ERROR,
      "0009",
      "The specified projection is not found. Projection: %s, Operation: %s",
      "",
      ""),
  OPERATION_CHECK_ERROR_CLUSTERING_KEY_BOUNDARY(
      Category.USER_ERROR,
      "0010",
      "The clustering key boundary is not properly specified. Operation: %s",
      "",
      ""),
  OPERATION_CHECK_ERROR_START_CLUSTERING_KEY(
      Category.USER_ERROR,
      "0011",
      "The start clustering key is not properly specified. Operation: %s",
      "",
      ""),
  OPERATION_CHECK_ERROR_END_CLUSTERING_KEY(
      Category.USER_ERROR,
      "0012",
      "The end clustering key is not properly specified. Operation: %s",
      "",
      ""),
  OPERATION_CHECK_ERROR_ORDERING_NOT_PROPERLY_SPECIFIED(
      Category.USER_ERROR, "0013", "Orderings are not properly specified. Operation: %s", "", ""),
  OPERATION_CHECK_ERROR_ORDERING_COLUMN_NOT_FOUND(
      Category.USER_ERROR,
      "0014",
      "The specified ordering column is not found. Ordering: %s, Operation: %s",
      "",
      ""),
  OPERATION_CHECK_ERROR_CONDITION(
      Category.USER_ERROR,
      "0015",
      "The condition is not properly specified. Operation: %s",
      "",
      ""),
  TABLE_NOT_FOUND(Category.USER_ERROR, "0016", "The table does not exist. Table: %s", "", ""),
  OPERATION_CHECK_ERROR_INVALID_COLUMN(
      Category.USER_ERROR,
      "0017",
      "The column value is not properly specified. Column: %s, Operation: %s",
      "",
      ""),
  EMPTY_MUTATIONS_SPECIFIED(Category.USER_ERROR, "0018", "The mutations are empty", "", ""),
  OPERATION_CHECK_ERROR_MULTI_PARTITION_MUTATION(
      Category.USER_ERROR,
      "0019",
      "Mutations that span multiple partitions are not supported. Mutations: %s",
      "",
      ""),
  OPERATION_CHECK_ERROR_PARTITION_KEY(
      Category.USER_ERROR,
      "0020",
      "The partition key is not properly specified. Operation: %s",
      "",
      ""),
  OPERATION_CHECK_ERROR_CLUSTERING_KEY(
      Category.USER_ERROR,
      "0021",
      "The clustering key is not properly specified. Operation: %s",
      "",
      ""),
  AUTH_NOT_ENABLED(
      Category.USER_ERROR,
      "0022",
      "The authentication and authorization feature is not enabled. To use this feature, you must enable it. Note that this feature is supported only in the ScalarDB Enterprise edition",
      "",
      ""),
  CONDITION_BUILD_ERROR_CONDITION_NOT_ALLOWED_FOR_PUT_IF(
      Category.USER_ERROR,
      "0023",
      "This condition is not allowed for the PutIf operation. Condition: %s",
      "",
      ""),
  CONDITION_BUILD_ERROR_CONDITION_NOT_ALLOWED_FOR_DELETE_IF(
      Category.USER_ERROR,
      "0024",
      "This condition is not allowed for the DeleteIf operation. Condition: %s",
      "",
      ""),
  LIKE_CHECK_ERROR_OPERATOR_MUST_BE_LIKE_OR_NOT_LIKE(
      Category.USER_ERROR, "0025", "Operator must be LIKE or NOT_LIKE. Operator: %s", "", ""),
  LIKE_CHECK_ERROR_ESCAPE_CHARACTER_MUST_BE_STRING_OF_SINGLE_CHARACTER_OR_EMPTY_STRING(
      Category.USER_ERROR,
      "0026",
      "An escape character must be a string of a single character or an empty string",
      "",
      ""),
  LIKE_CHECK_ERROR_LIKE_PATTERN_MUST_NOT_BE_NULL(
      Category.USER_ERROR, "0027", "The LIKE pattern must not be null", "", ""),
  LIKE_CHECK_ERROR_LIKE_PATTERN_MUST_NOT_INCLUDE_ONLY_ESCAPE_CHARACTER(
      Category.USER_ERROR,
      "0028",
      "The LIKE pattern must not include only an escape character",
      "",
      ""),
  LIKE_CHECK_ERROR_LIKE_PATTERN_MUST_NOT_END_WITH_ESCAPE_CHARACTER(
      Category.USER_ERROR,
      "0029",
      "The LIKE pattern must not end with an escape character",
      "",
      ""),
  COLUMN_NOT_FOUND(Category.USER_ERROR, "0030", "The column %s does not exist", "", ""),
  GET_BUILD_ERROR_OPERATION_NOT_SUPPORTED_WHEN_GETTING_RECORDS_OF_DATABASE_WITHOUT_USING_INDEX(
      Category.USER_ERROR,
      "0031",
      "This operation is not supported when getting records of a database without using an index",
      "",
      ""),
  GET_BUILD_ERROR_OPERATION_NOT_SUPPORTED_WHEN_GETTING_RECORDS_OF_DATABASE_USING_INDEX(
      Category.USER_ERROR,
      "0032",
      "This operation is not supported when getting records of a database by using an index",
      "",
      ""),
  SCAN_BUILD_ERROR_OPERATION_NOT_SUPPORTED_WHEN_SCANNING_ALL_RECORDS_OF_DATABASE_OR_SCANNING_RECORDS_OF_DATABASE_USING_INDEX(
      Category.USER_ERROR,
      "0033",
      "This operation is not supported when scanning all the records of a database "
          + "or scanning records of a database by using an index",
      "",
      ""),
  SCAN_BUILD_ERROR_OPERATION_SUPPORTED_ONLY_WHEN_SCANNING_RECORDS_OF_DATABASE_USING_INDEX(
      Category.USER_ERROR,
      "0034",
      "This operation is supported only when scanning records of a database by using an index",
      "",
      ""),
  SCAN_BUILD_ERROR_OPERATION_NOT_SUPPORTED_WHEN_SCANNING_RECORDS_OF_DATABASE_USING_INDEX(
      Category.USER_ERROR,
      "0035",
      "This operation is not supported when scanning records of a database by using an index",
      "",
      ""),
  SCAN_BUILD_ERROR_OPERATION_SUPPORTED_ONLY_WHEN_NO_CONDITIONS_ARE_SPECIFIED(
      Category.USER_ERROR,
      "0037",
      "This operation is supported only when no conditions are specified. "
          + "If you want to modify a condition, please use clearConditions() to remove all existing conditions first",
      "",
      ""),
  TABLE_METADATA_BUILD_ERROR_NO_COLUMNS_SPECIFIED(
      Category.USER_ERROR, "0038", "One or more columns must be specified.", "", ""),
  TABLE_METADATA_BUILD_ERROR_NO_PARTITION_KEYS_SPECIFIED(
      Category.USER_ERROR, "0039", "One or more partition keys must be specified.", "", ""),
  TABLE_METADATA_BUILD_ERROR_PARTITION_KEY_COLUMN_DEFINITION_NOT_SPECIFIED(
      Category.USER_ERROR,
      "0040",
      "The column definition must be specified since %s is specified as a partition key",
      "",
      ""),
  TABLE_METADATA_BUILD_ERROR_CLUSTERING_KEY_COLUMN_DEFINITION_NOT_SPECIFIED(
      Category.USER_ERROR,
      "0041",
      "The column definition must be specified since %s is specified as a clustering key",
      "",
      ""),
  TRANSACTION_STATE_INSTANTIATION_ERROR_INVALID_ID(
      Category.USER_ERROR, "0042", "Invalid ID specified. ID: %d", "", ""),
  TRANSACTION_NOT_ACTIVE(
      Category.USER_ERROR, "0043", "The transaction is not active. Status: %s", "", ""),
  TRANSACTION_ALREADY_COMMITTED_OR_ROLLED_BACK(
      Category.USER_ERROR,
      "0044",
      "The transaction has already been committed or rolled back. Status: %s",
      "",
      ""),
  TRANSACTION_NOT_PREPARED(
      Category.USER_ERROR, "0045", "The transaction has not been prepared. Status: %s", "", ""),
  TRANSACTION_NOT_PREPARED_OR_VALIDATED(
      Category.USER_ERROR,
      "0046",
      "The transaction has not been prepared or validated. Status: %s",
      "",
      ""),
  TRANSACTION_ALREADY_EXISTS(Category.USER_ERROR, "0047", "The transaction already exists", "", ""),
  TRANSACTION_NOT_FOUND(
      Category.USER_ERROR,
      "0048",
      "A transaction associated with the specified transaction ID is not found. "
          + "The transaction might have expired",
      "",
      ""),
  SYSTEM_NAMESPACE_SPECIFIED(
      Category.USER_ERROR, "0049", "%s is the system namespace name", "", ""),
  NAMESPACE_ALREADY_EXISTS(
      Category.USER_ERROR, "0050", "The namespace already exists. Namespace: %s", "", ""),
  NAMESPACE_NOT_FOUND(
      Category.USER_ERROR, "0051", "The namespace does not exist. Namespace: %s", "", ""),
  TABLE_ALREADY_EXISTS(Category.USER_ERROR, "0052", "The table already exists. Table: %s", "", ""),
  NAMESPACE_NOT_EMPTY(
      Category.USER_ERROR,
      "0053",
      "The namespace is not empty. Namespace: %s; Tables in the namespace: %s",
      "",
      ""),
  COLUMN_NOT_FOUND2(
      Category.USER_ERROR, "0054", "The column does not exist. Table: %s; Column: %s", "", ""),
  INDEX_ALREADY_EXISTS(
      Category.USER_ERROR, "0055", "The index already exists. Table: %s; Column: %s", "", ""),
  INDEX_NOT_FOUND(
      Category.USER_ERROR, "0056", "The index does not exist. Table: %s; Column: %s", "", ""),
  COLUMN_ALREADY_EXISTS(
      Category.USER_ERROR, "0057", "The column already exists. Table: %s; Column: %s", "", ""),
  OPERATION_DOES_NOT_HAVE_TARGET_NAMESPACE_OR_TABLE_NAME(
      Category.USER_ERROR,
      "0058",
      "The operation does not have the target namespace or table name. Operation: %s",
      "",
      ""),
  CONFIG_UTILS_INVALID_NUMBER_FORMAT(
      Category.USER_ERROR,
      "0059",
      "The specified value of the property '%s' is not a number. Value: %s",
      "",
      ""),
  CONFIG_UTILS_INVALID_BOOLEAN_FORMAT(
      Category.USER_ERROR,
      "0060",
      "The specified value of the property '%s' is not a boolean. Value: %s",
      "",
      ""),
  CONFIG_UTILS_READING_FILE_FAILED(
      Category.USER_ERROR, "0061", "Reading the file failed. File: %s", "", ""),
  CROSS_PARTITION_SCAN_MUST_BE_ENABLED_TO_USE_CROSS_PARTITION_SCAN_WITH_FILTERING_OR_ORDERING(
      Category.USER_ERROR,
      "0062",
      "The property 'scalar.db.cross_partition_scan.enabled' must be set to true "
          + "to use cross-partition scan with filtering or ordering",
      "",
      ""),
  OUT_OF_RANGE_COLUMN_VALUE_FOR_BIGINT(
      Category.USER_ERROR,
      "0063",
      "This column value is out of range for BigInt. Value: %s",
      "",
      ""),
  KEY_BUILD_ERROR_UNSUPPORTED_TYPE(
      Category.USER_ERROR, "0064", "This type is not supported. Name: %s, Type: %s", "", ""),
  STORAGE_NOT_FOUND(Category.USER_ERROR, "0065", "Storage '%s' is not found", "", ""),
  TRANSACTION_MANAGER_NOT_FOUND(
      Category.USER_ERROR, "0066", "Transaction manager '%s' is not found", "", ""),
  GET_OPERATION_USED_FOR_NON_EXACT_MATCH_SELECTION(
      Category.USER_ERROR,
      "0068",
      "Please use scan() for non-exact match selection. Operation: %s",
      "",
      ""),
  CASSANDRA_IMPORT_NOT_SUPPORTED(
      Category.USER_ERROR,
      "0069",
      "Import-related functionality is not supported in Cassandra",
      "",
      ""),
  CASSANDRA_NETWORK_STRATEGY_NOT_FOUND(
      Category.USER_ERROR, "0070", "The %s network strategy does not exist", "", ""),
  INVALID_CONTACT_PORT(
      Category.USER_ERROR,
      "0071",
      "The property 'scalar.db.contact_port' must be greater than or equal to zero",
      "",
      ""),
  COSMOS_CLUSTERING_KEY_BLOB_TYPE_NOT_SUPPORTED(
      Category.USER_ERROR,
      "0073",
      "The BLOB type is not supported for clustering keys in Cosmos DB. Column: %s",
      "",
      ""),
  COSMOS_IMPORT_NOT_SUPPORTED(
      Category.USER_ERROR,
      "0074",
      "Import-related functionality is not supported in Cosmos DB",
      "",
      ""),
  INVALID_CONTACT_POINTS(
      Category.USER_ERROR,
      "0075",
      "The property 'scalar.db.contact_points' must not be empty",
      "",
      ""),
  COSMOS_CONDITION_OPERATION_NOT_SUPPORTED_FOR_BLOB_TYPE(
      Category.USER_ERROR,
      "0076",
      "Cosmos DB supports only EQ, NE, IS_NULL, and IS_NOT_NULL operations for the BLOB type in conditions. Mutation: %s",
      "",
      ""),
  INVALID_CONSISTENCY_LEVEL(
      Category.USER_ERROR,
      "0077",
      "The specified consistency level is not supported. Consistency level: %s",
      "",
      ""),
  DYNAMO_ENCODER_0X00_BYTES_NOT_ACCEPTED_IN_BLOB_VALUES_IN_DESC_ORDER(
      Category.USER_ERROR,
      "0078",
      "0x00 bytes are not accepted in BLOB values in DESC order",
      "",
      ""),
  DYNAMO_ENCODER_CANNOT_ENCODE_TEXT_VALUE_CONTAINING_0X0000(
      Category.USER_ERROR, "0079", "Cannot encode a Text value that contains '\\u0000'", "", ""),
  DYNAMO_INDEX_COLUMN_CANNOT_BE_SET_TO_NULL_OR_EMPTY(
      Category.USER_ERROR,
      "0081",
      "An index column cannot be set to null or an empty value for Text or Blob in DynamoDB. Operation: %s",
      "",
      ""),
  DYNAMO_CONDITION_OPERATION_NOT_SUPPORTED_FOR_BOOLEAN_TYPE(
      Category.USER_ERROR,
      "0082",
      "DynamoDB supports only EQ, NE, IS_NULL, and IS_NOT_NULL operations for the BOOLEAN type in conditions. Mutation: %s",
      "",
      ""),
  MULTI_STORAGE_NESTED_MULTI_STORAGE_DEFINITION_NOT_SUPPORTED(
      Category.USER_ERROR,
      "0083",
      "Nested multi-storage definitions are not supported. Storage: %s",
      "",
      ""),
  MULTI_STORAGE_STORAGE_NOT_FOUND(
      Category.USER_ERROR, "0084", "Storage not found. Storage: %s", "", ""),
  JDBC_NAMESPACE_NAME_NOT_ACCEPTABLE(
      Category.USER_ERROR, "0085", "The namespace name is not acceptable. Namespace: %s", "", ""),
  JDBC_TABLE_NAME_NOT_ACCEPTABLE(
      Category.USER_ERROR, "0086", "The table name is not acceptable. Table: %s", "", ""),
  JDBC_IMPORT_NOT_SUPPORTED(
      Category.USER_ERROR,
      "0087",
      "Importing tables is not allowed in the RDB engine. RDB engine: %s",
      "",
      ""),
  JDBC_IMPORT_TABLE_WITHOUT_PRIMARY_KEY(
      Category.USER_ERROR, "0088", "The %s table must have a primary key", "", ""),
  JDBC_RDB_ENGINE_NOT_SUPPORTED(
      Category.USER_ERROR,
      "0089",
      "The RDB engine is not supported. JDBC connection URL: %s",
      "",
      ""),
  JDBC_IMPORT_DATA_TYPE_WITH_SIZE_NOT_SUPPORTED(
      Category.USER_ERROR, "0090", "Data type %s(%d) is not supported: %s", "", ""),
  JDBC_IMPORT_DATA_TYPE_NOT_SUPPORTED(
      Category.USER_ERROR, "0091", "Data type %s is not supported: %s", "", ""),
  JDBC_TRANSACTION_GETTING_TRANSACTION_STATE_NOT_SUPPORTED(
      Category.USER_ERROR,
      "0092",
      "Getting a transaction state is not supported in JDBC transactions",
      "",
      ""),
  JDBC_TRANSACTION_ROLLING_BACK_TRANSACTION_NOT_SUPPORTED(
      Category.USER_ERROR,
      "0093",
      "Rolling back a transaction is not supported in JDBC transactions",
      "",
      ""),
  CONSENSUS_COMMIT_COORDINATOR_TABLES_ALREADY_EXIST(
      Category.USER_ERROR, "0094", "Coordinator tables already exist", "", ""),
  CONSENSUS_COMMIT_COORDINATOR_TABLES_NOT_FOUND(
      Category.USER_ERROR, "0095", "Coordinator tables do not exist", "", ""),
  CONSENSUS_COMMIT_COORDINATOR_NAMESPACE_SPECIFIED(
      Category.USER_ERROR,
      "0096",
      "The namespace %s is reserved. Any operations on this namespace are not allowed",
      "",
      ""),
  CONSENSUS_COMMIT_MUTATING_TRANSACTION_METADATA_COLUMNS_NOT_ALLOWED(
      Category.USER_ERROR,
      "0097",
      "Mutating transaction metadata columns is not allowed. Table: %s; Column: %s",
      "",
      ""),
  CONSENSUS_COMMIT_CONDITION_NOT_ALLOWED_ON_PUT(
      Category.USER_ERROR, "0098", "A %s condition is not allowed on Put operations", "", ""),
  CONSENSUS_COMMIT_CONDITION_NOT_ALLOWED_ON_DELETE(
      Category.USER_ERROR, "0099", "A %s condition is not allowed on Delete operations", "", ""),
  CONSENSUS_COMMIT_CONDITION_NOT_ALLOWED_TO_TARGET_TRANSACTION_METADATA_COLUMNS(
      Category.USER_ERROR,
      "0100",
      "The condition is not allowed to target transaction metadata columns. Column: %s",
      "",
      ""),
  CONSENSUS_COMMIT_COLUMN_RESERVED_AS_TRANSACTION_METADATA(
      Category.USER_ERROR, "0101", "The column '%s' is reserved as transaction metadata", "", ""),
  CONSENSUS_COMMIT_BEFORE_PREFIXED_COLUMN_FOR_NON_PRIMARY_KEY_RESERVED_AS_TRANSACTION_METADATA(
      Category.USER_ERROR,
      "0102",
      "Non-primary key columns with the 'before_' prefix, '%s', are reserved as transaction metadata",
      "",
      ""),
  CONSENSUS_COMMIT_PUT_CANNOT_HAVE_CONDITION_WHEN_TARGET_RECORD_UNREAD_AND_IMPLICIT_PRE_READ_DISABLED(
      Category.USER_ERROR,
      "0103",
      "Put cannot have a condition when the target record is unread and implicit pre-read is disabled."
          + " Please read the target record beforehand or enable implicit pre-read: %s",
      "",
      ""),
  CONSENSUS_COMMIT_WRITING_ALREADY_DELETED_DATA_NOT_ALLOWED(
      Category.USER_ERROR, "0104", "Writing already-deleted data is not allowed", "", ""),
  CONSENSUS_COMMIT_GETTING_DATA_NEITHER_IN_READ_SET_NOR_DELETE_SET_NOT_ALLOWED(
      Category.USER_ERROR,
      "0105",
      "Getting data neither in the read set nor the delete set is not allowed",
      "",
      ""),
  CONSENSUS_COMMIT_READING_ALREADY_WRITTEN_DATA_NOT_ALLOWED(
      Category.USER_ERROR, "0106", "Reading already-written data is not allowed", "", ""),
  CONSENSUS_COMMIT_TRANSACTION_NOT_VALIDATED_IN_EXTRA_READ(
      Category.USER_ERROR,
      "0107",
      "The transaction is not validated."
          + " When using the EXTRA_READ serializable strategy, you need to call validate()"
          + " before calling commit()",
      "",
      ""),
  DYNAMO_BATCH_SIZE_EXCEEDED(
      Category.USER_ERROR, "0108", "DynamoDB cannot batch more than 100 mutations at once", "", ""),
  SCHEMA_LOADER_ALTERING_PARTITION_KEYS_NOT_SUPPORTED(
      Category.USER_ERROR,
      "0109",
      "The partition keys of the table %s.%s were modified, but altering partition keys is not supported",
      "",
      ""),
  SCHEMA_LOADER_ALTERING_CLUSTERING_KEYS_NOT_SUPPORTED(
      Category.USER_ERROR,
      "0110",
      "The clustering keys of the table %s.%s were modified, but altering clustering keys is not supported",
      "",
      ""),
  SCHEMA_LOADER_ALTERING_CLUSTERING_ORDER_NOT_SUPPORTED(
      Category.USER_ERROR,
      "0111",
      "The clustering ordering of the table %s.%s were modified, but altering clustering ordering is not supported",
      "",
      ""),
  SCHEMA_LOADER_DELETING_COLUMN_NOT_SUPPORTED(
      Category.USER_ERROR,
      "0112",
      "The column %s of the table %s.%s has been deleted. Column deletion is not supported when altering a table",
      "",
      ""),
  SCHEMA_LOADER_ALTERING_COLUMN_DATA_TYPE_NOT_SUPPORTED(
      Category.USER_ERROR,
      "0113",
      "The data type of the column %s of the table %s.%s was modified, but altering data types is not supported",
      "",
      ""),
  SCHEMA_LOADER_SPECIFYING_SCHEMA_FILE_REQUIRED_WHEN_USING_REPAIR_ALL(
      Category.USER_ERROR,
      "0114",
      "Specifying the '--schema-file' option is required when using the '--repair-all' option",
      "",
      ""),
  SCHEMA_LOADER_SPECIFYING_SCHEMA_FILE_REQUIRED_WHEN_USING_ALTER(
      Category.USER_ERROR,
      "0115",
      "Specifying the '--schema-file' option is required when using the '--alter' option",
      "",
      ""),
  SCHEMA_LOADER_SPECIFYING_SCHEMA_FILE_REQUIRED_WHEN_USING_IMPORT(
      Category.USER_ERROR,
      "0116",
      "Specifying the '--schema-file' option is required when using the '--import' option",
      "",
      ""),
  SCHEMA_LOADER_SPECIFYING_COORDINATOR_WITH_IMPORT_NOT_ALLOWED(
      Category.USER_ERROR,
      "0117",
      "Specifying the '--coordinator' option with the '--import' option is not allowed."
          + " Create Coordinator tables separately",
      "",
      ""),
  SCHEMA_LOADER_READING_CONFIG_FILE_FAILED(
      Category.USER_ERROR, "0118", "Reading the configuration file failed. File: %s", "", ""),
  SCHEMA_LOADER_READING_SCHEMA_FILE_FAILED(
      Category.USER_ERROR, "0119", "Reading the schema file failed. File: %s", "", ""),
  SCHEMA_LOADER_PARSING_SCHEMA_JSON_FAILED(
      Category.USER_ERROR, "0120", "Parsing the schema JSON failed. Details: %s", "", ""),
  SCHEMA_LOADER_PARSE_ERROR_TABLE_NAME_MUST_CONTAIN_NAMESPACE_AND_TABLE(
      Category.USER_ERROR,
      "0121",
      "The table name must contain the namespace and the table. Table: %s",
      "",
      ""),
  SCHEMA_LOADER_PARSE_ERROR_PARTITION_KEY_MUST_BE_SPECIFIED(
      Category.USER_ERROR, "0122", "The partition key must be specified. Table: %s", "", ""),
  SCHEMA_LOADER_PARSE_ERROR_INVALID_CLUSTERING_KEY_FORMAT(
      Category.USER_ERROR,
      "0123",
      "Invalid clustering-key format. The clustering key must be in the format of 'column_name' or 'column_name ASC/DESC'."
          + " Table: %s; Clustering key: %s",
      "",
      ""),
  SCHEMA_LOADER_PARSE_ERROR_COLUMNS_NOT_SPECIFIED(
      Category.USER_ERROR, "0124", "Columns must be specified. Table: %s", "", ""),
  SCHEMA_LOADER_PARSE_ERROR_INVALID_COLUMN_TYPE(
      Category.USER_ERROR, "0125", "Invalid column type. Table: %s; Column: %s; Type: %s", "", ""),
  OPERATION_CHECK_ERROR_UNSUPPORTED_MUTATION_TYPE(
      Category.USER_ERROR,
      "0126",
      "The mutation type is not supported. Only the Put or Delete type is supported. Mutation: %s",
      "",
      ""),
  CONDITION_BUILD_ERROR_CONDITION_NOT_ALLOWED_FOR_UPDATE_IF(
      Category.USER_ERROR,
      "0127",
      "This condition is not allowed for the UpdateIf operation. Condition: %s",
      "",
      ""),
  CASSANDRA_CROSS_PARTITION_SCAN_WITH_ORDERING_NOT_SUPPORTED(
      Category.USER_ERROR,
      "0128",
      "Cross-partition scan with ordering is not supported in Cassandra",
      "",
      ""),
  COSMOS_CROSS_PARTITION_SCAN_WITH_ORDERING_NOT_SUPPORTED(
      Category.USER_ERROR,
      "0129",
      "Cross-partition scan with ordering is not supported in Cosmos DB",
      "",
      ""),
  DYNAMO_CROSS_PARTITION_SCAN_WITH_ORDERING_NOT_SUPPORTED(
      Category.USER_ERROR,
      "0130",
      "Cross-partition scan with ordering is not supported in DynamoDB",
      "",
      ""),
  DATA_LOADER_DIRECTORY_WRITE_ACCESS_NOT_ALLOWED(
      Category.USER_ERROR,
      "0131",
      "The directory '%s' does not have write permissions. Please ensure that the current user has write access to the directory.",
      "",
      ""),
  DATA_LOADER_DIRECTORY_CREATE_FAILED(
      Category.USER_ERROR,
      "0132",
      "Failed to create the directory '%s'. Please check if you have sufficient permissions and if there are any file system restrictions. Details: %s",
      "",
      ""),
  DATA_LOADER_MISSING_DIRECTORY_NOT_ALLOWED(
      Category.USER_ERROR, "0133", "Directory path cannot be null or empty.", "", ""),
  DATA_LOADER_MISSING_FILE_EXTENSION(
      Category.USER_ERROR,
      "0134",
      "No file extension was found on the provided file name %s.",
      "",
      ""),
  DATA_LOADER_INVALID_FILE_EXTENSION(
      Category.USER_ERROR,
      "0135",
      "Invalid file extension: %s. Allowed extensions are: %s",
      "",
      ""),
  SINGLE_CRUD_OPERATION_TRANSACTION_GETTING_TRANSACTION_STATE_NOT_SUPPORTED(
      Category.USER_ERROR,
      "0136",
      "Getting a transaction state is not supported in single CRUD operation transactions",
      "",
      ""),
  SINGLE_CRUD_OPERATION_TRANSACTION_ROLLING_BACK_TRANSACTION_NOT_SUPPORTED(
      Category.USER_ERROR,
      "0137",
      "Rolling back a transaction is not supported in single CRUD operation transactions",
      "",
      ""),
  SINGLE_CRUD_OPERATION_TRANSACTION_MULTIPLE_MUTATIONS_NOT_SUPPORTED(
      Category.USER_ERROR,
      "0138",
      "Multiple mutations are not supported in single CRUD operation transactions",
      "",
      ""),
  SINGLE_CRUD_OPERATION_TRANSACTION_BEGINNING_TRANSACTION_NOT_ALLOWED(
      Category.USER_ERROR,
      "0139",
      "Beginning a transaction is not allowed in single CRUD operation transactions",
      "",
      ""),
  SINGLE_CRUD_OPERATION_TRANSACTION_RESUMING_TRANSACTION_NOT_ALLOWED(
      Category.USER_ERROR,
      "0140",
      "Resuming a transaction is not allowed in single CRUD operation transactions",
      "",
      ""),
  CONSENSUS_COMMIT_GROUP_COMMIT_WITH_TWO_PHASE_COMMIT_INTERFACE_NOT_ALLOWED(
      Category.USER_ERROR,
      "0141",
      "Using the group commit feature on the Coordinator table with a two-phase commit interface is not allowed",
      "",
      ""),
  GET_BUILD_ERROR_OPERATION_SUPPORTED_ONLY_WHEN_NO_CONDITIONS_ARE_SPECIFIED(
      Category.USER_ERROR,
      "0142",
      "This operation is supported only when no conditions are specified. "
          + "If you want to modify a condition, please use clearConditions() to remove all existing conditions first",
      "",
      ""),
  ENCRYPTION_NOT_ENABLED(
      Category.USER_ERROR,
      "0143",
      "The encryption feature is not enabled. To encrypt data at rest, you must enable this feature. Note that this feature is supported only in the ScalarDB Enterprise edition",
      "",
      ""),
  INVALID_VARIABLE_KEY_COLUMN_SIZE(
      Category.USER_ERROR,
      "0144",
      "The variable key column size must be greater than or equal to 64",
      "",
      ""),
  COSMOS_PRIMARY_KEY_CONTAINS_ILLEGAL_CHARACTER(
      Category.USER_ERROR,
      "0145",
      "The value of the column %s in the primary key contains an illegal character. "
          + "Primary-key columns must not contain any of the following characters in Cosmos DB: ':', '/', '\\', '#', '?'. Value: %s",
      "",
      ""),
  CONSENSUS_COMMIT_INSERTING_ALREADY_WRITTEN_DATA_NOT_ALLOWED(
      Category.USER_ERROR, "0146", "Inserting already-written data is not allowed", "", ""),
  CONSENSUS_COMMIT_DELETING_ALREADY_INSERTED_DATA_NOT_ALLOWED(
      Category.USER_ERROR, "0147", "Deleting already-inserted data is not allowed", "", ""),
  DATA_LOADER_INVALID_COLUMN_NON_EXISTENT(
      Category.USER_ERROR,
      "0148",
      "Invalid key: Column %s does not exist in the table %s in namespace %s.",
      "",
      ""),
  DATA_LOADER_INVALID_BASE64_ENCODING_FOR_COLUMN_VALUE(
      Category.USER_ERROR,
      "0149",
      "Invalid base64 encoding for blob value for column %s in table %s in namespace %s",
      "",
      ""),
  DATA_LOADER_INVALID_NUMBER_FORMAT_FOR_COLUMN_VALUE(
      Category.USER_ERROR,
      "0150",
      "Invalid number specified for column %s in table %s in namespace %s",
      "",
      ""),
  DATA_LOADER_ERROR_METHOD_NULL_ARGUMENT(
      Category.USER_ERROR, "0151", "Method null argument not allowed", "", ""),
  ABAC_NOT_ENABLED(
      Category.USER_ERROR,
      "0152",
      "The attribute-based access control feature is not enabled. To use this feature, you must enable it. Note that this feature is supported only in the ScalarDB Enterprise edition",
      "",
      ""),
  DATA_LOADER_CLUSTERING_KEY_NOT_FOUND(
      Category.USER_ERROR, "0153", "The provided clustering key %s was not found", "", ""),
  DATA_LOADER_INVALID_PROJECTION(
      Category.USER_ERROR, "0154", "The column '%s' was not found", "", ""),
  DATA_LOADER_INCOMPLETE_PARTITION_KEY(
      Category.USER_ERROR,
      "0155",
      "The provided partition key is incomplete. Required key: %s",
      "",
      ""),
  DATA_LOADER_CLUSTERING_KEY_ORDER_MISMATCH(
      Category.USER_ERROR,
      "0156",
      "The provided clustering key order does not match the table schema. Required order: %s",
      "",
      ""),
  DATA_LOADER_PARTITION_KEY_ORDER_MISMATCH(
      Category.USER_ERROR,
      "0157",
      "The provided partition key order does not match the table schema. Required order: %s",
      "",
      ""),
  OUT_OF_RANGE_COLUMN_VALUE_FOR_DATE(
      Category.USER_ERROR,
      "0158",
      "This DATE column value is out of the valid range. It must be between 1000-01-01 and 9999-12-12. Value: %s",
      "",
      ""),
  SUBMICROSECOND_PRECISION_NOT_SUPPORTED_FOR_TIME(
      Category.USER_ERROR,
      "0159",
      "This TIME column value precision cannot be shorter than one microsecond. Value: %s",
      "",
      ""),
  OUT_OF_RANGE_COLUMN_VALUE_FOR_TIMESTAMP(
      Category.USER_ERROR,
      "0160",
      "This TIMESTAMP column value is out of the valid range. It must be between 1000-01-01T00:00:00.000 and 9999-12-31T23:59:59.999. Value: %s",
      "",
      ""),
  SUBMILLISECOND_PRECISION_NOT_SUPPORTED_FOR_TIMESTAMP(
      Category.USER_ERROR,
      "0161",
      "This TIMESTAMP column value precision cannot be shorter than one millisecond. Value: %s",
      "",
      ""),
  OUT_OF_RANGE_COLUMN_VALUE_FOR_TIMESTAMPTZ(
      Category.USER_ERROR,
      "0162",
      "This TIMESTAMPTZ column value is out of the valid range. It must be between 1000-01-01T00:00:00.000Z to 9999-12-31T23:59:59.999Z. Value: %s",
      "",
      ""),
  SUBMILLISECOND_PRECISION_NOT_SUPPORTED_FOR_TIMESTAMPTZ(
      Category.USER_ERROR,
      "0163",
      "This TIMESTAMPTZ column value precision cannot be shorter than one millisecond. Value: %s",
      "",
      ""),
  JDBC_IMPORT_DATA_TYPE_OVERRIDE_NOT_SUPPORTED(
      Category.USER_ERROR,
      "0164",
      "The underlying-storage data type %s is not supported as the ScalarDB %s data type: %s",
      "",
      ""),
  DATA_LOADER_MISSING_NAMESPACE_OR_TABLE(
      Category.USER_ERROR, "0165", "Missing namespace or table: %s, %s", "", ""),
  DATA_LOADER_TABLE_METADATA_RETRIEVAL_FAILED(
      Category.USER_ERROR, "0166", "Failed to retrieve table metadata. Details: %s", "", ""),
  DATA_LOADER_DUPLICATE_DATA_MAPPINGS(
      Category.USER_ERROR,
      "0167",
      "Duplicate data mappings found for table '%s' in the control file",
      "",
      ""),
  DATA_LOADER_MISSING_COLUMN_MAPPING(
      Category.USER_ERROR,
      "0168",
      "No mapping found for column '%s' in table '%s' in the control file. Control file validation set at 'FULL'. All columns need to be mapped.",
      "",
      ""),
  DATA_LOADER_CONTROL_FILE_MISSING_DATA_MAPPINGS(
      Category.USER_ERROR, "0169", "The control file is missing data mappings", "", ""),
  DATA_LOADER_TARGET_COLUMN_NOT_FOUND(
      Category.USER_ERROR,
      "0170",
      "The target column '%s' for source field '%s' could not be found in table '%s'",
      "",
      ""),
  DATA_LOADER_MISSING_PARTITION_KEY(
      Category.USER_ERROR,
      "0171",
      "The required partition key '%s' is missing in the control file mapping for table '%s'",
      "",
      ""),
  DATA_LOADER_MISSING_CLUSTERING_KEY(
      Category.USER_ERROR,
      "0172",
      "The required clustering key '%s' is missing in the control file mapping for table '%s'",
      "",
      ""),
  DATA_LOADER_MULTIPLE_MAPPINGS_FOR_COLUMN_FOUND(
      Category.USER_ERROR,
      "0173",
      "Duplicated data mappings found for column '%s' in table '%s'",
      "",
      ""),
  DATA_LOADER_MISSING_CLUSTERING_KEY_COLUMN(
      Category.USER_ERROR,
<<<<<<< HEAD
      "0174",
=======
      "0175",
>>>>>>> 9cadea45
      "Missing required field or column mapping for clustering key %s",
      "",
      ""),
  DATA_LOADER_MISSING_PARTITION_KEY_COLUMN(
      Category.USER_ERROR,
<<<<<<< HEAD
      "0175",
=======
      "0176",
>>>>>>> 9cadea45
      "Missing required field or column mapping for partition key %s",
      "",
      ""),
  DATA_LOADER_MISSING_COLUMN(
<<<<<<< HEAD
      Category.USER_ERROR, "0168", "Missing field or column mapping for %s", "", ""),
  DATA_LOADER_MISSING_SOURCE_FIELD(
      Category.USER_ERROR,
      "0176",
=======
      Category.USER_ERROR, "0177", "Missing field or column mapping for %s", "", ""),
  DATA_LOADER_MISSING_SOURCE_FIELD(
      Category.USER_ERROR,
      "0178",
>>>>>>> 9cadea45
      "The data mapping source field '%s' for table '%s' is missing in the json data record",
      "",
      ""),

  //
  // Errors for the concurrency error category
  //
  NO_MUTATION_APPLIED(Category.CONCURRENCY_ERROR, "0000", "No mutation was applied", "", ""),
  CASSANDRA_LOGGING_FAILED_IN_BATCH(
      Category.CONCURRENCY_ERROR, "0001", "Logging failed in the batch", "", ""),
  CASSANDRA_OPERATION_FAILED_IN_BATCH(
      Category.CONCURRENCY_ERROR, "0002", "The operation failed in the batch with type %s", "", ""),
  CASSANDRA_ERROR_OCCURRED_IN_BATCH(
      Category.CONCURRENCY_ERROR, "0003", "An error occurred in the batch. Details: %s", "", ""),
  CASSANDRA_WRITE_TIMEOUT_IN_PAXOS_PHASE_IN_MUTATION(
      Category.CONCURRENCY_ERROR, "0004", "A Paxos phase in the CAS operation failed", "", ""),
  CASSANDRA_WRITE_TIMEOUT_IN_LEARN_PHASE_IN_MUTATION(
      Category.CONCURRENCY_ERROR, "0005", "The learn phase in the CAS operation failed", "", ""),
  CASSANDRA_WRITE_TIMEOUT_SIMPLE_WRITE_OPERATION_FAILED_IN_MUTATION(
      Category.CONCURRENCY_ERROR, "0006", "A simple write operation failed", "", ""),
  CASSANDRA_ERROR_OCCURRED_IN_MUTATION(
      Category.CONCURRENCY_ERROR, "0007", "An error occurred in the mutation. Details: %s", "", ""),
  COSMOS_RETRY_WITH_ERROR_OCCURRED_IN_MUTATION(
      Category.CONCURRENCY_ERROR,
      "0008",
      "A RetryWith error occurred in the mutation. Details: %s",
      "",
      ""),
  DYNAMO_TRANSACTION_CONFLICT_OCCURRED_IN_MUTATION(
      Category.CONCURRENCY_ERROR,
      "0009",
      "A transaction conflict occurred in the mutation. Details: %s",
      "",
      ""),
  JDBC_TRANSACTION_CONFLICT_OCCURRED_IN_MUTATION(
      Category.CONCURRENCY_ERROR,
      "0010",
      "A transaction conflict occurred in the mutation. Details: %s",
      "",
      ""),
  JDBC_TRANSACTION_CONFLICT_OCCURRED(
      Category.CONCURRENCY_ERROR,
      "0011",
      "A conflict occurred. Please try restarting the transaction. Details: %s",
      "",
      ""),
  JDBC_TRANSACTION_CONDITION_NOT_SATISFIED(
      Category.CONCURRENCY_ERROR,
      "0012",
      "The %s condition of the %s operation is not satisfied. Targeting column(s): %s",
      "",
      ""),
  CONSENSUS_COMMIT_PREPARING_RECORD_EXISTS(
      Category.CONCURRENCY_ERROR, "0013", "The record being prepared already exists", "", ""),
  CONSENSUS_COMMIT_CONFLICT_OCCURRED_WHEN_PREPARING_RECORDS(
      Category.CONCURRENCY_ERROR, "0014", "A conflict occurred when preparing records", "", ""),
  CONSENSUS_COMMIT_CONFLICT_OCCURRED_WHEN_COMMITTING_STATE(
      Category.CONCURRENCY_ERROR,
      "0015",
      "The committing state in the coordinator failed. The transaction has been aborted",
      "",
      ""),
  CONSENSUS_COMMIT_CONFLICT_OCCURRED_WHILE_IMPLICIT_PRE_READ(
      Category.CONCURRENCY_ERROR, "0016", "A conflict occurred during implicit pre-read", "", ""),
  CONSENSUS_COMMIT_READ_UNCOMMITTED_RECORD(
      Category.CONCURRENCY_ERROR, "0017", "This record needs to be recovered", "", ""),
  CONSENSUS_COMMIT_CONDITION_NOT_SATISFIED_BECAUSE_RECORD_NOT_EXISTS(
      Category.CONCURRENCY_ERROR,
      "0018",
      "The record does not exist, so the %s condition is not satisfied",
      "",
      ""),
  CONSENSUS_COMMIT_CONDITION_NOT_SATISFIED_BECAUSE_RECORD_EXISTS(
      Category.CONCURRENCY_ERROR,
      "0019",
      "The record exists, so the %s condition is not satisfied",
      "",
      ""),
  CONSENSUS_COMMIT_CONDITION_NOT_SATISFIED(
      Category.CONCURRENCY_ERROR,
      "0020",
      "The condition on the column '%s' is not satisfied",
      "",
      ""),
  CONSENSUS_COMMIT_READING_EMPTY_RECORDS_IN_EXTRA_WRITE(
      Category.CONCURRENCY_ERROR,
      "0021",
      "Reading empty records might cause a write skew anomaly, so the transaction has been aborted for safety purposes",
      "",
      ""),
  CONSENSUS_COMMIT_ANTI_DEPENDENCY_FOUND_IN_EXTRA_READ(
      Category.CONCURRENCY_ERROR,
      "0022",
      "An anti-dependency was found. The transaction has been aborted",
      "",
      ""),
  JDBC_TRANSACTION_CONFLICT_OCCURRED_IN_INSERT(
      Category.CONCURRENCY_ERROR,
      "0023",
      "A transaction conflict occurred in the Insert operation",
      "",
      ""),
  SINGLE_CRUD_OPERATION_TRANSACTION_CONDITION_NOT_SATISFIED(
      Category.CONCURRENCY_ERROR,
      "0024",
      "The %s condition of the %s operation is not satisfied. Targeting column(s): %s",
      "",
      ""),
  SINGLE_CRUD_OPERATION_TRANSACTION_CONFLICT_OCCURRED_IN_INSERT(
      Category.CONCURRENCY_ERROR,
      "0025",
      "A transaction conflict occurred in the Insert operation",
      "",
      ""),

  //
  // Errors for the internal error category
  //
  CREATING_NAMESPACE_FAILED(
      Category.INTERNAL_ERROR, "0000", "Creating the namespace failed. Namespace: %s", "", ""),
  DROPPING_NAMESPACE_FAILED(
      Category.INTERNAL_ERROR, "0001", "Dropping the namespace failed. Namespace: %s", "", ""),
  CREATING_TABLE_FAILED(
      Category.INTERNAL_ERROR, "0002", "Creating the table failed. Table: %s", "", ""),
  DROPPING_TABLE_FAILED(
      Category.INTERNAL_ERROR, "0003", "Dropping the table failed. Table: %s", "", ""),
  TRUNCATING_TABLE_FAILED(
      Category.INTERNAL_ERROR, "0004", "Truncating the table failed. Table: %s", "", ""),
  CREATING_INDEX_FAILED(
      Category.INTERNAL_ERROR, "0005", "Creating the index failed. Table: %s, Column: %s", "", ""),
  DROPPING_INDEX_FAILED(
      Category.INTERNAL_ERROR, "0006", "Dropping the index failed. Table: %s, Column: %s", "", ""),
  GETTING_TABLE_METADATA_FAILED(
      Category.INTERNAL_ERROR, "0007", "Getting the table metadata failed. Table: %s", "", ""),
  GETTING_TABLE_NAMES_IN_NAMESPACE_FAILED(
      Category.INTERNAL_ERROR,
      "0008",
      "Getting the table names in the namespace failed. Namespace: %s",
      "",
      ""),
  CHECKING_NAMESPACE_EXISTENCE_FAILED(
      Category.INTERNAL_ERROR,
      "0009",
      "Checking the namespace existence failed. Namespace: %s",
      "",
      ""),
  CHECKING_TABLE_EXISTENCE_FAILED(
      Category.INTERNAL_ERROR, "0010", "Checking the table existence failed. Table: %s", "", ""),
  CHECKING_INDEX_EXISTENCE_FAILED(
      Category.INTERNAL_ERROR,
      "0011",
      "Checking the index existence failed. Table: %s; Column: %s",
      "",
      ""),
  REPAIRING_NAMESPACE_FAILED(
      Category.INTERNAL_ERROR, "0012", "Repairing the namespace failed. Namespace: %s", "", ""),
  REPAIRING_TABLE_FAILED(
      Category.INTERNAL_ERROR, "0013", "Repairing the table failed. Table: %s", "", ""),
  ADDING_NEW_COLUMN_TO_TABLE_FAILED(
      Category.INTERNAL_ERROR,
      "0014",
      "Adding a new column to the table failed. Table: %s; Column: %s; ColumnType: %s",
      "",
      ""),
  GETTING_NAMESPACE_NAMES_FAILED(
      Category.INTERNAL_ERROR, "0015", "Getting the namespace names failed", "", ""),
  GETTING_IMPORT_TABLE_METADATA_FAILED(
      Category.INTERNAL_ERROR,
      "0016",
      "Getting the table metadata of the table being imported failed. Table: %s",
      "",
      ""),
  IMPORTING_TABLE_FAILED(
      Category.INTERNAL_ERROR, "0017", "Importing the table failed. Table: %s", "", ""),
  ADDING_RAW_COLUMN_TO_TABLE_FAILED(
      Category.INTERNAL_ERROR,
      "0018",
      "Adding the raw column to the table failed. Table: %s; Column: %s; ColumnType: %s",
      "",
      ""),
  UPGRADING_SCALAR_DB_ENV_FAILED(
      Category.INTERNAL_ERROR, "0019", "Upgrading the ScalarDB environment failed", "", ""),
  CASSANDRA_WRITE_TIMEOUT_WITH_OTHER_WRITE_TYPE_IN_MUTATION(
      Category.INTERNAL_ERROR,
      "0020",
      "Something wrong because WriteType is neither CAS nor SIMPLE",
      "",
      ""),
  CASSANDRA_ERROR_OCCURRED_IN_SELECTION(
      Category.INTERNAL_ERROR, "0021", "An error occurred in the selection. Details: %s", "", ""),
  COSMOS_ERROR_OCCURRED_IN_MUTATION(
      Category.INTERNAL_ERROR, "0022", "An error occurred in the mutation. Details: %s", "", ""),
  COSMOS_ERROR_OCCURRED_IN_SELECTION(
      Category.INTERNAL_ERROR, "0023", "An error occurred in the selection. Details: %s", "", ""),
  DYNAMO_ERROR_OCCURRED_IN_MUTATION(
      Category.INTERNAL_ERROR, "0024", "An error occurred in the mutation. Details: %s", "", ""),
  DYNAMO_ERROR_OCCURRED_IN_SELECTION(
      Category.INTERNAL_ERROR, "0025", "An error occurred in the selection. Details: %s", "", ""),
  JDBC_ERROR_OCCURRED_IN_MUTATION(
      Category.INTERNAL_ERROR, "0026", "An error occurred in the mutation. Details: %s", "", ""),
  JDBC_ERROR_OCCURRED_IN_SELECTION(
      Category.INTERNAL_ERROR, "0027", "An error occurred in the selection. Details: %s", "", ""),
  JDBC_FETCHING_NEXT_RESULT_FAILED(
      Category.INTERNAL_ERROR, "0028", "Fetching the next result failed", "", ""),
  JDBC_TRANSACTION_ROLLING_BACK_TRANSACTION_FAILED(
      Category.INTERNAL_ERROR, "0029", "Rolling back the transaction failed. Details: %s", "", ""),
  JDBC_TRANSACTION_COMMITTING_TRANSACTION_FAILED(
      Category.INTERNAL_ERROR, "0030", "Committing the transaction failed. Details: %s", "", ""),
  JDBC_TRANSACTION_GET_OPERATION_FAILED(
      Category.INTERNAL_ERROR, "0031", "The Get operation failed. Details: %s", "", ""),
  JDBC_TRANSACTION_SCAN_OPERATION_FAILED(
      Category.INTERNAL_ERROR, "0032", "The Scan operation failed. Details: %s", "", ""),
  JDBC_TRANSACTION_PUT_OPERATION_FAILED(
      Category.INTERNAL_ERROR, "0033", "The Put operation failed. Details: %s", "", ""),
  JDBC_TRANSACTION_DELETE_OPERATION_FAILED(
      Category.INTERNAL_ERROR, "0034", "The Delete operation failed. Details: %s", "", ""),
  JDBC_TRANSACTION_BEGINNING_TRANSACTION_FAILED(
      Category.INTERNAL_ERROR, "0035", "Beginning a transaction failed. Details: %s", "", ""),
  CONSENSUS_COMMIT_PREPARING_RECORDS_FAILED(
      Category.INTERNAL_ERROR, "0036", "Preparing records failed", "", ""),
  CONSENSUS_COMMIT_VALIDATION_FAILED(Category.INTERNAL_ERROR, "0037", "Validation failed", "", ""),
  CONSENSUS_COMMIT_EXECUTING_IMPLICIT_PRE_READ_FAILED(
      Category.INTERNAL_ERROR, "0038", "Executing implicit pre-read failed", "", ""),
  CONSENSUS_COMMIT_READING_RECORD_FROM_STORAGE_FAILED(
      Category.INTERNAL_ERROR,
      "0039",
      "Reading a record from the underlying storage failed",
      "",
      ""),
  CONSENSUS_COMMIT_SCANNING_RECORDS_FROM_STORAGE_FAILED(
      Category.INTERNAL_ERROR,
      "0040",
      "Scanning records from the underlying storage failed",
      "",
      ""),
  CONSENSUS_COMMIT_ROLLBACK_FAILED_BECAUSE_TRANSACTION_ALREADY_COMMITTED(
      Category.INTERNAL_ERROR,
      "0041",
      "Rollback failed because the transaction has already been committed",
      "",
      ""),
  CONSENSUS_COMMIT_ROLLBACK_FAILED(Category.INTERNAL_ERROR, "0042", "Rollback failed", "", ""),
  JDBC_TRANSACTION_INSERT_OPERATION_FAILED(
      Category.INTERNAL_ERROR, "0043", "The Insert operation failed. Details: %s", "", ""),
  JDBC_TRANSACTION_UPSERT_OPERATION_FAILED(
      Category.INTERNAL_ERROR, "0044", "The Upsert operation failed. Details: %s", "", ""),
  JDBC_TRANSACTION_UPDATE_OPERATION_FAILED(
      Category.INTERNAL_ERROR, "0045", "The Update operation failed. Details: %s", "", ""),
  HANDLING_BEFORE_PREPARATION_SNAPSHOT_HOOK_FAILED(
      Category.INTERNAL_ERROR,
      "0046",
      "Handling the before-preparation snapshot hook failed. Details: %s",
      "",
      ""),
  DATA_LOADER_ERROR_CRUD_EXCEPTION(
      Category.INTERNAL_ERROR,
      "0047",
      "Something went wrong while trying to save the data. Details: %s",
      "",
      ""),
  DATA_LOADER_ERROR_SCAN(
      Category.INTERNAL_ERROR,
      "0048",
      "Something went wrong while scanning. Are you sure you are running in the correct transaction mode? Details: %s",
      "",
      ""),

  //
  // Errors for the unknown transaction status error category
  //
  JDBC_TRANSACTION_UNKNOWN_TRANSACTION_STATUS(
      Category.UNKNOWN_TRANSACTION_STATUS_ERROR,
      "0000",
      "Rolling back the transaction failed. Details: %s",
      "",
      ""),
  CONSENSUS_COMMIT_COMMITTING_STATE_FAILED_WITH_NO_MUTATION_EXCEPTION_BUT_COORDINATOR_STATUS_DOES_NOT_EXIST(
      Category.UNKNOWN_TRANSACTION_STATUS_ERROR,
      "0001",
      "Committing state failed with NoMutationException, but the coordinator status does not exist",
      "",
      ""),
  CONSENSUS_COMMIT_CANNOT_GET_STATE(
      Category.UNKNOWN_TRANSACTION_STATUS_ERROR, "0002", "The state cannot be retrieved", "", ""),
  CONSENSUS_COMMIT_UNKNOWN_COORDINATOR_STATUS(
      Category.UNKNOWN_TRANSACTION_STATUS_ERROR,
      "0003",
      "The coordinator status is unknown",
      "",
      ""),
  CONSENSUS_COMMIT_ABORTING_STATE_FAILED_WITH_NO_MUTATION_EXCEPTION_BUT_COORDINATOR_STATUS_DOES_NOT_EXIST(
      Category.UNKNOWN_TRANSACTION_STATUS_ERROR,
      "0004",
      "Aborting state failed with NoMutationException, but the coordinator status does not exist",
      "",
      ""),
  ;

  private static final String COMPONENT_NAME = "DB-CORE";

  private final Category category;
  private final String id;
  private final String message;
  private final String cause;
  private final String solution;

  CoreError(Category category, String id, String message, String cause, String solution) {
    validate(COMPONENT_NAME, category, id, message, cause, solution);

    this.category = category;
    this.id = id;
    this.message = message;
    this.cause = cause;
    this.solution = solution;
  }

  @Override
  public String getComponentName() {
    return COMPONENT_NAME;
  }

  @Override
  public Category getCategory() {
    return category;
  }

  @Override
  public String getId() {
    return id;
  }

  @Override
  public String getMessage() {
    return message;
  }

  @Override
  public String getCause() {
    return cause;
  }

  @Override
  public String getSolution() {
    return solution;
  }
}<|MERGE_RESOLUTION|>--- conflicted
+++ resolved
@@ -804,36 +804,21 @@
       ""),
   DATA_LOADER_MISSING_CLUSTERING_KEY_COLUMN(
       Category.USER_ERROR,
-<<<<<<< HEAD
-      "0174",
-=======
       "0175",
->>>>>>> 9cadea45
       "Missing required field or column mapping for clustering key %s",
       "",
       ""),
   DATA_LOADER_MISSING_PARTITION_KEY_COLUMN(
       Category.USER_ERROR,
-<<<<<<< HEAD
-      "0175",
-=======
       "0176",
->>>>>>> 9cadea45
       "Missing required field or column mapping for partition key %s",
       "",
       ""),
   DATA_LOADER_MISSING_COLUMN(
-<<<<<<< HEAD
-      Category.USER_ERROR, "0168", "Missing field or column mapping for %s", "", ""),
-  DATA_LOADER_MISSING_SOURCE_FIELD(
-      Category.USER_ERROR,
-      "0176",
-=======
       Category.USER_ERROR, "0177", "Missing field or column mapping for %s", "", ""),
   DATA_LOADER_MISSING_SOURCE_FIELD(
       Category.USER_ERROR,
       "0178",
->>>>>>> 9cadea45
       "The data mapping source field '%s' for table '%s' is missing in the json data record",
       "",
       ""),
