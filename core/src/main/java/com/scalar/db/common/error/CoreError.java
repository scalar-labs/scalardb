package com.scalar.db.common.error;

public enum CoreError implements ScalarDbError {

  //
  // Errors for the user error category
  //
  OPERATION_CHECK_ERROR_INDEX_ONLY_SINGLE_COLUMN_INDEX_SUPPORTED(
      Category.USER_ERROR,
      "0000",
      "Only a single-column index is supported. Operation: %s",
      "",
      ""),
  OPERATION_CHECK_ERROR_INDEX_NON_INDEXED_COLUMN_SPECIFIED(
      Category.USER_ERROR,
      "0001",
      "The column of the specified index key is not indexed. Operation: %s",
      "",
      ""),
  OPERATION_CHECK_ERROR_INDEX_INDEX_KEY_NOT_PROPERLY_SPECIFIED(
      Category.USER_ERROR,
      "0002",
      "The index key is not properly specified. Operation: %s",
      "",
      ""),
  OPERATION_CHECK_ERROR_INDEX_CLUSTERING_KEY_SPECIFIED(
      Category.USER_ERROR,
      "0003",
      "Clustering keys cannot be specified when using an index. Operation: %s",
      "",
      ""),
  OPERATION_CHECK_ERROR_INDEX_ORDERING_SPECIFIED(
      Category.USER_ERROR,
      "0004",
      "Orderings cannot be specified when using an index. Operation: %s",
      "",
      ""),
  OPERATION_CHECK_ERROR_LIMIT(
      Category.USER_ERROR, "0005", "The limit cannot be negative. Operation: %s", "", ""),
  OPERATION_CHECK_ERROR_CROSS_PARTITION_SCAN(
      Category.USER_ERROR, "0006", "Cross-partition scan is not enabled. Operation: %s", "", ""),
  OPERATION_CHECK_ERROR_CROSS_PARTITION_SCAN_ORDERING(
      Category.USER_ERROR,
      "0007",
      "Cross-partition scan ordering is not enabled. Operation: %s",
      "",
      ""),
  OPERATION_CHECK_ERROR_CROSS_PARTITION_SCAN_FILTERING(
      Category.USER_ERROR,
      "0008",
      "Cross-partition scan filtering is not enabled. Operation: %s",
      "",
      ""),
  OPERATION_CHECK_ERROR_PROJECTION(
      Category.USER_ERROR,
      "0009",
      "The specified projection is not found. Projection: %s, Operation: %s",
      "",
      ""),
  OPERATION_CHECK_ERROR_CLUSTERING_KEY_BOUNDARY(
      Category.USER_ERROR,
      "0010",
      "The clustering key boundary is not properly specified. Operation: %s",
      "",
      ""),
  OPERATION_CHECK_ERROR_START_CLUSTERING_KEY(
      Category.USER_ERROR,
      "0011",
      "The start clustering key is not properly specified. Operation: %s",
      "",
      ""),
  OPERATION_CHECK_ERROR_END_CLUSTERING_KEY(
      Category.USER_ERROR,
      "0012",
      "The end clustering key is not properly specified. Operation: %s",
      "",
      ""),
  OPERATION_CHECK_ERROR_ORDERING_NOT_PROPERLY_SPECIFIED(
      Category.USER_ERROR, "0013", "Orderings are not properly specified. Operation: %s", "", ""),
  OPERATION_CHECK_ERROR_ORDERING_COLUMN_NOT_FOUND(
      Category.USER_ERROR,
      "0014",
      "The specified ordering column is not found. Ordering: %s, Operation: %s",
      "",
      ""),
  OPERATION_CHECK_ERROR_CONDITION(
      Category.USER_ERROR,
      "0015",
      "The condition is not properly specified. Operation: %s",
      "",
      ""),
  TABLE_NOT_FOUND(Category.USER_ERROR, "0016", "The table does not exist. Table: %s", "", ""),
  OPERATION_CHECK_ERROR_INVALID_COLUMN(
      Category.USER_ERROR,
      "0017",
      "The column value is not properly specified. Column: %s, Operation: %s",
      "",
      ""),
  EMPTY_MUTATIONS_SPECIFIED(Category.USER_ERROR, "0018", "The mutations are empty", "", ""),
  OPERATION_CHECK_ERROR_MULTI_PARTITION_MUTATION(
      Category.USER_ERROR,
      "0019",
      "Mutations that span multiple partitions are not supported. Mutations: %s",
      "",
      ""),
  OPERATION_CHECK_ERROR_PARTITION_KEY(
      Category.USER_ERROR,
      "0020",
      "The partition key is not properly specified. Operation: %s",
      "",
      ""),
  OPERATION_CHECK_ERROR_CLUSTERING_KEY(
      Category.USER_ERROR,
      "0021",
      "The clustering key is not properly specified. Operation: %s",
      "",
      ""),
  AUTH_NOT_ENABLED(
      Category.USER_ERROR,
      "0022",
      "The authentication and authorization feature is not enabled. To use this feature, you must enable it. Note that this feature is supported only in the ScalarDB Enterprise edition",
      "",
      ""),
  CONDITION_BUILD_ERROR_CONDITION_NOT_ALLOWED_FOR_PUT_IF(
      Category.USER_ERROR,
      "0023",
      "This condition is not allowed for the PutIf operation. Condition: %s",
      "",
      ""),
  CONDITION_BUILD_ERROR_CONDITION_NOT_ALLOWED_FOR_DELETE_IF(
      Category.USER_ERROR,
      "0024",
      "This condition is not allowed for the DeleteIf operation. Condition: %s",
      "",
      ""),
  LIKE_CHECK_ERROR_OPERATOR_MUST_BE_LIKE_OR_NOT_LIKE(
      Category.USER_ERROR, "0025", "Operator must be LIKE or NOT_LIKE. Operator: %s", "", ""),
  LIKE_CHECK_ERROR_ESCAPE_CHARACTER_MUST_BE_STRING_OF_SINGLE_CHARACTER_OR_EMPTY_STRING(
      Category.USER_ERROR,
      "0026",
      "An escape character must be a string of a single character or an empty string",
      "",
      ""),
  LIKE_CHECK_ERROR_LIKE_PATTERN_MUST_NOT_BE_NULL(
      Category.USER_ERROR, "0027", "The LIKE pattern must not be null", "", ""),
  LIKE_CHECK_ERROR_LIKE_PATTERN_MUST_NOT_INCLUDE_ONLY_ESCAPE_CHARACTER(
      Category.USER_ERROR,
      "0028",
      "The LIKE pattern must not include only an escape character",
      "",
      ""),
  LIKE_CHECK_ERROR_LIKE_PATTERN_MUST_NOT_END_WITH_ESCAPE_CHARACTER(
      Category.USER_ERROR,
      "0029",
      "The LIKE pattern must not end with an escape character",
      "",
      ""),
  COLUMN_NOT_FOUND(Category.USER_ERROR, "0030", "The column %s does not exist", "", ""),
  GET_BUILD_ERROR_OPERATION_NOT_SUPPORTED_WHEN_GETTING_RECORDS_OF_DATABASE_WITHOUT_USING_INDEX(
      Category.USER_ERROR,
      "0031",
      "This operation is not supported when getting records of a database without using an index",
      "",
      ""),
  GET_BUILD_ERROR_OPERATION_NOT_SUPPORTED_WHEN_GETTING_RECORDS_OF_DATABASE_USING_INDEX(
      Category.USER_ERROR,
      "0032",
      "This operation is not supported when getting records of a database by using an index",
      "",
      ""),
  SCAN_BUILD_ERROR_OPERATION_NOT_SUPPORTED_WHEN_SCANNING_ALL_RECORDS_OF_DATABASE_OR_SCANNING_RECORDS_OF_DATABASE_USING_INDEX(
      Category.USER_ERROR,
      "0033",
      "This operation is not supported when scanning all the records of a database "
          + "or scanning records of a database by using an index",
      "",
      ""),
  SCAN_BUILD_ERROR_OPERATION_SUPPORTED_ONLY_WHEN_SCANNING_RECORDS_OF_DATABASE_USING_INDEX(
      Category.USER_ERROR,
      "0034",
      "This operation is supported only when scanning records of a database by using an index",
      "",
      ""),
  SCAN_BUILD_ERROR_OPERATION_NOT_SUPPORTED_WHEN_SCANNING_RECORDS_OF_DATABASE_USING_INDEX(
      Category.USER_ERROR,
      "0035",
      "This operation is not supported when scanning records of a database by using an index",
      "",
      ""),
  SCAN_BUILD_ERROR_OPERATION_SUPPORTED_ONLY_WHEN_NO_CONDITIONS_ARE_SPECIFIED(
      Category.USER_ERROR,
      "0037",
      "This operation is supported only when no conditions are specified. "
          + "If you want to modify a condition, please use clearConditions() to remove all existing conditions first",
      "",
      ""),
  TABLE_METADATA_BUILD_ERROR_NO_COLUMNS_SPECIFIED(
      Category.USER_ERROR, "0038", "One or more columns must be specified.", "", ""),
  TABLE_METADATA_BUILD_ERROR_NO_PARTITION_KEYS_SPECIFIED(
      Category.USER_ERROR, "0039", "One or more partition keys must be specified.", "", ""),
  TABLE_METADATA_BUILD_ERROR_PARTITION_KEY_COLUMN_DEFINITION_NOT_SPECIFIED(
      Category.USER_ERROR,
      "0040",
      "The column definition must be specified since %s is specified as a partition key",
      "",
      ""),
  TABLE_METADATA_BUILD_ERROR_CLUSTERING_KEY_COLUMN_DEFINITION_NOT_SPECIFIED(
      Category.USER_ERROR,
      "0041",
      "The column definition must be specified since %s is specified as a clustering key",
      "",
      ""),
  TRANSACTION_STATE_INSTANTIATION_ERROR_INVALID_ID(
      Category.USER_ERROR, "0042", "Invalid ID specified. ID: %d", "", ""),
  TRANSACTION_NOT_ACTIVE(
      Category.USER_ERROR, "0043", "The transaction is not active. Status: %s", "", ""),
  TRANSACTION_ALREADY_COMMITTED_OR_ROLLED_BACK(
      Category.USER_ERROR,
      "0044",
      "The transaction has already been committed or rolled back. Status: %s",
      "",
      ""),
  TRANSACTION_NOT_PREPARED(
      Category.USER_ERROR, "0045", "The transaction has not been prepared. Status: %s", "", ""),
  TRANSACTION_NOT_PREPARED_OR_VALIDATED(
      Category.USER_ERROR,
      "0046",
      "The transaction has not been prepared or validated. Status: %s",
      "",
      ""),
  TRANSACTION_ALREADY_EXISTS(Category.USER_ERROR, "0047", "The transaction already exists", "", ""),
  TRANSACTION_NOT_FOUND(
      Category.USER_ERROR,
      "0048",
      "A transaction associated with the specified transaction ID is not found. "
          + "The transaction might have expired",
      "",
      ""),
  SYSTEM_NAMESPACE_SPECIFIED(
      Category.USER_ERROR, "0049", "%s is the system namespace name", "", ""),
  NAMESPACE_ALREADY_EXISTS(
      Category.USER_ERROR, "0050", "The namespace already exists. Namespace: %s", "", ""),
  NAMESPACE_NOT_FOUND(
      Category.USER_ERROR, "0051", "The namespace does not exist. Namespace: %s", "", ""),
  TABLE_ALREADY_EXISTS(Category.USER_ERROR, "0052", "The table already exists. Table: %s", "", ""),
  NAMESPACE_NOT_EMPTY(
      Category.USER_ERROR,
      "0053",
      "The namespace is not empty. Namespace: %s; Tables in the namespace: %s",
      "",
      ""),
  COLUMN_NOT_FOUND2(
      Category.USER_ERROR, "0054", "The column does not exist. Table: %s; Column: %s", "", ""),
  INDEX_ALREADY_EXISTS(
      Category.USER_ERROR, "0055", "The index already exists. Table: %s; Column: %s", "", ""),
  INDEX_NOT_FOUND(
      Category.USER_ERROR, "0056", "The index does not exist. Table: %s; Column: %s", "", ""),
  COLUMN_ALREADY_EXISTS(
      Category.USER_ERROR, "0057", "The column already exists. Table: %s; Column: %s", "", ""),
  OPERATION_DOES_NOT_HAVE_TARGET_NAMESPACE_OR_TABLE_NAME(
      Category.USER_ERROR,
      "0058",
      "The operation does not have the target namespace or table name. Operation: %s",
      "",
      ""),
  CONFIG_UTILS_INVALID_NUMBER_FORMAT(
      Category.USER_ERROR,
      "0059",
      "The specified value of the property '%s' is not a number. Value: %s",
      "",
      ""),
  CONFIG_UTILS_INVALID_BOOLEAN_FORMAT(
      Category.USER_ERROR,
      "0060",
      "The specified value of the property '%s' is not a boolean. Value: %s",
      "",
      ""),
  CONFIG_UTILS_READING_FILE_FAILED(
      Category.USER_ERROR, "0061", "Reading the file failed. File: %s", "", ""),
  CROSS_PARTITION_SCAN_MUST_BE_ENABLED_TO_USE_CROSS_PARTITION_SCAN_WITH_FILTERING_OR_ORDERING(
      Category.USER_ERROR,
      "0062",
      "The property 'scalar.db.cross_partition_scan.enabled' must be set to true "
          + "to use cross-partition scan with filtering or ordering",
      "",
      ""),
  OUT_OF_RANGE_COLUMN_VALUE_FOR_BIGINT(
      Category.USER_ERROR,
      "0063",
      "This column value is out of range for BigInt. Value: %s",
      "",
      ""),
  KEY_BUILD_ERROR_UNSUPPORTED_TYPE(
      Category.USER_ERROR, "0064", "This type is not supported. Name: %s, Type: %s", "", ""),
  STORAGE_NOT_FOUND(Category.USER_ERROR, "0065", "Storage '%s' is not found", "", ""),
  TRANSACTION_MANAGER_NOT_FOUND(
      Category.USER_ERROR, "0066", "Transaction manager '%s' is not found", "", ""),
  GET_OPERATION_USED_FOR_NON_EXACT_MATCH_SELECTION(
      Category.USER_ERROR,
      "0068",
      "Please use scan() for non-exact match selection. Operation: %s",
      "",
      ""),
  CASSANDRA_IMPORT_NOT_SUPPORTED(
      Category.USER_ERROR,
      "0069",
      "Import-related functionality is not supported in Cassandra",
      "",
      ""),
  CASSANDRA_NETWORK_STRATEGY_NOT_FOUND(
      Category.USER_ERROR, "0070", "The %s network strategy does not exist", "", ""),
  INVALID_CONTACT_PORT(
      Category.USER_ERROR,
      "0071",
      "The property 'scalar.db.contact_port' must be greater than or equal to zero",
      "",
      ""),
  COSMOS_CLUSTERING_KEY_BLOB_TYPE_NOT_SUPPORTED(
      Category.USER_ERROR,
      "0073",
      "The BLOB type is not supported for clustering keys in Cosmos DB. Column: %s",
      "",
      ""),
  COSMOS_IMPORT_NOT_SUPPORTED(
      Category.USER_ERROR,
      "0074",
      "Import-related functionality is not supported in Cosmos DB",
      "",
      ""),
  INVALID_CONTACT_POINTS(
      Category.USER_ERROR,
      "0075",
      "The property 'scalar.db.contact_points' must not be empty",
      "",
      ""),
  COSMOS_CONDITION_OPERATION_NOT_SUPPORTED_FOR_BLOB_TYPE(
      Category.USER_ERROR,
      "0076",
      "Cosmos DB supports only EQ, NE, IS_NULL, and IS_NOT_NULL operations for the BLOB type in conditions. Mutation: %s",
      "",
      ""),
  INVALID_CONSISTENCY_LEVEL(
      Category.USER_ERROR,
      "0077",
      "The specified consistency level is not supported. Consistency level: %s",
      "",
      ""),
  DYNAMO_ENCODER_0X00_BYTES_NOT_ACCEPTED_IN_BLOB_VALUES_IN_DESC_ORDER(
      Category.USER_ERROR,
      "0078",
      "0x00 bytes are not accepted in BLOB values in DESC order",
      "",
      ""),
  DYNAMO_ENCODER_CANNOT_ENCODE_TEXT_VALUE_CONTAINING_0X0000(
      Category.USER_ERROR, "0079", "Cannot encode a Text value that contains '\\u0000'", "", ""),
  DYNAMO_INDEX_COLUMN_CANNOT_BE_SET_TO_NULL_OR_EMPTY(
      Category.USER_ERROR,
      "0081",
      "An index column cannot be set to null or an empty value for Text or Blob in DynamoDB. Operation: %s",
      "",
      ""),
  DYNAMO_CONDITION_OPERATION_NOT_SUPPORTED_FOR_BOOLEAN_TYPE(
      Category.USER_ERROR,
      "0082",
      "DynamoDB supports only EQ, NE, IS_NULL, and IS_NOT_NULL operations for the BOOLEAN type in conditions. Mutation: %s",
      "",
      ""),
  MULTI_STORAGE_NESTED_MULTI_STORAGE_DEFINITION_NOT_SUPPORTED(
      Category.USER_ERROR,
      "0083",
      "Nested multi-storage definitions are not supported. Storage: %s",
      "",
      ""),
  MULTI_STORAGE_STORAGE_NOT_FOUND(
      Category.USER_ERROR, "0084", "Storage not found. Storage: %s", "", ""),
  JDBC_NAMESPACE_NAME_NOT_ACCEPTABLE(
      Category.USER_ERROR, "0085", "The namespace name is not acceptable. Namespace: %s", "", ""),
  JDBC_TABLE_NAME_NOT_ACCEPTABLE(
      Category.USER_ERROR, "0086", "The table name is not acceptable. Table: %s", "", ""),
  JDBC_IMPORT_NOT_SUPPORTED(
      Category.USER_ERROR,
      "0087",
      "Importing tables is not allowed in the RDB engine. RDB engine: %s",
      "",
      ""),
  JDBC_IMPORT_TABLE_WITHOUT_PRIMARY_KEY(
      Category.USER_ERROR, "0088", "The %s table must have a primary key", "", ""),
  JDBC_RDB_ENGINE_NOT_SUPPORTED(
      Category.USER_ERROR,
      "0089",
      "The RDB engine is not supported. JDBC connection URL: %s",
      "",
      ""),
  JDBC_IMPORT_DATA_TYPE_WITH_SIZE_NOT_SUPPORTED(
      Category.USER_ERROR, "0090", "Data type %s(%d) is not supported: %s", "", ""),
  JDBC_IMPORT_DATA_TYPE_NOT_SUPPORTED(
      Category.USER_ERROR, "0091", "Data type %s is not supported: %s", "", ""),
  JDBC_TRANSACTION_GETTING_TRANSACTION_STATE_NOT_SUPPORTED(
      Category.USER_ERROR,
      "0092",
      "Getting a transaction state is not supported in JDBC transactions",
      "",
      ""),
  JDBC_TRANSACTION_ROLLING_BACK_TRANSACTION_NOT_SUPPORTED(
      Category.USER_ERROR,
      "0093",
      "Rolling back a transaction is not supported in JDBC transactions",
      "",
      ""),
  CONSENSUS_COMMIT_COORDINATOR_TABLES_ALREADY_EXIST(
      Category.USER_ERROR, "0094", "Coordinator tables already exist", "", ""),
  CONSENSUS_COMMIT_COORDINATOR_TABLES_NOT_FOUND(
      Category.USER_ERROR, "0095", "Coordinator tables do not exist", "", ""),
  CONSENSUS_COMMIT_COORDINATOR_NAMESPACE_SPECIFIED(
      Category.USER_ERROR,
      "0096",
      "The namespace %s is reserved. Any operations on this namespace are not allowed",
      "",
      ""),
  CONSENSUS_COMMIT_MUTATING_TRANSACTION_METADATA_COLUMNS_NOT_ALLOWED(
      Category.USER_ERROR,
      "0097",
      "Mutating transaction metadata columns is not allowed. Table: %s; Column: %s",
      "",
      ""),
  CONSENSUS_COMMIT_CONDITION_NOT_ALLOWED_ON_PUT(
      Category.USER_ERROR, "0098", "A %s condition is not allowed on Put operations", "", ""),
  CONSENSUS_COMMIT_CONDITION_NOT_ALLOWED_ON_DELETE(
      Category.USER_ERROR, "0099", "A %s condition is not allowed on Delete operations", "", ""),
  CONSENSUS_COMMIT_CONDITION_NOT_ALLOWED_TO_TARGET_TRANSACTION_METADATA_COLUMNS(
      Category.USER_ERROR,
      "0100",
      "The condition is not allowed to target transaction metadata columns. Column: %s",
      "",
      ""),
  CONSENSUS_COMMIT_COLUMN_RESERVED_AS_TRANSACTION_METADATA(
      Category.USER_ERROR, "0101", "The column '%s' is reserved as transaction metadata", "", ""),
  CONSENSUS_COMMIT_BEFORE_PREFIXED_COLUMN_FOR_NON_PRIMARY_KEY_RESERVED_AS_TRANSACTION_METADATA(
      Category.USER_ERROR,
      "0102",
      "Non-primary key columns with the 'before_' prefix, '%s', are reserved as transaction metadata",
      "",
      ""),
  CONSENSUS_COMMIT_PUT_CANNOT_HAVE_CONDITION_WHEN_TARGET_RECORD_UNREAD_AND_IMPLICIT_PRE_READ_DISABLED(
      Category.USER_ERROR,
      "0103",
      "Put cannot have a condition when the target record is unread and implicit pre-read is disabled."
          + " Please read the target record beforehand or enable implicit pre-read: %s",
      "",
      ""),
  CONSENSUS_COMMIT_WRITING_ALREADY_DELETED_DATA_NOT_ALLOWED(
      Category.USER_ERROR, "0104", "Writing already-deleted data is not allowed", "", ""),
  CONSENSUS_COMMIT_GETTING_DATA_NEITHER_IN_READ_SET_NOR_DELETE_SET_NOT_ALLOWED(
      Category.USER_ERROR,
      "0105",
      "Getting data neither in the read set nor the delete set is not allowed",
      "",
      ""),
  CONSENSUS_COMMIT_READING_ALREADY_WRITTEN_DATA_NOT_ALLOWED(
      Category.USER_ERROR, "0106", "Reading already-written data is not allowed", "", ""),
  CONSENSUS_COMMIT_TRANSACTION_NOT_VALIDATED_IN_EXTRA_READ(
      Category.USER_ERROR,
      "0107",
      "The transaction is not validated."
          + " When using the EXTRA_READ serializable strategy, you need to call validate()"
          + " before calling commit()",
      "",
      ""),
  DYNAMO_BATCH_SIZE_EXCEEDED(
      Category.USER_ERROR, "0108", "DynamoDB cannot batch more than 100 mutations at once", "", ""),
  SCHEMA_LOADER_ALTERING_PARTITION_KEYS_NOT_SUPPORTED(
      Category.USER_ERROR,
      "0109",
      "The partition keys of the table %s.%s were modified, but altering partition keys is not supported",
      "",
      ""),
  SCHEMA_LOADER_ALTERING_CLUSTERING_KEYS_NOT_SUPPORTED(
      Category.USER_ERROR,
      "0110",
      "The clustering keys of the table %s.%s were modified, but altering clustering keys is not supported",
      "",
      ""),
  SCHEMA_LOADER_ALTERING_CLUSTERING_ORDER_NOT_SUPPORTED(
      Category.USER_ERROR,
      "0111",
      "The clustering ordering of the table %s.%s were modified, but altering clustering ordering is not supported",
      "",
      ""),
  SCHEMA_LOADER_DELETING_COLUMN_NOT_SUPPORTED(
      Category.USER_ERROR,
      "0112",
      "The column %s of the table %s.%s has been deleted. Column deletion is not supported when altering a table",
      "",
      ""),
  SCHEMA_LOADER_ALTERING_COLUMN_DATA_TYPE_NOT_SUPPORTED(
      Category.USER_ERROR,
      "0113",
      "The data type of the column %s of the table %s.%s was modified, but altering data types is not supported",
      "",
      ""),
  SCHEMA_LOADER_SPECIFYING_SCHEMA_FILE_REQUIRED_WHEN_USING_REPAIR_ALL(
      Category.USER_ERROR,
      "0114",
      "Specifying the '--schema-file' option is required when using the '--repair-all' option",
      "",
      ""),
  SCHEMA_LOADER_SPECIFYING_SCHEMA_FILE_REQUIRED_WHEN_USING_ALTER(
      Category.USER_ERROR,
      "0115",
      "Specifying the '--schema-file' option is required when using the '--alter' option",
      "",
      ""),
  SCHEMA_LOADER_SPECIFYING_SCHEMA_FILE_REQUIRED_WHEN_USING_IMPORT(
      Category.USER_ERROR,
      "0116",
      "Specifying the '--schema-file' option is required when using the '--import' option",
      "",
      ""),
  SCHEMA_LOADER_SPECIFYING_COORDINATOR_WITH_IMPORT_NOT_ALLOWED(
      Category.USER_ERROR,
      "0117",
      "Specifying the '--coordinator' option with the '--import' option is not allowed."
          + " Create Coordinator tables separately",
      "",
      ""),
  SCHEMA_LOADER_READING_CONFIG_FILE_FAILED(
      Category.USER_ERROR, "0118", "Reading the configuration file failed. File: %s", "", ""),
  SCHEMA_LOADER_READING_SCHEMA_FILE_FAILED(
      Category.USER_ERROR, "0119", "Reading the schema file failed. File: %s", "", ""),
  SCHEMA_LOADER_PARSING_SCHEMA_JSON_FAILED(
      Category.USER_ERROR, "0120", "Parsing the schema JSON failed. Details: %s", "", ""),
  SCHEMA_LOADER_PARSE_ERROR_TABLE_NAME_MUST_CONTAIN_NAMESPACE_AND_TABLE(
      Category.USER_ERROR,
      "0121",
      "The table name must contain the namespace and the table. Table: %s",
      "",
      ""),
  SCHEMA_LOADER_PARSE_ERROR_PARTITION_KEY_MUST_BE_SPECIFIED(
      Category.USER_ERROR, "0122", "The partition key must be specified. Table: %s", "", ""),
  SCHEMA_LOADER_PARSE_ERROR_INVALID_CLUSTERING_KEY_FORMAT(
      Category.USER_ERROR,
      "0123",
      "Invalid clustering-key format. The clustering key must be in the format of 'column_name' or 'column_name ASC/DESC'."
          + " Table: %s; Clustering key: %s",
      "",
      ""),
  SCHEMA_LOADER_PARSE_ERROR_COLUMNS_NOT_SPECIFIED(
      Category.USER_ERROR, "0124", "Columns must be specified. Table: %s", "", ""),
  SCHEMA_LOADER_PARSE_ERROR_INVALID_COLUMN_TYPE(
      Category.USER_ERROR, "0125", "Invalid column type. Table: %s; Column: %s; Type: %s", "", ""),
  OPERATION_CHECK_ERROR_UNSUPPORTED_MUTATION_TYPE(
      Category.USER_ERROR,
      "0126",
      "The mutation type is not supported. Only the Put or Delete type is supported. Mutation: %s",
      "",
      ""),
  CONDITION_BUILD_ERROR_CONDITION_NOT_ALLOWED_FOR_UPDATE_IF(
      Category.USER_ERROR,
      "0127",
      "This condition is not allowed for the UpdateIf operation. Condition: %s",
      "",
      ""),
  CASSANDRA_CROSS_PARTITION_SCAN_WITH_ORDERING_NOT_SUPPORTED(
      Category.USER_ERROR,
      "0128",
      "Cross-partition scan with ordering is not supported in Cassandra",
      "",
      ""),
  COSMOS_CROSS_PARTITION_SCAN_WITH_ORDERING_NOT_SUPPORTED(
      Category.USER_ERROR,
      "0129",
      "Cross-partition scan with ordering is not supported in Cosmos DB",
      "",
      ""),
  DYNAMO_CROSS_PARTITION_SCAN_WITH_ORDERING_NOT_SUPPORTED(
      Category.USER_ERROR,
      "0130",
      "Cross-partition scan with ordering is not supported in DynamoDB",
      "",
      ""),
  DATA_LOADER_DIRECTORY_WRITE_ACCESS_NOT_ALLOWED(
      Category.USER_ERROR,
      "0131",
      "The directory '%s' does not have write permissions. Please ensure that the current user has write access to the directory.",
      "",
      ""),
  DATA_LOADER_DIRECTORY_CREATE_FAILED(
      Category.USER_ERROR,
      "0132",
      "Failed to create the directory '%s'. Please check if you have sufficient permissions and if there are any file system restrictions. Details: %s",
      "",
      ""),
  DATA_LOADER_MISSING_DIRECTORY_NOT_ALLOWED(
      Category.USER_ERROR, "0133", "Directory path cannot be null or empty.", "", ""),
  DATA_LOADER_MISSING_FILE_EXTENSION(
      Category.USER_ERROR,
      "0134",
      "No file extension was found on the provided file name %s.",
      "",
      ""),
  DATA_LOADER_INVALID_FILE_EXTENSION(
      Category.USER_ERROR,
      "0135",
      "Invalid file extension: %s. Allowed extensions are: %s",
      "",
      ""),
  SINGLE_CRUD_OPERATION_TRANSACTION_GETTING_TRANSACTION_STATE_NOT_SUPPORTED(
      Category.USER_ERROR,
      "0136",
      "Getting a transaction state is not supported in single CRUD operation transactions",
      "",
      ""),
  SINGLE_CRUD_OPERATION_TRANSACTION_ROLLING_BACK_TRANSACTION_NOT_SUPPORTED(
      Category.USER_ERROR,
      "0137",
      "Rolling back a transaction is not supported in single CRUD operation transactions",
      "",
      ""),
  SINGLE_CRUD_OPERATION_TRANSACTION_MULTIPLE_MUTATIONS_NOT_SUPPORTED(
      Category.USER_ERROR,
      "0138",
      "Multiple mutations are not supported in single CRUD operation transactions",
      "",
      ""),
  SINGLE_CRUD_OPERATION_TRANSACTION_BEGINNING_TRANSACTION_NOT_ALLOWED(
      Category.USER_ERROR,
      "0139",
      "Beginning a transaction is not allowed in single CRUD operation transactions",
      "",
      ""),
  SINGLE_CRUD_OPERATION_TRANSACTION_RESUMING_TRANSACTION_NOT_ALLOWED(
      Category.USER_ERROR,
      "0140",
      "Resuming a transaction is not allowed in single CRUD operation transactions",
      "",
      ""),
  CONSENSUS_COMMIT_GROUP_COMMIT_WITH_TWO_PHASE_COMMIT_INTERFACE_NOT_ALLOWED(
      Category.USER_ERROR,
      "0141",
      "Using the group commit feature on the Coordinator table with a two-phase commit interface is not allowed",
      "",
      ""),
  GET_BUILD_ERROR_OPERATION_SUPPORTED_ONLY_WHEN_NO_CONDITIONS_ARE_SPECIFIED(
      Category.USER_ERROR,
      "0142",
      "This operation is supported only when no conditions are specified. "
          + "If you want to modify a condition, please use clearConditions() to remove all existing conditions first",
      "",
      ""),
  ENCRYPTION_NOT_ENABLED(
      Category.USER_ERROR,
      "0143",
      "The encryption feature is not enabled. To encrypt data at rest, you must enable this feature. Note that this feature is supported only in the ScalarDB Enterprise edition",
      "",
      ""),
  INVALID_VARIABLE_KEY_COLUMN_SIZE(
      Category.USER_ERROR,
      "0144",
      "The variable key column size must be greater than or equal to 64",
      "",
      ""),
  COSMOS_PRIMARY_KEY_CONTAINS_ILLEGAL_CHARACTER(
      Category.USER_ERROR,
      "0145",
      "The value of the column %s in the primary key contains an illegal character. "
          + "Primary-key columns must not contain any of the following characters in Cosmos DB: ':', '/', '\\', '#', '?'. Value: %s",
      "",
      ""),
  CONSENSUS_COMMIT_INSERTING_ALREADY_WRITTEN_DATA_NOT_ALLOWED(
      Category.USER_ERROR, "0146", "Inserting already-written data is not allowed", "", ""),
  CONSENSUS_COMMIT_DELETING_ALREADY_INSERTED_DATA_NOT_ALLOWED(
      Category.USER_ERROR, "0147", "Deleting already-inserted data is not allowed", "", ""),
  DATA_LOADER_INVALID_COLUMN_NON_EXISTENT(
      Category.USER_ERROR,
      "0148",
      "Invalid key: Column %s does not exist in the table %s in namespace %s.",
      "",
      ""),
  DATA_LOADER_INVALID_BASE64_ENCODING_FOR_COLUMN_VALUE(
      Category.USER_ERROR,
      "0149",
      "Invalid base64 encoding for blob value for column %s in table %s in namespace %s",
      "",
      ""),
  DATA_LOADER_INVALID_NUMBER_FORMAT_FOR_COLUMN_VALUE(
      Category.USER_ERROR,
      "0150",
      "Invalid number specified for column %s in table %s in namespace %s",
      "",
      ""),
  DATA_LOADER_ERROR_METHOD_NULL_ARGUMENT(
      Category.USER_ERROR, "0151", "Method null argument not allowed", "", ""),
  ABAC_NOT_ENABLED(
      Category.USER_ERROR,
      "0152",
      "The attribute-based access control feature is not enabled. To use this feature, you must enable it. Note that this feature is supported only in the ScalarDB Enterprise edition",
      "",
      ""),
  DATA_LOADER_CLUSTERING_KEY_NOT_FOUND(
      Category.USER_ERROR, "0153", "The provided clustering key %s was not found", "", ""),
  DATA_LOADER_INVALID_PROJECTION(
      Category.USER_ERROR, "0154", "The column '%s' was not found", "", ""),
  DATA_LOADER_INCOMPLETE_PARTITION_KEY(
      Category.USER_ERROR,
      "0155",
      "The provided partition key is incomplete. Required key: %s",
      "",
      ""),
  DATA_LOADER_CLUSTERING_KEY_ORDER_MISMATCH(
      Category.USER_ERROR,
      "0156",
      "The provided clustering key order does not match the table schema. Required order: %s",
      "",
      ""),
  DATA_LOADER_PARTITION_KEY_ORDER_MISMATCH(
      Category.USER_ERROR,
      "0157",
      "The provided partition key order does not match the table schema. Required order: %s",
      "",
      ""),
  OUT_OF_RANGE_COLUMN_VALUE_FOR_DATE(
      Category.USER_ERROR,
      "0158",
      "This DATE column value is out of the valid range. It must be between 1000-01-01 and 9999-12-12. Value: %s",
      "",
      ""),
  SUBMICROSECOND_PRECISION_NOT_SUPPORTED_FOR_TIME(
      Category.USER_ERROR,
      "0159",
      "This TIME column value precision cannot be shorter than one microsecond. Value: %s",
      "",
      ""),
  OUT_OF_RANGE_COLUMN_VALUE_FOR_TIMESTAMP(
      Category.USER_ERROR,
      "0160",
      "This TIMESTAMP column value is out of the valid range. It must be between 1000-01-01T00:00:00.000 and 9999-12-31T23:59:59.999. Value: %s",
      "",
      ""),
  SUBMILLISECOND_PRECISION_NOT_SUPPORTED_FOR_TIMESTAMP(
      Category.USER_ERROR,
      "0161",
      "This TIMESTAMP column value precision cannot be shorter than one millisecond. Value: %s",
      "",
      ""),
  OUT_OF_RANGE_COLUMN_VALUE_FOR_TIMESTAMPTZ(
      Category.USER_ERROR,
      "0162",
      "This TIMESTAMPTZ column value is out of the valid range. It must be between 1000-01-01T00:00:00.000Z to 9999-12-31T23:59:59.999Z. Value: %s",
      "",
      ""),
  SUBMILLISECOND_PRECISION_NOT_SUPPORTED_FOR_TIMESTAMPTZ(
      Category.USER_ERROR,
      "0163",
      "This TIMESTAMPTZ column value precision cannot be shorter than one millisecond. Value: %s",
      "",
      ""),
  JDBC_IMPORT_DATA_TYPE_OVERRIDE_NOT_SUPPORTED(
      Category.USER_ERROR,
      "0164",
      "The underlying-storage data type %s is not supported as the ScalarDB %s data type: %s",
      "",
      ""),
<<<<<<< HEAD
  DATA_LOADER_VALUE_TO_STRING_CONVERSION_FAILED(
      Category.USER_ERROR,
      "0168",
      "Something went wrong while converting the ScalarDB values to strings. The table metadata and Value datatype probably do not match. Details: %s",
      "",
      ""),
=======
  DATA_LOADER_MISSING_NAMESPACE_OR_TABLE(
      Category.USER_ERROR, "0165", "Missing namespace or table: %s, %s", "", ""),
  DATA_LOADER_TABLE_METADATA_RETRIEVAL_FAILED(
      Category.USER_ERROR, "0166", "Failed to retrieve table metadata. Details: %s", "", ""),
>>>>>>> 4d6848c5

  //
  // Errors for the concurrency error category
  //
  NO_MUTATION_APPLIED(Category.CONCURRENCY_ERROR, "0000", "No mutation was applied", "", ""),
  CASSANDRA_LOGGING_FAILED_IN_BATCH(
      Category.CONCURRENCY_ERROR, "0001", "Logging failed in the batch", "", ""),
  CASSANDRA_OPERATION_FAILED_IN_BATCH(
      Category.CONCURRENCY_ERROR, "0002", "The operation failed in the batch with type %s", "", ""),
  CASSANDRA_ERROR_OCCURRED_IN_BATCH(
      Category.CONCURRENCY_ERROR, "0003", "An error occurred in the batch. Details: %s", "", ""),
  CASSANDRA_WRITE_TIMEOUT_IN_PAXOS_PHASE_IN_MUTATION(
      Category.CONCURRENCY_ERROR, "0004", "A Paxos phase in the CAS operation failed", "", ""),
  CASSANDRA_WRITE_TIMEOUT_IN_LEARN_PHASE_IN_MUTATION(
      Category.CONCURRENCY_ERROR, "0005", "The learn phase in the CAS operation failed", "", ""),
  CASSANDRA_WRITE_TIMEOUT_SIMPLE_WRITE_OPERATION_FAILED_IN_MUTATION(
      Category.CONCURRENCY_ERROR, "0006", "A simple write operation failed", "", ""),
  CASSANDRA_ERROR_OCCURRED_IN_MUTATION(
      Category.CONCURRENCY_ERROR, "0007", "An error occurred in the mutation. Details: %s", "", ""),
  COSMOS_RETRY_WITH_ERROR_OCCURRED_IN_MUTATION(
      Category.CONCURRENCY_ERROR,
      "0008",
      "A RetryWith error occurred in the mutation. Details: %s",
      "",
      ""),
  DYNAMO_TRANSACTION_CONFLICT_OCCURRED_IN_MUTATION(
      Category.CONCURRENCY_ERROR,
      "0009",
      "A transaction conflict occurred in the mutation. Details: %s",
      "",
      ""),
  JDBC_TRANSACTION_CONFLICT_OCCURRED_IN_MUTATION(
      Category.CONCURRENCY_ERROR,
      "0010",
      "A transaction conflict occurred in the mutation. Details: %s",
      "",
      ""),
  JDBC_TRANSACTION_CONFLICT_OCCURRED(
      Category.CONCURRENCY_ERROR,
      "0011",
      "A conflict occurred. Please try restarting the transaction. Details: %s",
      "",
      ""),
  JDBC_TRANSACTION_CONDITION_NOT_SATISFIED(
      Category.CONCURRENCY_ERROR,
      "0012",
      "The %s condition of the %s operation is not satisfied. Targeting column(s): %s",
      "",
      ""),
  CONSENSUS_COMMIT_PREPARING_RECORD_EXISTS(
      Category.CONCURRENCY_ERROR, "0013", "The record being prepared already exists", "", ""),
  CONSENSUS_COMMIT_CONFLICT_OCCURRED_WHEN_PREPARING_RECORDS(
      Category.CONCURRENCY_ERROR, "0014", "A conflict occurred when preparing records", "", ""),
  CONSENSUS_COMMIT_CONFLICT_OCCURRED_WHEN_COMMITTING_STATE(
      Category.CONCURRENCY_ERROR,
      "0015",
      "The committing state in the coordinator failed. The transaction has been aborted",
      "",
      ""),
  CONSENSUS_COMMIT_CONFLICT_OCCURRED_WHILE_IMPLICIT_PRE_READ(
      Category.CONCURRENCY_ERROR, "0016", "A conflict occurred during implicit pre-read", "", ""),
  CONSENSUS_COMMIT_READ_UNCOMMITTED_RECORD(
      Category.CONCURRENCY_ERROR, "0017", "This record needs to be recovered", "", ""),
  CONSENSUS_COMMIT_CONDITION_NOT_SATISFIED_BECAUSE_RECORD_NOT_EXISTS(
      Category.CONCURRENCY_ERROR,
      "0018",
      "The record does not exist, so the %s condition is not satisfied",
      "",
      ""),
  CONSENSUS_COMMIT_CONDITION_NOT_SATISFIED_BECAUSE_RECORD_EXISTS(
      Category.CONCURRENCY_ERROR,
      "0019",
      "The record exists, so the %s condition is not satisfied",
      "",
      ""),
  CONSENSUS_COMMIT_CONDITION_NOT_SATISFIED(
      Category.CONCURRENCY_ERROR,
      "0020",
      "The condition on the column '%s' is not satisfied",
      "",
      ""),
  CONSENSUS_COMMIT_READING_EMPTY_RECORDS_IN_EXTRA_WRITE(
      Category.CONCURRENCY_ERROR,
      "0021",
      "Reading empty records might cause a write skew anomaly, so the transaction has been aborted for safety purposes",
      "",
      ""),
  CONSENSUS_COMMIT_ANTI_DEPENDENCY_FOUND_IN_EXTRA_READ(
      Category.CONCURRENCY_ERROR,
      "0022",
      "An anti-dependency was found. The transaction has been aborted",
      "",
      ""),
  JDBC_TRANSACTION_CONFLICT_OCCURRED_IN_INSERT(
      Category.CONCURRENCY_ERROR,
      "0023",
      "A transaction conflict occurred in the Insert operation",
      "",
      ""),
  SINGLE_CRUD_OPERATION_TRANSACTION_CONDITION_NOT_SATISFIED(
      Category.CONCURRENCY_ERROR,
      "0024",
      "The %s condition of the %s operation is not satisfied. Targeting column(s): %s",
      "",
      ""),
  SINGLE_CRUD_OPERATION_TRANSACTION_CONFLICT_OCCURRED_IN_INSERT(
      Category.CONCURRENCY_ERROR,
      "0025",
      "A transaction conflict occurred in the Insert operation",
      "",
      ""),

  //
  // Errors for the internal error category
  //
  CREATING_NAMESPACE_FAILED(
      Category.INTERNAL_ERROR, "0000", "Creating the namespace failed. Namespace: %s", "", ""),
  DROPPING_NAMESPACE_FAILED(
      Category.INTERNAL_ERROR, "0001", "Dropping the namespace failed. Namespace: %s", "", ""),
  CREATING_TABLE_FAILED(
      Category.INTERNAL_ERROR, "0002", "Creating the table failed. Table: %s", "", ""),
  DROPPING_TABLE_FAILED(
      Category.INTERNAL_ERROR, "0003", "Dropping the table failed. Table: %s", "", ""),
  TRUNCATING_TABLE_FAILED(
      Category.INTERNAL_ERROR, "0004", "Truncating the table failed. Table: %s", "", ""),
  CREATING_INDEX_FAILED(
      Category.INTERNAL_ERROR, "0005", "Creating the index failed. Table: %s, Column: %s", "", ""),
  DROPPING_INDEX_FAILED(
      Category.INTERNAL_ERROR, "0006", "Dropping the index failed. Table: %s, Column: %s", "", ""),
  GETTING_TABLE_METADATA_FAILED(
      Category.INTERNAL_ERROR, "0007", "Getting the table metadata failed. Table: %s", "", ""),
  GETTING_TABLE_NAMES_IN_NAMESPACE_FAILED(
      Category.INTERNAL_ERROR,
      "0008",
      "Getting the table names in the namespace failed. Namespace: %s",
      "",
      ""),
  CHECKING_NAMESPACE_EXISTENCE_FAILED(
      Category.INTERNAL_ERROR,
      "0009",
      "Checking the namespace existence failed. Namespace: %s",
      "",
      ""),
  CHECKING_TABLE_EXISTENCE_FAILED(
      Category.INTERNAL_ERROR, "0010", "Checking the table existence failed. Table: %s", "", ""),
  CHECKING_INDEX_EXISTENCE_FAILED(
      Category.INTERNAL_ERROR,
      "0011",
      "Checking the index existence failed. Table: %s; Column: %s",
      "",
      ""),
  REPAIRING_NAMESPACE_FAILED(
      Category.INTERNAL_ERROR, "0012", "Repairing the namespace failed. Namespace: %s", "", ""),
  REPAIRING_TABLE_FAILED(
      Category.INTERNAL_ERROR, "0013", "Repairing the table failed. Table: %s", "", ""),
  ADDING_NEW_COLUMN_TO_TABLE_FAILED(
      Category.INTERNAL_ERROR,
      "0014",
      "Adding a new column to the table failed. Table: %s; Column: %s; ColumnType: %s",
      "",
      ""),
  GETTING_NAMESPACE_NAMES_FAILED(
      Category.INTERNAL_ERROR, "0015", "Getting the namespace names failed", "", ""),
  GETTING_IMPORT_TABLE_METADATA_FAILED(
      Category.INTERNAL_ERROR,
      "0016",
      "Getting the table metadata of the table being imported failed. Table: %s",
      "",
      ""),
  IMPORTING_TABLE_FAILED(
      Category.INTERNAL_ERROR, "0017", "Importing the table failed. Table: %s", "", ""),
  ADDING_RAW_COLUMN_TO_TABLE_FAILED(
      Category.INTERNAL_ERROR,
      "0018",
      "Adding the raw column to the table failed. Table: %s; Column: %s; ColumnType: %s",
      "",
      ""),
  UPGRADING_SCALAR_DB_ENV_FAILED(
      Category.INTERNAL_ERROR, "0019", "Upgrading the ScalarDB environment failed", "", ""),
  CASSANDRA_WRITE_TIMEOUT_WITH_OTHER_WRITE_TYPE_IN_MUTATION(
      Category.INTERNAL_ERROR,
      "0020",
      "Something wrong because WriteType is neither CAS nor SIMPLE",
      "",
      ""),
  CASSANDRA_ERROR_OCCURRED_IN_SELECTION(
      Category.INTERNAL_ERROR, "0021", "An error occurred in the selection. Details: %s", "", ""),
  COSMOS_ERROR_OCCURRED_IN_MUTATION(
      Category.INTERNAL_ERROR, "0022", "An error occurred in the mutation. Details: %s", "", ""),
  COSMOS_ERROR_OCCURRED_IN_SELECTION(
      Category.INTERNAL_ERROR, "0023", "An error occurred in the selection. Details: %s", "", ""),
  DYNAMO_ERROR_OCCURRED_IN_MUTATION(
      Category.INTERNAL_ERROR, "0024", "An error occurred in the mutation. Details: %s", "", ""),
  DYNAMO_ERROR_OCCURRED_IN_SELECTION(
      Category.INTERNAL_ERROR, "0025", "An error occurred in the selection. Details: %s", "", ""),
  JDBC_ERROR_OCCURRED_IN_MUTATION(
      Category.INTERNAL_ERROR, "0026", "An error occurred in the mutation. Details: %s", "", ""),
  JDBC_ERROR_OCCURRED_IN_SELECTION(
      Category.INTERNAL_ERROR, "0027", "An error occurred in the selection. Details: %s", "", ""),
  JDBC_FETCHING_NEXT_RESULT_FAILED(
      Category.INTERNAL_ERROR, "0028", "Fetching the next result failed", "", ""),
  JDBC_TRANSACTION_ROLLING_BACK_TRANSACTION_FAILED(
      Category.INTERNAL_ERROR, "0029", "Rolling back the transaction failed. Details: %s", "", ""),
  JDBC_TRANSACTION_COMMITTING_TRANSACTION_FAILED(
      Category.INTERNAL_ERROR, "0030", "Committing the transaction failed. Details: %s", "", ""),
  JDBC_TRANSACTION_GET_OPERATION_FAILED(
      Category.INTERNAL_ERROR, "0031", "The Get operation failed. Details: %s", "", ""),
  JDBC_TRANSACTION_SCAN_OPERATION_FAILED(
      Category.INTERNAL_ERROR, "0032", "The Scan operation failed. Details: %s", "", ""),
  JDBC_TRANSACTION_PUT_OPERATION_FAILED(
      Category.INTERNAL_ERROR, "0033", "The Put operation failed. Details: %s", "", ""),
  JDBC_TRANSACTION_DELETE_OPERATION_FAILED(
      Category.INTERNAL_ERROR, "0034", "The Delete operation failed. Details: %s", "", ""),
  JDBC_TRANSACTION_BEGINNING_TRANSACTION_FAILED(
      Category.INTERNAL_ERROR, "0035", "Beginning a transaction failed. Details: %s", "", ""),
  CONSENSUS_COMMIT_PREPARING_RECORDS_FAILED(
      Category.INTERNAL_ERROR, "0036", "Preparing records failed", "", ""),
  CONSENSUS_COMMIT_VALIDATION_FAILED(Category.INTERNAL_ERROR, "0037", "Validation failed", "", ""),
  CONSENSUS_COMMIT_EXECUTING_IMPLICIT_PRE_READ_FAILED(
      Category.INTERNAL_ERROR, "0038", "Executing implicit pre-read failed", "", ""),
  CONSENSUS_COMMIT_READING_RECORD_FROM_STORAGE_FAILED(
      Category.INTERNAL_ERROR,
      "0039",
      "Reading a record from the underlying storage failed",
      "",
      ""),
  CONSENSUS_COMMIT_SCANNING_RECORDS_FROM_STORAGE_FAILED(
      Category.INTERNAL_ERROR,
      "0040",
      "Scanning records from the underlying storage failed",
      "",
      ""),
  CONSENSUS_COMMIT_ROLLBACK_FAILED_BECAUSE_TRANSACTION_ALREADY_COMMITTED(
      Category.INTERNAL_ERROR,
      "0041",
      "Rollback failed because the transaction has already been committed",
      "",
      ""),
  CONSENSUS_COMMIT_ROLLBACK_FAILED(Category.INTERNAL_ERROR, "0042", "Rollback failed", "", ""),
  JDBC_TRANSACTION_INSERT_OPERATION_FAILED(
      Category.INTERNAL_ERROR, "0043", "The Insert operation failed. Details: %s", "", ""),
  JDBC_TRANSACTION_UPSERT_OPERATION_FAILED(
      Category.INTERNAL_ERROR, "0044", "The Upsert operation failed. Details: %s", "", ""),
  JDBC_TRANSACTION_UPDATE_OPERATION_FAILED(
      Category.INTERNAL_ERROR, "0045", "The Update operation failed. Details: %s", "", ""),
  HANDLING_BEFORE_PREPARATION_SNAPSHOT_HOOK_FAILED(
      Category.INTERNAL_ERROR,
      "0046",
      "Handling the before-preparation snapshot hook failed. Details: %s",
      "",
      ""),
  DATA_LOADER_ERROR_CRUD_EXCEPTION(
      Category.INTERNAL_ERROR,
      "0047",
<<<<<<< HEAD
      "Something went wrong while trying to save the data. Details %s",
=======
      "Something went wrong while trying to save the data. Details: %s",
>>>>>>> 4d6848c5
      "",
      ""),
  DATA_LOADER_ERROR_SCAN(
      Category.INTERNAL_ERROR,
      "0048",
<<<<<<< HEAD
      "Something went wrong while scanning. Are you sure you are running in the correct transaction mode? Details %s",
=======
      "Something went wrong while scanning. Are you sure you are running in the correct transaction mode? Details: %s",
>>>>>>> 4d6848c5
      "",
      ""),

  //
  // Errors for the unknown transaction status error category
  //
  JDBC_TRANSACTION_UNKNOWN_TRANSACTION_STATUS(
      Category.UNKNOWN_TRANSACTION_STATUS_ERROR,
      "0000",
      "Rolling back the transaction failed. Details: %s",
      "",
      ""),
  CONSENSUS_COMMIT_COMMITTING_STATE_FAILED_WITH_NO_MUTATION_EXCEPTION_BUT_COORDINATOR_STATUS_DOES_NOT_EXIST(
      Category.UNKNOWN_TRANSACTION_STATUS_ERROR,
      "0001",
      "Committing state failed with NoMutationException, but the coordinator status does not exist",
      "",
      ""),
  CONSENSUS_COMMIT_CANNOT_GET_STATE(
      Category.UNKNOWN_TRANSACTION_STATUS_ERROR, "0002", "The state cannot be retrieved", "", ""),
  CONSENSUS_COMMIT_UNKNOWN_COORDINATOR_STATUS(
      Category.UNKNOWN_TRANSACTION_STATUS_ERROR,
      "0003",
      "The coordinator status is unknown",
      "",
      ""),
  CONSENSUS_COMMIT_ABORTING_STATE_FAILED_WITH_NO_MUTATION_EXCEPTION_BUT_COORDINATOR_STATUS_DOES_NOT_EXIST(
      Category.UNKNOWN_TRANSACTION_STATUS_ERROR,
      "0004",
      "Aborting state failed with NoMutationException, but the coordinator status does not exist",
      "",
      ""),
  ;

  private static final String COMPONENT_NAME = "DB-CORE";

  private final Category category;
  private final String id;
  private final String message;
  private final String cause;
  private final String solution;

  CoreError(Category category, String id, String message, String cause, String solution) {
    validate(COMPONENT_NAME, category, id, message, cause, solution);

    this.category = category;
    this.id = id;
    this.message = message;
    this.cause = cause;
    this.solution = solution;
  }

  @Override
  public String getComponentName() {
    return COMPONENT_NAME;
  }

  @Override
  public Category getCategory() {
    return category;
  }

  @Override
  public String getId() {
    return id;
  }

  @Override
  public String getMessage() {
    return message;
  }

  @Override
  public String getCause() {
    return cause;
  }

  @Override
  public String getSolution() {
    return solution;
  }
}<|MERGE_RESOLUTION|>--- conflicted
+++ resolved
@@ -760,19 +760,16 @@
       "The underlying-storage data type %s is not supported as the ScalarDB %s data type: %s",
       "",
       ""),
-<<<<<<< HEAD
   DATA_LOADER_VALUE_TO_STRING_CONVERSION_FAILED(
       Category.USER_ERROR,
       "0168",
       "Something went wrong while converting the ScalarDB values to strings. The table metadata and Value datatype probably do not match. Details: %s",
       "",
       ""),
-=======
   DATA_LOADER_MISSING_NAMESPACE_OR_TABLE(
       Category.USER_ERROR, "0165", "Missing namespace or table: %s, %s", "", ""),
   DATA_LOADER_TABLE_METADATA_RETRIEVAL_FAILED(
       Category.USER_ERROR, "0166", "Failed to retrieve table metadata. Details: %s", "", ""),
->>>>>>> 4d6848c5
 
   //
   // Errors for the concurrency error category
@@ -1027,21 +1024,13 @@
   DATA_LOADER_ERROR_CRUD_EXCEPTION(
       Category.INTERNAL_ERROR,
       "0047",
-<<<<<<< HEAD
-      "Something went wrong while trying to save the data. Details %s",
-=======
       "Something went wrong while trying to save the data. Details: %s",
->>>>>>> 4d6848c5
       "",
       ""),
   DATA_LOADER_ERROR_SCAN(
       Category.INTERNAL_ERROR,
       "0048",
-<<<<<<< HEAD
-      "Something went wrong while scanning. Are you sure you are running in the correct transaction mode? Details %s",
-=======
       "Something went wrong while scanning. Are you sure you are running in the correct transaction mode? Details: %s",
->>>>>>> 4d6848c5
       "",
       ""),
 
