package com.scalar.db.common.error;

public enum CoreError implements ScalarDbError {

  //
  // Errors for the user error category
  //
  OPERATION_CHECK_ERROR_INDEX_ONLY_SINGLE_COLUMN_INDEX_SUPPORTED(
      Category.USER_ERROR,
      "0000",
      "Only a single-column index is supported. Operation: %s",
      "",
      ""),
  OPERATION_CHECK_ERROR_INDEX_NON_INDEXED_COLUMN_SPECIFIED(
      Category.USER_ERROR,
      "0001",
      "The column of the specified index key is not indexed. Operation: %s",
      "",
      ""),
  OPERATION_CHECK_ERROR_INDEX_INDEX_KEY_NOT_PROPERLY_SPECIFIED(
      Category.USER_ERROR,
      "0002",
      "The index key is not properly specified. Operation: %s",
      "",
      ""),
  OPERATION_CHECK_ERROR_INDEX_CLUSTERING_KEY_SPECIFIED(
      Category.USER_ERROR,
      "0003",
      "Clustering keys cannot be specified when using an index. Operation: %s",
      "",
      ""),
  OPERATION_CHECK_ERROR_INDEX_ORDERING_SPECIFIED(
      Category.USER_ERROR,
      "0004",
      "Orderings cannot be specified when using an index. Operation: %s",
      "",
      ""),
  OPERATION_CHECK_ERROR_LIMIT(
      Category.USER_ERROR, "0005", "The limit cannot be negative. Operation: %s", "", ""),
  OPERATION_CHECK_ERROR_CROSS_PARTITION_SCAN(
      Category.USER_ERROR, "0006", "Cross-partition scan is not enabled. Operation: %s", "", ""),
  OPERATION_CHECK_ERROR_CROSS_PARTITION_SCAN_ORDERING(
      Category.USER_ERROR,
      "0007",
      "Cross-partition scan ordering is not enabled. Operation: %s",
      "",
      ""),
  OPERATION_CHECK_ERROR_CROSS_PARTITION_SCAN_FILTERING(
      Category.USER_ERROR,
      "0008",
      "Cross-partition scan filtering is not enabled. Operation: %s",
      "",
      ""),
  OPERATION_CHECK_ERROR_PROJECTION(
      Category.USER_ERROR,
      "0009",
      "The specified projection is not found. Projection: %s, Operation: %s",
      "",
      ""),
  OPERATION_CHECK_ERROR_CLUSTERING_KEY_BOUNDARY(
      Category.USER_ERROR,
      "0010",
      "The clustering key boundary is not properly specified. Operation: %s",
      "",
      ""),
  OPERATION_CHECK_ERROR_START_CLUSTERING_KEY(
      Category.USER_ERROR,
      "0011",
      "The start clustering key is not properly specified. Operation: %s",
      "",
      ""),
  OPERATION_CHECK_ERROR_END_CLUSTERING_KEY(
      Category.USER_ERROR,
      "0012",
      "The end clustering key is not properly specified. Operation: %s",
      "",
      ""),
  OPERATION_CHECK_ERROR_ORDERING_NOT_PROPERLY_SPECIFIED(
      Category.USER_ERROR, "0013", "Orderings are not properly specified. Operation: %s", "", ""),
  OPERATION_CHECK_ERROR_ORDERING_COLUMN_NOT_FOUND(
      Category.USER_ERROR,
      "0014",
      "The specified ordering column is not found. Ordering: %s, Operation: %s",
      "",
      ""),
  OPERATION_CHECK_ERROR_CONDITION(
      Category.USER_ERROR,
      "0015",
      "The condition is not properly specified. Operation: %s",
      "",
      ""),
  TABLE_NOT_FOUND(Category.USER_ERROR, "0016", "The table does not exist. Table: %s", "", ""),
  OPERATION_CHECK_ERROR_INVALID_COLUMN(
      Category.USER_ERROR,
      "0017",
      "The column value is not properly specified. Column: %s, Operation: %s",
      "",
      ""),
  EMPTY_MUTATIONS_SPECIFIED(Category.USER_ERROR, "0018", "The mutations are empty", "", ""),
  OPERATION_CHECK_ERROR_MULTI_PARTITION_MUTATION(
      Category.USER_ERROR,
      "0019",
      "Mutations that span multiple partitions are not supported. Mutations: %s",
      "",
      ""),
  OPERATION_CHECK_ERROR_PARTITION_KEY(
      Category.USER_ERROR,
      "0020",
      "The partition key is not properly specified. Operation: %s",
      "",
      ""),
  OPERATION_CHECK_ERROR_CLUSTERING_KEY(
      Category.USER_ERROR,
      "0021",
      "The clustering key is not properly specified. Operation: %s",
      "",
      ""),
  NOT_SUPPORTED_IN_COMMUNITY_EDITION(
      Category.USER_ERROR,
      "0022",
      "This feature is not supported in the ScalarDB Community edition",
      "",
      ""),
  CONDITION_BUILD_ERROR_CONDITION_NOT_ALLOWED_FOR_PUT_IF(
      Category.USER_ERROR,
      "0023",
      "This condition is not allowed for the PutIf operation. Condition: %s",
      "",
      ""),
  CONDITION_BUILD_ERROR_CONDITION_NOT_ALLOWED_FOR_DELETE_IF(
      Category.USER_ERROR,
      "0024",
      "This condition is not allowed for the DeleteIf operation. Condition: %s",
      "",
      ""),
  LIKE_CHECK_ERROR_OPERATOR_MUST_BE_LIKE_OR_NOT_LIKE(
      Category.USER_ERROR, "0025", "Operator must be LIKE or NOT_LIKE. Operator: %s", "", ""),
  LIKE_CHECK_ERROR_ESCAPE_CHARACTER_MUST_BE_STRING_OF_SINGLE_CHARACTER_OR_EMPTY_STRING(
      Category.USER_ERROR,
      "0026",
      "An escape character must be a string of a single character or an empty string",
      "",
      ""),
  LIKE_CHECK_ERROR_LIKE_PATTERN_MUST_NOT_BE_NULL(
      Category.USER_ERROR, "0027", "The LIKE pattern must not be null", "", ""),
  LIKE_CHECK_ERROR_LIKE_PATTERN_MUST_NOT_INCLUDE_ONLY_ESCAPE_CHARACTER(
      Category.USER_ERROR,
      "0028",
      "The LIKE pattern must not include only an escape character",
      "",
      ""),
  LIKE_CHECK_ERROR_LIKE_PATTERN_MUST_NOT_END_WITH_ESCAPE_CHARACTER(
      Category.USER_ERROR,
      "0029",
      "The LIKE pattern must not end with an escape character",
      "",
      ""),
  COLUMN_NOT_FOUND(Category.USER_ERROR, "0030", "The column %s does not exist", "", ""),
  GET_BUILD_ERROR_OPERATION_NOT_SUPPORTED_WHEN_GETTING_RECORDS_OF_DATABASE_WITHOUT_USING_INDEX(
      Category.USER_ERROR,
      "0031",
      "This operation is not supported when getting records of a database without using an index",
      "",
      ""),
  GET_BUILD_ERROR_OPERATION_NOT_SUPPORTED_WHEN_GETTING_RECORDS_OF_DATABASE_USING_INDEX(
      Category.USER_ERROR,
      "0032",
      "This operation is not supported when getting records of a database by using an index",
      "",
      ""),
  SCAN_BUILD_ERROR_OPERATION_NOT_SUPPORTED_WHEN_SCANNING_ALL_RECORDS_OF_DATABASE_OR_SCANNING_RECORDS_OF_DATABASE_USING_INDEX(
      Category.USER_ERROR,
      "0033",
      "This operation is not supported when scanning all the records of a database "
          + "or scanning records of a database by using an index",
      "",
      ""),
  SCAN_BUILD_ERROR_OPERATION_SUPPORTED_ONLY_WHEN_SCANNING_RECORDS_OF_DATABASE_USING_INDEX(
      Category.USER_ERROR,
      "0034",
      "This operation is supported only when scanning records of a database by using an index",
      "",
      ""),
  SCAN_BUILD_ERROR_OPERATION_NOT_SUPPORTED_WHEN_SCANNING_RECORDS_OF_DATABASE_USING_INDEX(
      Category.USER_ERROR,
      "0035",
      "This operation is not supported when scanning records of a database by using an index",
      "",
      ""),
  SCAN_BUILD_ERROR_OPERATION_SUPPORTED_ONLY_WHEN_NO_CONDITIONS_ARE_SPECIFIED(
      Category.USER_ERROR,
      "0037",
      "This operation is supported only when no conditions are specified at all. "
          + "If you want to modify the condition, please use clearConditions() to remove all existing conditions first",
      "",
      ""),
  TABLE_METADATA_BUILD_ERROR_NO_COLUMNS_SPECIFIED(
      Category.USER_ERROR, "0038", "One or more columns must be specified.", "", ""),
  TABLE_METADATA_BUILD_ERROR_NO_PARTITION_KEYS_SPECIFIED(
      Category.USER_ERROR, "0039", "One or more partition keys must be specified.", "", ""),
  TABLE_METADATA_BUILD_ERROR_PARTITION_KEY_COLUMN_DEFINITION_NOT_SPECIFIED(
      Category.USER_ERROR,
      "0040",
      "The column definition must be specified since %s is specified as a partition key",
      "",
      ""),
  TABLE_METADATA_BUILD_ERROR_CLUSTERING_KEY_COLUMN_DEFINITION_NOT_SPECIFIED(
      Category.USER_ERROR,
      "0041",
      "The column definition must be specified since %s is specified as a clustering key",
      "",
      ""),
  TRANSACTION_STATE_INSTANTIATION_ERROR_INVALID_ID(
      Category.USER_ERROR, "0042", "Invalid ID specified. ID: %d", "", ""),
  TRANSACTION_NOT_ACTIVE(
      Category.USER_ERROR, "0043", "The transaction is not active. Status: %s", "", ""),
  TRANSACTION_ALREADY_COMMITTED_OR_ROLLED_BACK(
      Category.USER_ERROR,
      "0044",
      "The transaction has already been committed or rolled back. Status: %s",
      "",
      ""),
  TRANSACTION_NOT_PREPARED(
      Category.USER_ERROR, "0045", "The transaction has not been prepared. Status: %s", "", ""),
  TRANSACTION_NOT_PREPARED_OR_VALIDATED(
      Category.USER_ERROR,
      "0046",
      "The transaction has not been prepared or validated. Status: %s",
      "",
      ""),
  TRANSACTION_ALREADY_EXISTS(Category.USER_ERROR, "0047", "The transaction already exists", "", ""),
  TRANSACTION_NOT_FOUND(
      Category.USER_ERROR,
      "0048",
      "A transaction associated with the specified transaction ID is not found. "
          + "The transaction might have expired",
      "",
      ""),
  SYSTEM_NAMESPACE_SPECIFIED(
      Category.USER_ERROR, "0049", "%s is the system namespace name", "", ""),
  NAMESPACE_ALREADY_EXISTS(
      Category.USER_ERROR, "0050", "The namespace already exists. Namespace: %s", "", ""),
  NAMESPACE_NOT_FOUND(
      Category.USER_ERROR, "0051", "The namespace does not exist. Namespace: %s", "", ""),
  TABLE_ALREADY_EXISTS(Category.USER_ERROR, "0052", "The table already exists. Table: %s", "", ""),
  NAMESPACE_NOT_EMPTY(
      Category.USER_ERROR,
      "0053",
      "The namespace is not empty. Namespace: %s; Tables in the namespace: %s",
      "",
      ""),
  COLUMN_NOT_FOUND2(
      Category.USER_ERROR, "0054", "The column does not exist. Table: %s; Column: %s", "", ""),
  INDEX_ALREADY_EXISTS(
      Category.USER_ERROR, "0055", "The index already exists. Table: %s; Column: %s", "", ""),
  INDEX_NOT_FOUND(
      Category.USER_ERROR, "0056", "The index does not exist. Table: %s; Column: %s", "", ""),
  COLUMN_ALREADY_EXISTS(
      Category.USER_ERROR, "0057", "The column already exists. Table: %s; Column: %s", "", ""),
  OPERATION_DOES_NOT_HAVE_TARGET_NAMESPACE_OR_TABLE_NAME(
      Category.USER_ERROR,
      "0058",
      "The operation does not have the target namespace or table name. Operation: %s",
      "",
      ""),
  CONFIG_UTILS_INVALID_NUMBER_FORMAT(
      Category.USER_ERROR,
      "0059",
      "The specified value of the property '%s' is not a number. Value: %s",
      "",
      ""),
  CONFIG_UTILS_INVALID_BOOLEAN_FORMAT(
      Category.USER_ERROR,
      "0060",
      "The specified value of the property '%s' is not a boolean. Value: %s",
      "",
      ""),
  CONFIG_UTILS_READING_FILE_FAILED(
      Category.USER_ERROR, "0061", "Reading the file failed. File: %s", "", ""),
  CROSS_PARTITION_SCAN_MUST_BE_ENABLED_TO_USE_CROSS_PARTITION_SCAN_WITH_FILTERING_OR_ORDERING(
      Category.USER_ERROR,
      "0062",
      "The property 'scalar.db.cross_partition_scan.enabled' must be set to true "
          + "to use cross-partition scan with filtering or ordering",
      "",
      ""),
  OUT_OF_RANGE_COLUMN_VALUE_FOR_BIGINT(
      Category.USER_ERROR,
      "0063",
      "This column value is out of range for BigInt. Value: %s",
      "",
      ""),
  KEY_BUILD_ERROR_UNSUPPORTED_TYPE(
      Category.USER_ERROR, "0064", "This type is not supported. Name: %s, Type: %s", "", ""),
  STORAGE_NOT_FOUND(Category.USER_ERROR, "0065", "Storage '%s' is not found", "", ""),
  TRANSACTION_MANAGER_NOT_FOUND(
      Category.USER_ERROR, "0066", "Transaction manager '%s' is not found", "", ""),
  GET_OPERATION_USED_FOR_NON_EXACT_MATCH_SELECTION(
      Category.USER_ERROR,
      "0068",
      "Please use scan() for non-exact match selection. Operation: %s",
      "",
      ""),
  CASSANDRA_IMPORT_NOT_SUPPORTED(
      Category.USER_ERROR,
      "0069",
      "Import-related functionality is not supported in Cassandra",
      "",
      ""),
  CASSANDRA_NETWORK_STRATEGY_NOT_FOUND(
      Category.USER_ERROR, "0070", "The %s network strategy does not exist", "", ""),
  INVALID_CONTACT_PORT(
      Category.USER_ERROR,
      "0071",
      "The property 'scalar.db.contact_port' must be greater than or equal to zero",
      "",
      ""),
  COSMOS_CLUSTERING_KEY_BLOB_TYPE_NOT_SUPPORTED(
      Category.USER_ERROR,
      "0073",
      "The BLOB type is not supported for clustering keys in Cosmos DB. Column: %s",
      "",
      ""),
  COSMOS_IMPORT_NOT_SUPPORTED(
      Category.USER_ERROR,
      "0074",
      "Import-related functionality is not supported in Cosmos DB",
      "",
      ""),
  INVALID_CONTACT_POINTS(
      Category.USER_ERROR,
      "0075",
      "The property 'scalar.db.contact_points' must not be empty",
      "",
      ""),
  COSMOS_CONDITION_OPERATION_NOT_SUPPORTED_FOR_BLOB_TYPE(
      Category.USER_ERROR,
      "0076",
      "Cosmos DB supports only EQ, NE, IS_NULL, and IS_NOT_NULL operations for the BLOB type in conditions. Mutation: %s",
      "",
      ""),
  INVALID_CONSISTENCY_LEVEL(
      Category.USER_ERROR,
      "0077",
      "The specified consistency level is not supported. Consistency level: %s",
      "",
      ""),
  DYNAMO_ENCODER_0X00_BYTES_NOT_ACCEPTED_IN_BLOB_VALUES_IN_DESC_ORDER(
      Category.USER_ERROR,
      "0078",
      "0x00 bytes are not accepted in BLOB values in DESC order",
      "",
      ""),
  DYNAMO_ENCODER_CANNOT_ENCODE_TEXT_VALUE_CONTAINING_0X0000(
      Category.USER_ERROR, "0079", "Cannot encode a Text value that contains '\\u0000'", "", ""),
  DYNAMO_INDEX_COLUMN_CANNOT_BE_SET_TO_NULL_OR_EMPTY(
      Category.USER_ERROR,
      "0081",
      "An index column cannot be set to null or an empty value for Text or Blob in DynamoDB. Operation: %s",
      "",
      ""),
  DYNAMO_CONDITION_OPERATION_NOT_SUPPORTED_FOR_BOOLEAN_TYPE(
      Category.USER_ERROR,
      "0082",
      "DynamoDB supports only EQ, NE, IS_NULL, and IS_NOT_NULL operations for the BOOLEAN type in conditions. Mutation: %s",
      "",
      ""),
  MULTI_STORAGE_NESTED_MULTI_STORAGE_DEFINITION_NOT_SUPPORTED(
      Category.USER_ERROR,
      "0083",
      "Nested multi-storage definitions are not supported. Storage: %s",
      "",
      ""),
  MULTI_STORAGE_STORAGE_NOT_FOUND(
      Category.USER_ERROR, "0084", "Storage not found. Storage: %s", "", ""),
  JDBC_NAMESPACE_NAME_NOT_ACCEPTABLE(
      Category.USER_ERROR, "0085", "The namespace name is not acceptable. Namespace: %s", "", ""),
  JDBC_TABLE_NAME_NOT_ACCEPTABLE(
      Category.USER_ERROR, "0086", "The table name is not acceptable. Table: %s", "", ""),
  JDBC_IMPORT_NOT_SUPPORTED(
      Category.USER_ERROR,
      "0087",
      "Importing tables is not allowed in the RDB engine. RDB engine: %s",
      "",
      ""),
  JDBC_IMPORT_TABLE_WITHOUT_PRIMARY_KEY(
      Category.USER_ERROR, "0088", "The %s table must have a primary key", "", ""),
  JDBC_RDB_ENGINE_NOT_SUPPORTED(
      Category.USER_ERROR,
      "0089",
      "The RDB engine is not supported. JDBC connection URL: %s",
      "",
      ""),
  JDBC_IMPORT_DATA_TYPE_WITH_SIZE_NOT_SUPPORTED(
      Category.USER_ERROR, "0090", "Data type %s(%d) is not supported: %s", "", ""),
  JDBC_IMPORT_DATA_TYPE_NOT_SUPPORTED(
      Category.USER_ERROR, "0091", "Data type %s is not supported: %s", "", ""),
  JDBC_TRANSACTION_GETTING_TRANSACTION_STATE_NOT_SUPPORTED(
      Category.USER_ERROR,
      "0092",
      "Getting a transaction state is not supported in JDBC transactions",
      "",
      ""),
  JDBC_TRANSACTION_ROLLING_BACK_TRANSACTION_NOT_SUPPORTED(
      Category.USER_ERROR,
      "0093",
      "Rolling back a transaction is not supported in JDBC transactions",
      "",
      ""),
  CONSENSUS_COMMIT_COORDINATOR_TABLES_ALREADY_EXIST(
      Category.USER_ERROR, "0094", "Coordinator tables already exist", "", ""),
  CONSENSUS_COMMIT_COORDINATOR_TABLES_NOT_FOUND(
      Category.USER_ERROR, "0095", "Coordinator tables do not exist", "", ""),
  CONSENSUS_COMMIT_COORDINATOR_NAMESPACE_SPECIFIED(
      Category.USER_ERROR,
      "0096",
      "The namespace %s is reserved. Any operations on this namespace are not allowed",
      "",
      ""),
  CONSENSUS_COMMIT_MUTATING_TRANSACTION_METADATA_COLUMNS_NOT_ALLOWED(
      Category.USER_ERROR,
      "0097",
      "Mutating transaction metadata columns is not allowed. Table: %s; Column: %s",
      "",
      ""),
  CONSENSUS_COMMIT_CONDITION_NOT_ALLOWED_ON_PUT(
      Category.USER_ERROR, "0098", "A %s condition is not allowed on Put operations", "", ""),
  CONSENSUS_COMMIT_CONDITION_NOT_ALLOWED_ON_DELETE(
      Category.USER_ERROR, "0099", "A %s condition is not allowed on Delete operations", "", ""),
  CONSENSUS_COMMIT_CONDITION_NOT_ALLOWED_TO_TARGET_TRANSACTION_METADATA_COLUMNS(
      Category.USER_ERROR,
      "0100",
      "The condition is not allowed to target transaction metadata columns. Column: %s",
      "",
      ""),
  CONSENSUS_COMMIT_COLUMN_RESERVED_AS_TRANSACTION_METADATA(
      Category.USER_ERROR, "0101", "The column '%s' is reserved as transaction metadata", "", ""),
  CONSENSUS_COMMIT_BEFORE_PREFIXED_COLUMN_FOR_NON_PRIMARY_KEY_RESERVED_AS_TRANSACTION_METADATA(
      Category.USER_ERROR,
      "0102",
      "Non-primary key columns with the 'before_' prefix, '%s', are reserved as transaction metadata",
      "",
      ""),
  CONSENSUS_COMMIT_PUT_CANNOT_HAVE_CONDITION_WHEN_TARGET_RECORD_UNREAD_AND_IMPLICIT_PRE_READ_DISABLED(
      Category.USER_ERROR,
      "0103",
      "Put cannot have a condition when the target record is unread and implicit pre-read is disabled."
          + " Please read the target record beforehand or enable implicit pre-read: %s",
      "",
      ""),
  CONSENSUS_COMMIT_WRITING_ALREADY_DELETED_DATA_NOT_ALLOWED(
      Category.USER_ERROR, "0104", "Writing already-deleted data is not allowed", "", ""),
  CONSENSUS_COMMIT_GETTING_DATA_NEITHER_IN_READ_SET_NOR_DELETE_SET_NOT_ALLOWED(
      Category.USER_ERROR,
      "0105",
      "Getting data neither in the read set nor the delete set is not allowed",
      "",
      ""),
  CONSENSUS_COMMIT_READING_ALREADY_WRITTEN_DATA_NOT_ALLOWED(
      Category.USER_ERROR, "0106", "Reading already-written data is not allowed", "", ""),
  CONSENSUS_COMMIT_TRANSACTION_NOT_VALIDATED_IN_EXTRA_READ(
      Category.USER_ERROR,
      "0107",
      "The transaction is not validated."
          + " When using the EXTRA_READ serializable strategy, you need to call validate()"
          + " before calling commit()",
      "",
      ""),
  DYNAMO_BATCH_SIZE_EXCEEDED(
      Category.USER_ERROR, "0108", "DynamoDB cannot batch more than 100 mutations at once", "", ""),
  SCHEMA_LOADER_ALTERING_PARTITION_KEYS_NOT_SUPPORTED(
      Category.USER_ERROR,
      "0109",
      "The partition keys of the table %s.%s were modified, but altering partition keys is not supported",
      "",
      ""),
  SCHEMA_LOADER_ALTERING_CLUSTERING_KEYS_NOT_SUPPORTED(
      Category.USER_ERROR,
      "0110",
      "The clustering keys of the table %s.%s were modified, but altering clustering keys is not supported",
      "",
      ""),
  SCHEMA_LOADER_ALTERING_CLUSTERING_ORDER_NOT_SUPPORTED(
      Category.USER_ERROR,
      "0111",
      "The clustering ordering of the table %s.%s were modified, but altering clustering ordering is not supported",
      "",
      ""),
  SCHEMA_LOADER_DELETING_COLUMN_NOT_SUPPORTED(
      Category.USER_ERROR,
      "0112",
      "The column %s of the table %s.%s has been deleted. Column deletion is not supported when altering a table",
      "",
      ""),
  SCHEMA_LOADER_ALTERING_COLUMN_DATA_TYPE_NOT_SUPPORTED(
      Category.USER_ERROR,
      "0113",
      "The data type of the column %s of the table %s.%s was modified, but altering data types is not supported",
      "",
      ""),
  SCHEMA_LOADER_SPECIFYING_SCHEMA_FILE_REQUIRED_WHEN_USING_REPAIR_ALL(
      Category.USER_ERROR,
      "0114",
      "Specifying the '--schema-file' option is required when using the '--repair-all' option",
      "",
      ""),
  SCHEMA_LOADER_SPECIFYING_SCHEMA_FILE_REQUIRED_WHEN_USING_ALTER(
      Category.USER_ERROR,
      "0115",
      "Specifying the '--schema-file' option is required when using the '--alter' option",
      "",
      ""),
  SCHEMA_LOADER_SPECIFYING_SCHEMA_FILE_REQUIRED_WHEN_USING_IMPORT(
      Category.USER_ERROR,
      "0116",
      "Specifying the '--schema-file' option is required when using the '--import' option",
      "",
      ""),
  SCHEMA_LOADER_SPECIFYING_COORDINATOR_WITH_IMPORT_NOT_ALLOWED(
      Category.USER_ERROR,
      "0117",
      "Specifying the '--coordinator' option with the '--import' option is not allowed."
          + " Create Coordinator tables separately",
      "",
      ""),
  SCHEMA_LOADER_READING_CONFIG_FILE_FAILED(
      Category.USER_ERROR, "0118", "Reading the configuration file failed. File: %s", "", ""),
  SCHEMA_LOADER_READING_SCHEMA_FILE_FAILED(
      Category.USER_ERROR, "0119", "Reading the schema file failed. File: %s", "", ""),
  SCHEMA_LOADER_PARSING_SCHEMA_JSON_FAILED(
      Category.USER_ERROR, "0120", "Parsing the schema JSON failed. Details: %s", "", ""),
  SCHEMA_LOADER_PARSE_ERROR_TABLE_NAME_MUST_CONTAIN_NAMESPACE_AND_TABLE(
      Category.USER_ERROR,
      "0121",
      "The table name must contain the namespace and the table. Table: %s",
      "",
      ""),
  SCHEMA_LOADER_PARSE_ERROR_PARTITION_KEY_MUST_BE_SPECIFIED(
      Category.USER_ERROR, "0122", "The partition key must be specified. Table: %s", "", ""),
  SCHEMA_LOADER_PARSE_ERROR_INVALID_CLUSTERING_KEY_FORMAT(
      Category.USER_ERROR,
      "0123",
      "Invalid clustering-key format. The clustering key must be in the format of 'column_name' or 'column_name ASC/DESC'."
          + " Table: %s; Clustering key: %s",
      "",
      ""),
  SCHEMA_LOADER_PARSE_ERROR_COLUMNS_NOT_SPECIFIED(
      Category.USER_ERROR, "0124", "Columns must be specified. Table: %s", "", ""),
  SCHEMA_LOADER_PARSE_ERROR_INVALID_COLUMN_TYPE(
      Category.USER_ERROR, "0125", "Invalid column type. Table: %s; Column: %s; Type: %s", "", ""),
  OPERATION_CHECK_ERROR_UNSUPPORTED_MUTATION_TYPE(
      Category.USER_ERROR,
      "0126",
      "The mutation type is not supported. Only the Put or Delete type is supported. Mutation: %s",
      "",
      ""),
  CONDITION_BUILD_ERROR_CONDITION_NOT_ALLOWED_FOR_UPDATE_IF(
      Category.USER_ERROR,
      "0127",
      "This condition is not allowed for the UpdateIf operation. Condition: %s",
      "",
      ""),
  CASSANDRA_CROSS_PARTITION_SCAN_WITH_ORDERING_NOT_SUPPORTED(
      Category.USER_ERROR,
      "0128",
      "Cross-partition scan with ordering is not supported in Cassandra",
      "",
      ""),
  COSMOS_CROSS_PARTITION_SCAN_WITH_ORDERING_NOT_SUPPORTED(
      Category.USER_ERROR,
      "0129",
      "Cross-partition scan with ordering is not supported in Cosmos DB",
      "",
      ""),
  DYNAMO_CROSS_PARTITION_SCAN_WITH_ORDERING_NOT_SUPPORTED(
      Category.USER_ERROR,
      "0130",
      "Cross-partition scan with ordering is not supported in DynamoDB",
      "",
      ""),
  DATA_LOADER_DIRECTORY_WRITE_ACCESS_NOT_ALLOWED(
      Category.USER_ERROR,
      "0131",
      "The directory '%s' does not have write permissions. Please ensure that the current user has write access to the directory.",
      "",
      ""),
  DATA_LOADER_DIRECTORY_CREATE_FAILED(
      Category.USER_ERROR,
      "0132",
      "Failed to create the directory '%s'. Please check if you have sufficient permissions and if there are any file system restrictions. Details: %s",
      "",
      ""),
  DATA_LOADER_MISSING_DIRECTORY_NOT_ALLOWED(
      Category.USER_ERROR, "0133", "Directory path cannot be null or empty.", "", ""),
  DATA_LOADER_MISSING_FILE_EXTENSION(
      Category.USER_ERROR,
      "0134",
      "No file extension was found on the provided file name %s.",
      "",
      ""),
  DATA_LOADER_INVALID_FILE_EXTENSION(
      Category.USER_ERROR,
      "0135",
      "Invalid file extension: %s. Allowed extensions are: %s",
      "",
      ""),
<<<<<<< HEAD
  CONSENSUS_COMMIT_GROUP_COMMIT_WITH_TWO_PHASE_COMMIT_INTERFACE_NOT_ALLOWED(
      Category.USER_ERROR,
      "0136",
      "Using the group commit feature on the Coordinator table with a two-phase commit interface is not allowed",
=======
  SINGLE_CRUD_OPERATION_TRANSACTION_GETTING_TRANSACTION_STATE_NOT_SUPPORTED(
      Category.USER_ERROR,
      "0136",
      "Getting a transaction state is not supported in single CRUD operation transactions",
      "",
      ""),
  SINGLE_CRUD_OPERATION_TRANSACTION_ROLLING_BACK_TRANSACTION_NOT_SUPPORTED(
      Category.USER_ERROR,
      "0137",
      "Rolling back a transaction is not supported in single CRUD operation transactions",
      "",
      ""),
  SINGLE_CRUD_OPERATION_TRANSACTION_MULTIPLE_MUTATIONS_NOT_SUPPORTED(
      Category.USER_ERROR,
      "0138",
      "Multiple mutations are not supported in single CRUD operation transactions",
      "",
      ""),
  SINGLE_CRUD_OPERATION_TRANSACTION_BEGINNING_TRANSACTION_NOT_ALLOWED(
      Category.USER_ERROR,
      "0139",
      "Beginning a transaction is not allowed in single CRUD operation transactions",
      "",
      ""),
  SINGLE_CRUD_OPERATION_TRANSACTION_RESUMING_TRANSACTION_NOT_ALLOWED(
      Category.USER_ERROR,
      "0140",
      "Resuming a transaction is not allowed in single CRUD operation transactions",
>>>>>>> f10270c7
      "",
      ""),

  //
  // Errors for the concurrency error category
  //
  NO_MUTATION_APPLIED(Category.CONCURRENCY_ERROR, "0000", "No mutation was applied", "", ""),
  CASSANDRA_LOGGING_FAILED_IN_BATCH(
      Category.CONCURRENCY_ERROR, "0001", "Logging failed in the batch", "", ""),
  CASSANDRA_OPERATION_FAILED_IN_BATCH(
      Category.CONCURRENCY_ERROR, "0002", "The operation failed in the batch with type %s", "", ""),
  CASSANDRA_ERROR_OCCURRED_IN_BATCH(
      Category.CONCURRENCY_ERROR, "0003", "An error occurred in the batch. Details: %s", "", ""),
  CASSANDRA_WRITE_TIMEOUT_IN_PAXOS_PHASE_IN_MUTATION(
      Category.CONCURRENCY_ERROR, "0004", "A Paxos phase in the CAS operation failed", "", ""),
  CASSANDRA_WRITE_TIMEOUT_IN_LEARN_PHASE_IN_MUTATION(
      Category.CONCURRENCY_ERROR, "0005", "The learn phase in the CAS operation failed", "", ""),
  CASSANDRA_WRITE_TIMEOUT_SIMPLE_WRITE_OPERATION_FAILED_IN_MUTATION(
      Category.CONCURRENCY_ERROR, "0006", "A simple write operation failed", "", ""),
  CASSANDRA_ERROR_OCCURRED_IN_MUTATION(
      Category.CONCURRENCY_ERROR, "0007", "An error occurred in the mutation. Details: %s", "", ""),
  COSMOS_RETRY_WITH_ERROR_OCCURRED_IN_MUTATION(
      Category.CONCURRENCY_ERROR,
      "0008",
      "A RetryWith error occurred in the mutation. Details: %s",
      "",
      ""),
  DYNAMO_TRANSACTION_CONFLICT_OCCURRED_IN_MUTATION(
      Category.CONCURRENCY_ERROR,
      "0009",
      "A transaction conflict occurred in the mutation. Details: %s",
      "",
      ""),
  JDBC_TRANSACTION_CONFLICT_OCCURRED_IN_MUTATION(
      Category.CONCURRENCY_ERROR,
      "0010",
      "A transaction conflict occurred in the mutation. Details: %s",
      "",
      ""),
  JDBC_TRANSACTION_CONFLICT_OCCURRED(
      Category.CONCURRENCY_ERROR,
      "0011",
      "A conflict occurred. Please try restarting the transaction. Details: %s",
      "",
      ""),
  JDBC_TRANSACTION_CONDITION_NOT_SATISFIED(
      Category.CONCURRENCY_ERROR,
      "0012",
      "The %s condition of the %s operation is not satisfied. Targeting column(s): %s",
      "",
      ""),
  CONSENSUS_COMMIT_PREPARING_RECORD_EXISTS(
      Category.CONCURRENCY_ERROR, "0013", "The record being prepared already exists", "", ""),
  CONSENSUS_COMMIT_CONFLICT_OCCURRED_WHEN_PREPARING_RECORDS(
      Category.CONCURRENCY_ERROR, "0014", "A conflict occurred when preparing records", "", ""),
  CONSENSUS_COMMIT_CONFLICT_OCCURRED_WHEN_COMMITTING_STATE(
      Category.CONCURRENCY_ERROR,
      "0015",
      "The committing state in the coordinator failed. The transaction has been aborted",
      "",
      ""),
  CONSENSUS_COMMIT_CONFLICT_OCCURRED_WHILE_IMPLICIT_PRE_READ(
      Category.CONCURRENCY_ERROR, "0016", "A conflict occurred during implicit pre-read", "", ""),
  CONSENSUS_COMMIT_READ_UNCOMMITTED_RECORD(
      Category.CONCURRENCY_ERROR, "0017", "This record needs to be recovered", "", ""),
  CONSENSUS_COMMIT_CONDITION_NOT_SATISFIED_BECAUSE_RECORD_NOT_EXISTS(
      Category.CONCURRENCY_ERROR,
      "0018",
      "The record does not exist, so the %s condition is not satisfied",
      "",
      ""),
  CONSENSUS_COMMIT_CONDITION_NOT_SATISFIED_BECAUSE_RECORD_EXISTS(
      Category.CONCURRENCY_ERROR,
      "0019",
      "The record exists, so the %s condition is not satisfied",
      "",
      ""),
  CONSENSUS_COMMIT_CONDITION_NOT_SATISFIED(
      Category.CONCURRENCY_ERROR,
      "0020",
      "The condition on the column '%s' is not satisfied",
      "",
      ""),
  CONSENSUS_COMMIT_READING_EMPTY_RECORDS_IN_EXTRA_WRITE(
      Category.CONCURRENCY_ERROR,
      "0021",
      "Reading empty records might cause a write skew anomaly, so the transaction has been aborted for safety purposes",
      "",
      ""),
  CONSENSUS_COMMIT_ANTI_DEPENDENCY_FOUND_IN_EXTRA_READ(
      Category.CONCURRENCY_ERROR,
      "0022",
      "An anti-dependency was found. The transaction has been aborted",
      "",
      ""),
  JDBC_TRANSACTION_CONFLICT_OCCURRED_IN_INSERT(
      Category.CONCURRENCY_ERROR,
      "0023",
      "A transaction conflict occurred in the Insert operation",
      "",
      ""),
  SINGLE_CRUD_OPERATION_TRANSACTION_CONDITION_NOT_SATISFIED(
      Category.CONCURRENCY_ERROR,
      "0024",
      "The %s condition of the %s operation is not satisfied. Targeting column(s): %s",
      "",
      ""),
  SINGLE_CRUD_OPERATION_TRANSACTION_CONFLICT_OCCURRED_IN_INSERT(
      Category.CONCURRENCY_ERROR,
      "0025",
      "A transaction conflict occurred in the Insert operation",
      "",
      ""),

  //
  // Errors for the internal error category
  //
  CREATING_NAMESPACE_FAILED(
      Category.INTERNAL_ERROR, "0000", "Creating the namespace failed. Namespace: %s", "", ""),
  DROPPING_NAMESPACE_FAILED(
      Category.INTERNAL_ERROR, "0001", "Dropping the namespace failed. Namespace: %s", "", ""),
  CREATING_TABLE_FAILED(
      Category.INTERNAL_ERROR, "0002", "Creating the table failed. Table: %s", "", ""),
  DROPPING_TABLE_FAILED(
      Category.INTERNAL_ERROR, "0003", "Dropping the table failed. Table: %s", "", ""),
  TRUNCATING_TABLE_FAILED(
      Category.INTERNAL_ERROR, "0004", "Truncating the table failed. Table: %s", "", ""),
  CREATING_INDEX_FAILED(
      Category.INTERNAL_ERROR, "0005", "Creating the index failed. Table: %s, Column: %s", "", ""),
  DROPPING_INDEX_FAILED(
      Category.INTERNAL_ERROR, "0006", "Dropping the index failed. Table: %s, Column: %s", "", ""),
  GETTING_TABLE_METADATA_FAILED(
      Category.INTERNAL_ERROR, "0007", "Getting the table metadata failed. Table: %s", "", ""),
  GETTING_TABLE_NAMES_IN_NAMESPACE_FAILED(
      Category.INTERNAL_ERROR,
      "0008",
      "Getting the table names in the namespace failed. Namespace: %s",
      "",
      ""),
  CHECKING_NAMESPACE_EXISTENCE_FAILED(
      Category.INTERNAL_ERROR,
      "0009",
      "Checking the namespace existence failed. Namespace: %s",
      "",
      ""),
  CHECKING_TABLE_EXISTENCE_FAILED(
      Category.INTERNAL_ERROR, "0010", "Checking the table existence failed. Table: %s", "", ""),
  CHECKING_INDEX_EXISTENCE_FAILED(
      Category.INTERNAL_ERROR,
      "0011",
      "Checking the index existence failed. Table: %s; Column: %s",
      "",
      ""),
  REPAIRING_NAMESPACE_FAILED(
      Category.INTERNAL_ERROR, "0012", "Repairing the namespace failed. Namespace: %s", "", ""),
  REPAIRING_TABLE_FAILED(
      Category.INTERNAL_ERROR, "0013", "Repairing the table failed. Table: %s", "", ""),
  ADDING_NEW_COLUMN_TO_TABLE_FAILED(
      Category.INTERNAL_ERROR,
      "0014",
      "Adding a new column to the table failed. Table: %s; Column: %s; ColumnType: %s",
      "",
      ""),
  GETTING_NAMESPACE_NAMES_FAILED(
      Category.INTERNAL_ERROR, "0015", "Getting the namespace names failed", "", ""),
  GETTING_IMPORT_TABLE_METADATA_FAILED(
      Category.INTERNAL_ERROR,
      "0016",
      "Getting the table metadata of the table being imported failed. Table: %s",
      "",
      ""),
  IMPORTING_TABLE_FAILED(
      Category.INTERNAL_ERROR, "0017", "Importing the table failed. Table: %s", "", ""),
  ADDING_RAW_COLUMN_TO_TABLE_FAILED(
      Category.INTERNAL_ERROR,
      "0018",
      "Adding the raw column to the table failed. Table: %s; Column: %s; ColumnType: %s",
      "",
      ""),
  UPGRADING_SCALAR_DB_ENV_FAILED(
      Category.INTERNAL_ERROR, "0019", "Upgrading the ScalarDB environment failed", "", ""),
  CASSANDRA_WRITE_TIMEOUT_WITH_OTHER_WRITE_TYPE_IN_MUTATION(
      Category.INTERNAL_ERROR,
      "0020",
      "Something wrong because WriteType is neither CAS nor SIMPLE",
      "",
      ""),
  CASSANDRA_ERROR_OCCURRED_IN_SELECTION(
      Category.INTERNAL_ERROR, "0021", "An error occurred in the selection. Details: %s", "", ""),
  COSMOS_ERROR_OCCURRED_IN_MUTATION(
      Category.INTERNAL_ERROR, "0022", "An error occurred in the mutation. Details: %s", "", ""),
  COSMOS_ERROR_OCCURRED_IN_SELECTION(
      Category.INTERNAL_ERROR, "0023", "An error occurred in the selection. Details: %s", "", ""),
  DYNAMO_ERROR_OCCURRED_IN_MUTATION(
      Category.INTERNAL_ERROR, "0024", "An error occurred in the mutation. Details: %s", "", ""),
  DYNAMO_ERROR_OCCURRED_IN_SELECTION(
      Category.INTERNAL_ERROR, "0025", "An error occurred in the selection. Details: %s", "", ""),
  JDBC_ERROR_OCCURRED_IN_MUTATION(
      Category.INTERNAL_ERROR, "0026", "An error occurred in the mutation. Details: %s", "", ""),
  JDBC_ERROR_OCCURRED_IN_SELECTION(
      Category.INTERNAL_ERROR, "0027", "An error occurred in the selection. Details: %s", "", ""),
  JDBC_FETCHING_NEXT_RESULT_FAILED(
      Category.INTERNAL_ERROR, "0028", "Fetching the next result failed", "", ""),
  JDBC_TRANSACTION_ROLLING_BACK_TRANSACTION_FAILED(
      Category.INTERNAL_ERROR, "0029", "Rolling back the transaction failed. Details: %s", "", ""),
  JDBC_TRANSACTION_COMMITTING_TRANSACTION_FAILED(
      Category.INTERNAL_ERROR, "0030", "Committing the transaction failed. Details: %s", "", ""),
  JDBC_TRANSACTION_GET_OPERATION_FAILED(
      Category.INTERNAL_ERROR, "0031", "The Get operation failed. Details: %s", "", ""),
  JDBC_TRANSACTION_SCAN_OPERATION_FAILED(
      Category.INTERNAL_ERROR, "0032", "The Scan operation failed. Details: %s", "", ""),
  JDBC_TRANSACTION_PUT_OPERATION_FAILED(
      Category.INTERNAL_ERROR, "0033", "The Put operation failed. Details: %s", "", ""),
  JDBC_TRANSACTION_DELETE_OPERATION_FAILED(
      Category.INTERNAL_ERROR, "0034", "The Delete operation failed. Details: %s", "", ""),
  JDBC_TRANSACTION_BEGINNING_TRANSACTION_FAILED(
      Category.INTERNAL_ERROR, "0035", "Beginning a transaction failed. Details: %s", "", ""),
  CONSENSUS_COMMIT_PREPARING_RECORDS_FAILED(
      Category.INTERNAL_ERROR, "0036", "Preparing records failed", "", ""),
  CONSENSUS_COMMIT_VALIDATION_FAILED(Category.INTERNAL_ERROR, "0037", "Validation failed", "", ""),
  CONSENSUS_COMMIT_EXECUTING_IMPLICIT_PRE_READ_FAILED(
      Category.INTERNAL_ERROR, "0038", "Executing implicit pre-read failed", "", ""),
  CONSENSUS_COMMIT_READING_RECORD_FROM_STORAGE_FAILED(
      Category.INTERNAL_ERROR,
      "0039",
      "Reading a record from the underlying storage failed",
      "",
      ""),
  CONSENSUS_COMMIT_SCANNING_RECORDS_FROM_STORAGE_FAILED(
      Category.INTERNAL_ERROR,
      "0040",
      "Scanning records from the underlying storage failed",
      "",
      ""),
  CONSENSUS_COMMIT_ROLLBACK_FAILED_BECAUSE_TRANSACTION_ALREADY_COMMITTED(
      Category.INTERNAL_ERROR,
      "0041",
      "Rollback failed because the transaction has already been committed",
      "",
      ""),
  CONSENSUS_COMMIT_ROLLBACK_FAILED(Category.INTERNAL_ERROR, "0042", "Rollback failed", "", ""),
  JDBC_TRANSACTION_INSERT_OPERATION_FAILED(
      Category.INTERNAL_ERROR, "0043", "The Insert operation failed. Details: %s", "", ""),
  JDBC_TRANSACTION_UPSERT_OPERATION_FAILED(
      Category.INTERNAL_ERROR, "0044", "The Upsert operation failed. Details: %s", "", ""),
  JDBC_TRANSACTION_UPDATE_OPERATION_FAILED(
      Category.INTERNAL_ERROR, "0045", "The Update operation failed. Details: %s", "", ""),

  //
  // Errors for the unknown transaction status error category
  //
  JDBC_TRANSACTION_UNKNOWN_TRANSACTION_STATUS(
      Category.UNKNOWN_TRANSACTION_STATUS_ERROR,
      "0000",
      "Rolling back the transaction failed. Details: %s",
      "",
      ""),
  CONSENSUS_COMMIT_COMMITTING_STATE_FAILED_WITH_NO_MUTATION_EXCEPTION_BUT_COORDINATOR_STATUS_DOES_NOT_EXIST(
      Category.UNKNOWN_TRANSACTION_STATUS_ERROR,
      "0001",
      "Committing state failed with NoMutationException, but the coordinator status does not exist",
      "",
      ""),
  CONSENSUS_COMMIT_CANNOT_GET_STATE(
      Category.UNKNOWN_TRANSACTION_STATUS_ERROR, "0002", "The state cannot be retrieved", "", ""),
  CONSENSUS_COMMIT_UNKNOWN_COORDINATOR_STATUS(
      Category.UNKNOWN_TRANSACTION_STATUS_ERROR,
      "0003",
      "The coordinator status is unknown",
      "",
      ""),
  CONSENSUS_COMMIT_ABORTING_STATE_FAILED_WITH_NO_MUTATION_EXCEPTION_BUT_COORDINATOR_STATUS_DOES_NOT_EXIST(
      Category.UNKNOWN_TRANSACTION_STATUS_ERROR,
      "0004",
      "Aborting state failed with NoMutationException, but the coordinator status does not exist",
      "",
      ""),
  ;

  private static final String COMPONENT_NAME = "CORE";

  private final Category category;
  private final String id;
  private final String message;
  private final String cause;
  private final String solution;

  CoreError(Category category, String id, String message, String cause, String solution) {
    validate(COMPONENT_NAME, category, id, message, cause, solution);

    this.category = category;
    this.id = id;
    this.message = message;
    this.cause = cause;
    this.solution = solution;
  }

  @Override
  public String getComponentName() {
    return COMPONENT_NAME;
  }

  @Override
  public Category getCategory() {
    return category;
  }

  @Override
  public String getId() {
    return id;
  }

  @Override
  public String getMessage() {
    return message;
  }

  @Override
  public String getCause() {
    return cause;
  }

  @Override
  public String getSolution() {
    return solution;
  }
}<|MERGE_RESOLUTION|>--- conflicted
+++ resolved
@@ -604,12 +604,6 @@
       "Invalid file extension: %s. Allowed extensions are: %s",
       "",
       ""),
-<<<<<<< HEAD
-  CONSENSUS_COMMIT_GROUP_COMMIT_WITH_TWO_PHASE_COMMIT_INTERFACE_NOT_ALLOWED(
-      Category.USER_ERROR,
-      "0136",
-      "Using the group commit feature on the Coordinator table with a two-phase commit interface is not allowed",
-=======
   SINGLE_CRUD_OPERATION_TRANSACTION_GETTING_TRANSACTION_STATE_NOT_SUPPORTED(
       Category.USER_ERROR,
       "0136",
@@ -638,7 +632,12 @@
       Category.USER_ERROR,
       "0140",
       "Resuming a transaction is not allowed in single CRUD operation transactions",
->>>>>>> f10270c7
+      "",
+      ""),
+  CONSENSUS_COMMIT_GROUP_COMMIT_WITH_TWO_PHASE_COMMIT_INTERFACE_NOT_ALLOWED(
+      Category.USER_ERROR,
+      "0141",
+      "Using the group commit feature on the Coordinator table with a two-phase commit interface is not allowed",
       "",
       ""),
 
