package com.scalar.db.common.error;

public enum CoreError implements ScalarDbError {

  //
  // Errors for the user error category
  //
  OPERATION_CHECK_ERROR_INDEX_ONLY_SINGLE_COLUMN_INDEX_SUPPORTED(
      Category.USER_ERROR,
      "0000",
      "Only a single-column index is supported. Operation: %s",
      "",
      ""),
  OPERATION_CHECK_ERROR_INDEX_NON_INDEXED_COLUMN_SPECIFIED(
      Category.USER_ERROR,
      "0001",
      "The column of the specified index key is not indexed. Operation: %s",
      "",
      ""),
  OPERATION_CHECK_ERROR_INDEX_INDEX_KEY_NOT_PROPERLY_SPECIFIED(
      Category.USER_ERROR,
      "0002",
      "The index key is not properly specified. Operation: %s",
      "",
      ""),
  OPERATION_CHECK_ERROR_INDEX_CLUSTERING_KEY_SPECIFIED(
      Category.USER_ERROR,
      "0003",
      "Clustering keys cannot be specified when using an index. Operation: %s",
      "",
      ""),
  OPERATION_CHECK_ERROR_INDEX_ORDERING_SPECIFIED(
      Category.USER_ERROR,
      "0004",
      "Orderings cannot be specified when using an index. Operation: %s",
      "",
      ""),
  OPERATION_CHECK_ERROR_LIMIT(
      Category.USER_ERROR, "0005", "The limit cannot be negative. Operation: %s", "", ""),
  OPERATION_CHECK_ERROR_CROSS_PARTITION_SCAN(
      Category.USER_ERROR, "0006", "Cross-partition scan is not enabled. Operation: %s", "", ""),
  OPERATION_CHECK_ERROR_CROSS_PARTITION_SCAN_ORDERING(
      Category.USER_ERROR,
      "0007",
      "Cross-partition scan ordering is not enabled. Operation: %s",
      "",
      ""),
  OPERATION_CHECK_ERROR_CROSS_PARTITION_SCAN_FILTERING(
      Category.USER_ERROR,
      "0008",
      "Cross-partition scan filtering is not enabled. Operation: %s",
      "",
      ""),
  OPERATION_CHECK_ERROR_PROJECTION(
      Category.USER_ERROR,
      "0009",
      "The specified projection is not found. Projection: %s, Operation: %s",
      "",
      ""),
  OPERATION_CHECK_ERROR_CLUSTERING_KEY_BOUNDARY(
      Category.USER_ERROR,
      "0010",
      "The clustering key boundary is not properly specified. Operation: %s",
      "",
      ""),
  OPERATION_CHECK_ERROR_START_CLUSTERING_KEY(
      Category.USER_ERROR,
      "0011",
      "The start clustering key is not properly specified. Operation: %s",
      "",
      ""),
  OPERATION_CHECK_ERROR_END_CLUSTERING_KEY(
      Category.USER_ERROR,
      "0012",
      "The end clustering key is not properly specified. Operation: %s",
      "",
      ""),
  OPERATION_CHECK_ERROR_ORDERING_NOT_PROPERLY_SPECIFIED(
      Category.USER_ERROR, "0013", "Orderings are not properly specified. Operation: %s", "", ""),
  OPERATION_CHECK_ERROR_ORDERING_COLUMN_NOT_FOUND(
      Category.USER_ERROR,
      "0014",
      "The specified ordering column is not found. Ordering: %s, Operation: %s",
      "",
      ""),
  OPERATION_CHECK_ERROR_CONDITION(
      Category.USER_ERROR,
      "0015",
      "The condition is not properly specified. Operation: %s",
      "",
      ""),
  TABLE_NOT_FOUND(Category.USER_ERROR, "0016", "The table does not exist. Table: %s", "", ""),
  OPERATION_CHECK_ERROR_INVALID_COLUMN(
      Category.USER_ERROR,
      "0017",
      "The column value is not properly specified. Column: %s, Operation: %s",
      "",
      ""),
  EMPTY_MUTATIONS_SPECIFIED(Category.USER_ERROR, "0018", "The mutations are empty", "", ""),
  OPERATION_CHECK_ERROR_MULTI_PARTITION_MUTATION(
      Category.USER_ERROR,
      "0019",
      "Mutations that span multiple partitions are not supported. Mutations: %s",
      "",
      ""),
  OPERATION_CHECK_ERROR_PARTITION_KEY(
      Category.USER_ERROR,
      "0020",
      "The partition key is not properly specified. Operation: %s",
      "",
      ""),
  OPERATION_CHECK_ERROR_CLUSTERING_KEY(
      Category.USER_ERROR,
      "0021",
      "The clustering key is not properly specified. Operation: %s",
      "",
      ""),
  AUTH_NOT_ENABLED(
      Category.USER_ERROR,
      "0022",
      "The authentication and authorization feature is not enabled. To use this feature, you must enable it. Note that this feature is supported only in the ScalarDB Enterprise edition",
      "",
      ""),
  CONDITION_BUILD_ERROR_CONDITION_NOT_ALLOWED_FOR_PUT_IF(
      Category.USER_ERROR,
      "0023",
      "This condition is not allowed for the PutIf operation. Condition: %s",
      "",
      ""),
  CONDITION_BUILD_ERROR_CONDITION_NOT_ALLOWED_FOR_DELETE_IF(
      Category.USER_ERROR,
      "0024",
      "This condition is not allowed for the DeleteIf operation. Condition: %s",
      "",
      ""),
  LIKE_CHECK_ERROR_OPERATOR_MUST_BE_LIKE_OR_NOT_LIKE(
      Category.USER_ERROR, "0025", "Operator must be LIKE or NOT_LIKE. Operator: %s", "", ""),
  LIKE_CHECK_ERROR_ESCAPE_CHARACTER_MUST_BE_STRING_OF_SINGLE_CHARACTER_OR_EMPTY_STRING(
      Category.USER_ERROR,
      "0026",
      "An escape character must be a string of a single character or an empty string",
      "",
      ""),
  LIKE_CHECK_ERROR_LIKE_PATTERN_MUST_NOT_BE_NULL(
      Category.USER_ERROR, "0027", "The LIKE pattern must not be null", "", ""),
  LIKE_CHECK_ERROR_LIKE_PATTERN_MUST_NOT_INCLUDE_ONLY_ESCAPE_CHARACTER(
      Category.USER_ERROR,
      "0028",
      "The LIKE pattern must not include only an escape character",
      "",
      ""),
  LIKE_CHECK_ERROR_LIKE_PATTERN_MUST_NOT_END_WITH_ESCAPE_CHARACTER(
      Category.USER_ERROR,
      "0029",
      "The LIKE pattern must not end with an escape character",
      "",
      ""),
  COLUMN_NOT_FOUND(Category.USER_ERROR, "0030", "The column %s does not exist", "", ""),
  GET_BUILD_ERROR_OPERATION_NOT_SUPPORTED_WHEN_GETTING_RECORDS_OF_DATABASE_WITHOUT_USING_INDEX(
      Category.USER_ERROR,
      "0031",
      "This operation is not supported when getting records of a database without using an index",
      "",
      ""),
  GET_BUILD_ERROR_OPERATION_NOT_SUPPORTED_WHEN_GETTING_RECORDS_OF_DATABASE_USING_INDEX(
      Category.USER_ERROR,
      "0032",
      "This operation is not supported when getting records of a database by using an index",
      "",
      ""),
  SCAN_BUILD_ERROR_OPERATION_NOT_SUPPORTED_WHEN_SCANNING_ALL_RECORDS_OF_DATABASE_OR_SCANNING_RECORDS_OF_DATABASE_USING_INDEX(
      Category.USER_ERROR,
      "0033",
      "This operation is not supported when scanning all the records of a database "
          + "or scanning records of a database by using an index",
      "",
      ""),
  SCAN_BUILD_ERROR_OPERATION_SUPPORTED_ONLY_WHEN_SCANNING_RECORDS_OF_DATABASE_USING_INDEX(
      Category.USER_ERROR,
      "0034",
      "This operation is supported only when scanning records of a database by using an index",
      "",
      ""),
  SCAN_BUILD_ERROR_OPERATION_NOT_SUPPORTED_WHEN_SCANNING_RECORDS_OF_DATABASE_USING_INDEX(
      Category.USER_ERROR,
      "0035",
      "This operation is not supported when scanning records of a database by using an index",
      "",
      ""),
  SCAN_BUILD_ERROR_OPERATION_SUPPORTED_ONLY_WHEN_NO_CONDITIONS_ARE_SPECIFIED(
      Category.USER_ERROR,
      "0037",
      "This operation is supported only when no conditions are specified. "
          + "If you want to modify a condition, please use clearConditions() to remove all existing conditions first",
      "",
      ""),
  TABLE_METADATA_BUILD_ERROR_NO_COLUMNS_SPECIFIED(
      Category.USER_ERROR, "0038", "One or more columns must be specified.", "", ""),
  TABLE_METADATA_BUILD_ERROR_NO_PARTITION_KEYS_SPECIFIED(
      Category.USER_ERROR, "0039", "One or more partition keys must be specified.", "", ""),
  TABLE_METADATA_BUILD_ERROR_PARTITION_KEY_COLUMN_DEFINITION_NOT_SPECIFIED(
      Category.USER_ERROR,
      "0040",
      "The column definition must be specified since %s is specified as a partition key",
      "",
      ""),
  TABLE_METADATA_BUILD_ERROR_CLUSTERING_KEY_COLUMN_DEFINITION_NOT_SPECIFIED(
      Category.USER_ERROR,
      "0041",
      "The column definition must be specified since %s is specified as a clustering key",
      "",
      ""),
  TRANSACTION_STATE_INSTANTIATION_ERROR_INVALID_ID(
      Category.USER_ERROR, "0042", "Invalid ID specified. ID: %d", "", ""),
  TRANSACTION_NOT_ACTIVE(
      Category.USER_ERROR, "0043", "The transaction is not active. Status: %s", "", ""),
  TRANSACTION_ALREADY_COMMITTED_OR_ROLLED_BACK(
      Category.USER_ERROR,
      "0044",
      "The transaction has already been committed or rolled back. Status: %s",
      "",
      ""),
  TRANSACTION_NOT_PREPARED(
      Category.USER_ERROR, "0045", "The transaction has not been prepared. Status: %s", "", ""),
  TRANSACTION_NOT_PREPARED_OR_VALIDATED(
      Category.USER_ERROR,
      "0046",
      "The transaction has not been prepared or validated. Status: %s",
      "",
      ""),
  TRANSACTION_ALREADY_EXISTS(Category.USER_ERROR, "0047", "The transaction already exists", "", ""),
  TRANSACTION_NOT_FOUND(
      Category.USER_ERROR,
      "0048",
      "A transaction associated with the specified transaction ID is not found. "
          + "The transaction might have expired",
      "",
      ""),
  SYSTEM_NAMESPACE_SPECIFIED(
      Category.USER_ERROR, "0049", "%s is the system namespace name", "", ""),
  NAMESPACE_ALREADY_EXISTS(
      Category.USER_ERROR, "0050", "The namespace already exists. Namespace: %s", "", ""),
  NAMESPACE_NOT_FOUND(
      Category.USER_ERROR, "0051", "The namespace does not exist. Namespace: %s", "", ""),
  TABLE_ALREADY_EXISTS(Category.USER_ERROR, "0052", "The table already exists. Table: %s", "", ""),
  NAMESPACE_NOT_EMPTY(
      Category.USER_ERROR,
      "0053",
      "The namespace is not empty. Namespace: %s; Tables in the namespace: %s",
      "",
      ""),
  COLUMN_NOT_FOUND2(
      Category.USER_ERROR, "0054", "The column does not exist. Table: %s; Column: %s", "", ""),
  INDEX_ALREADY_EXISTS(
      Category.USER_ERROR, "0055", "The index already exists. Table: %s; Column: %s", "", ""),
  INDEX_NOT_FOUND(
      Category.USER_ERROR, "0056", "The index does not exist. Table: %s; Column: %s", "", ""),
  COLUMN_ALREADY_EXISTS(
      Category.USER_ERROR, "0057", "The column already exists. Table: %s; Column: %s", "", ""),
  OPERATION_DOES_NOT_HAVE_TARGET_NAMESPACE_OR_TABLE_NAME(
      Category.USER_ERROR,
      "0058",
      "The operation does not have the target namespace or table name. Operation: %s",
      "",
      ""),
  CONFIG_UTILS_INVALID_NUMBER_FORMAT(
      Category.USER_ERROR,
      "0059",
      "The specified value of the property '%s' is not a number. Value: %s",
      "",
      ""),
  CONFIG_UTILS_INVALID_BOOLEAN_FORMAT(
      Category.USER_ERROR,
      "0060",
      "The specified value of the property '%s' is not a boolean. Value: %s",
      "",
      ""),
  CONFIG_UTILS_READING_FILE_FAILED(
      Category.USER_ERROR, "0061", "Reading the file failed. File: %s", "", ""),
  CROSS_PARTITION_SCAN_MUST_BE_ENABLED_TO_USE_CROSS_PARTITION_SCAN_WITH_FILTERING_OR_ORDERING(
      Category.USER_ERROR,
      "0062",
      "The property 'scalar.db.cross_partition_scan.enabled' must be set to true "
          + "to use cross-partition scan with filtering or ordering",
      "",
      ""),
  OUT_OF_RANGE_COLUMN_VALUE_FOR_BIGINT(
      Category.USER_ERROR,
      "0063",
      "This column value is out of range for BigInt. Value: %s",
      "",
      ""),
  KEY_BUILD_ERROR_UNSUPPORTED_TYPE(
      Category.USER_ERROR, "0064", "This type is not supported. Name: %s, Type: %s", "", ""),
  STORAGE_NOT_FOUND(Category.USER_ERROR, "0065", "Storage '%s' is not found", "", ""),
  TRANSACTION_MANAGER_NOT_FOUND(
      Category.USER_ERROR, "0066", "Transaction manager '%s' is not found", "", ""),
  GET_OPERATION_USED_FOR_NON_EXACT_MATCH_SELECTION(
      Category.USER_ERROR,
      "0068",
      "Please use scan() for non-exact match selection. Operation: %s",
      "",
      ""),
  CASSANDRA_IMPORT_NOT_SUPPORTED(
      Category.USER_ERROR,
      "0069",
      "Import-related functionality is not supported in Cassandra",
      "",
      ""),
  CASSANDRA_NETWORK_STRATEGY_NOT_FOUND(
      Category.USER_ERROR, "0070", "The %s network strategy does not exist", "", ""),
  INVALID_CONTACT_PORT(
      Category.USER_ERROR,
      "0071",
      "The property 'scalar.db.contact_port' must be greater than or equal to zero",
      "",
      ""),
  COSMOS_CLUSTERING_KEY_BLOB_TYPE_NOT_SUPPORTED(
      Category.USER_ERROR,
      "0073",
      "The BLOB type is not supported for clustering keys in Cosmos DB. Column: %s",
      "",
      ""),
  COSMOS_IMPORT_NOT_SUPPORTED(
      Category.USER_ERROR,
      "0074",
      "Import-related functionality is not supported in Cosmos DB",
      "",
      ""),
  INVALID_CONTACT_POINTS(
      Category.USER_ERROR,
      "0075",
      "The property 'scalar.db.contact_points' must not be empty",
      "",
      ""),
  COSMOS_CONDITION_OPERATION_NOT_SUPPORTED_FOR_BLOB_TYPE(
      Category.USER_ERROR,
      "0076",
      "Cosmos DB supports only EQ, NE, IS_NULL, and IS_NOT_NULL operations for the BLOB type in conditions. Mutation: %s",
      "",
      ""),
  INVALID_CONSISTENCY_LEVEL(
      Category.USER_ERROR,
      "0077",
      "The specified consistency level is not supported. Consistency level: %s",
      "",
      ""),
  DYNAMO_ENCODER_0X00_BYTES_NOT_ACCEPTED_IN_BLOB_VALUES_IN_DESC_ORDER(
      Category.USER_ERROR,
      "0078",
      "0x00 bytes are not accepted in BLOB values in DESC order",
      "",
      ""),
  DYNAMO_ENCODER_CANNOT_ENCODE_TEXT_VALUE_CONTAINING_0X0000(
      Category.USER_ERROR, "0079", "Cannot encode a Text value that contains '\\u0000'", "", ""),
  DYNAMO_INDEX_COLUMN_CANNOT_BE_SET_TO_NULL_OR_EMPTY(
      Category.USER_ERROR,
      "0081",
      "An index column cannot be set to null or an empty value for Text or Blob in DynamoDB. Operation: %s",
      "",
      ""),
  DYNAMO_CONDITION_OPERATION_NOT_SUPPORTED_FOR_BOOLEAN_TYPE(
      Category.USER_ERROR,
      "0082",
      "DynamoDB supports only EQ, NE, IS_NULL, and IS_NOT_NULL operations for the BOOLEAN type in conditions. Mutation: %s",
      "",
      ""),
  MULTI_STORAGE_NESTED_MULTI_STORAGE_DEFINITION_NOT_SUPPORTED(
      Category.USER_ERROR,
      "0083",
      "Nested multi-storage definitions are not supported. Storage: %s",
      "",
      ""),
  MULTI_STORAGE_STORAGE_NOT_FOUND(
      Category.USER_ERROR, "0084", "Storage not found. Storage: %s", "", ""),
  JDBC_NAMESPACE_NAME_NOT_ACCEPTABLE(
      Category.USER_ERROR, "0085", "The namespace name is not acceptable. Namespace: %s", "", ""),
  JDBC_TABLE_NAME_NOT_ACCEPTABLE(
      Category.USER_ERROR, "0086", "The table name is not acceptable. Table: %s", "", ""),
  JDBC_IMPORT_NOT_SUPPORTED(
      Category.USER_ERROR,
      "0087",
      "Importing tables is not allowed in the RDB engine. RDB engine: %s",
      "",
      ""),
  JDBC_IMPORT_TABLE_WITHOUT_PRIMARY_KEY(
      Category.USER_ERROR, "0088", "The %s table must have a primary key", "", ""),
  JDBC_RDB_ENGINE_NOT_SUPPORTED(
      Category.USER_ERROR,
      "0089",
      "The RDB engine is not supported. JDBC connection URL: %s",
      "",
      ""),
  JDBC_IMPORT_DATA_TYPE_WITH_SIZE_NOT_SUPPORTED(
      Category.USER_ERROR, "0090", "Data type %s(%d) is not supported: %s", "", ""),
  JDBC_IMPORT_DATA_TYPE_NOT_SUPPORTED(
      Category.USER_ERROR, "0091", "Data type %s is not supported: %s", "", ""),
  JDBC_TRANSACTION_GETTING_TRANSACTION_STATE_NOT_SUPPORTED(
      Category.USER_ERROR,
      "0092",
      "Getting a transaction state is not supported in JDBC transactions",
      "",
      ""),
  JDBC_TRANSACTION_ROLLING_BACK_TRANSACTION_NOT_SUPPORTED(
      Category.USER_ERROR,
      "0093",
      "Rolling back a transaction is not supported in JDBC transactions",
      "",
      ""),
  CONSENSUS_COMMIT_COORDINATOR_TABLES_ALREADY_EXIST(
      Category.USER_ERROR, "0094", "Coordinator tables already exist", "", ""),
  CONSENSUS_COMMIT_COORDINATOR_TABLES_NOT_FOUND(
      Category.USER_ERROR, "0095", "Coordinator tables do not exist", "", ""),
  CONSENSUS_COMMIT_COORDINATOR_NAMESPACE_SPECIFIED(
      Category.USER_ERROR,
      "0096",
      "The namespace %s is reserved. Any operations on this namespace are not allowed",
      "",
      ""),
  CONSENSUS_COMMIT_MUTATING_TRANSACTION_METADATA_COLUMNS_NOT_ALLOWED(
      Category.USER_ERROR,
      "0097",
      "Mutating transaction metadata columns is not allowed. Table: %s; Column: %s",
      "",
      ""),
  CONSENSUS_COMMIT_CONDITION_NOT_ALLOWED_ON_PUT(
      Category.USER_ERROR, "0098", "A %s condition is not allowed on Put operations", "", ""),
  CONSENSUS_COMMIT_CONDITION_NOT_ALLOWED_ON_DELETE(
      Category.USER_ERROR, "0099", "A %s condition is not allowed on Delete operations", "", ""),
  CONSENSUS_COMMIT_CONDITION_NOT_ALLOWED_TO_TARGET_TRANSACTION_METADATA_COLUMNS(
      Category.USER_ERROR,
      "0100",
      "The condition is not allowed to target transaction metadata columns. Column: %s",
      "",
      ""),
  CONSENSUS_COMMIT_COLUMN_RESERVED_AS_TRANSACTION_METADATA(
      Category.USER_ERROR, "0101", "The column '%s' is reserved as transaction metadata", "", ""),
  CONSENSUS_COMMIT_BEFORE_PREFIXED_COLUMN_FOR_NON_PRIMARY_KEY_RESERVED_AS_TRANSACTION_METADATA(
      Category.USER_ERROR,
      "0102",
      "Non-primary key columns with the 'before_' prefix, '%s', are reserved as transaction metadata",
      "",
      ""),
  CONSENSUS_COMMIT_PUT_CANNOT_HAVE_CONDITION_WHEN_TARGET_RECORD_UNREAD_AND_IMPLICIT_PRE_READ_DISABLED(
      Category.USER_ERROR,
      "0103",
      "Put cannot have a condition when the target record is unread and implicit pre-read is disabled."
          + " Please read the target record beforehand or enable implicit pre-read: %s",
      "",
      ""),
  CONSENSUS_COMMIT_WRITING_ALREADY_DELETED_DATA_NOT_ALLOWED(
      Category.USER_ERROR, "0104", "Writing already-deleted data is not allowed", "", ""),
  CONSENSUS_COMMIT_GETTING_DATA_NEITHER_IN_READ_SET_NOR_DELETE_SET_NOT_ALLOWED(
      Category.USER_ERROR,
      "0105",
      "Getting data neither in the read set nor the delete set is not allowed",
      "",
      ""),
  CONSENSUS_COMMIT_READING_ALREADY_WRITTEN_DATA_NOT_ALLOWED(
      Category.USER_ERROR, "0106", "Reading already-written data is not allowed", "", ""),
  CONSENSUS_COMMIT_TRANSACTION_NOT_VALIDATED_IN_EXTRA_READ(
      Category.USER_ERROR,
      "0107",
      "The transaction is not validated."
          + " When using the EXTRA_READ serializable strategy, you need to call validate()"
          + " before calling commit()",
      "",
      ""),
  DYNAMO_BATCH_SIZE_EXCEEDED(
      Category.USER_ERROR, "0108", "DynamoDB cannot batch more than 100 mutations at once", "", ""),
  SCHEMA_LOADER_ALTERING_PARTITION_KEYS_NOT_SUPPORTED(
      Category.USER_ERROR,
      "0109",
      "The partition keys of the table %s.%s were modified, but altering partition keys is not supported",
      "",
      ""),
  SCHEMA_LOADER_ALTERING_CLUSTERING_KEYS_NOT_SUPPORTED(
      Category.USER_ERROR,
      "0110",
      "The clustering keys of the table %s.%s were modified, but altering clustering keys is not supported",
      "",
      ""),
  SCHEMA_LOADER_ALTERING_CLUSTERING_ORDER_NOT_SUPPORTED(
      Category.USER_ERROR,
      "0111",
      "The clustering ordering of the table %s.%s were modified, but altering clustering ordering is not supported",
      "",
      ""),
  SCHEMA_LOADER_DELETING_COLUMN_NOT_SUPPORTED(
      Category.USER_ERROR,
      "0112",
      "The column %s of the table %s.%s has been deleted. Column deletion is not supported when altering a table",
      "",
      ""),
  SCHEMA_LOADER_ALTERING_COLUMN_DATA_TYPE_NOT_SUPPORTED(
      Category.USER_ERROR,
      "0113",
      "The data type of the column %s of the table %s.%s was modified, but altering data types is not supported",
      "",
      ""),
  SCHEMA_LOADER_SPECIFYING_SCHEMA_FILE_REQUIRED_WHEN_USING_REPAIR_ALL(
      Category.USER_ERROR,
      "0114",
      "Specifying the '--schema-file' option is required when using the '--repair-all' option",
      "",
      ""),
  SCHEMA_LOADER_SPECIFYING_SCHEMA_FILE_REQUIRED_WHEN_USING_ALTER(
      Category.USER_ERROR,
      "0115",
      "Specifying the '--schema-file' option is required when using the '--alter' option",
      "",
      ""),
  SCHEMA_LOADER_SPECIFYING_SCHEMA_FILE_REQUIRED_WHEN_USING_IMPORT(
      Category.USER_ERROR,
      "0116",
      "Specifying the '--schema-file' option is required when using the '--import' option",
      "",
      ""),
  SCHEMA_LOADER_SPECIFYING_COORDINATOR_WITH_IMPORT_NOT_ALLOWED(
      Category.USER_ERROR,
      "0117",
      "Specifying the '--coordinator' option with the '--import' option is not allowed."
          + " Create Coordinator tables separately",
      "",
      ""),
  SCHEMA_LOADER_READING_CONFIG_FILE_FAILED(
      Category.USER_ERROR, "0118", "Reading the configuration file failed. File: %s", "", ""),
  SCHEMA_LOADER_READING_SCHEMA_FILE_FAILED(
      Category.USER_ERROR, "0119", "Reading the schema file failed. File: %s", "", ""),
  SCHEMA_LOADER_PARSING_SCHEMA_JSON_FAILED(
      Category.USER_ERROR, "0120", "Parsing the schema JSON failed. Details: %s", "", ""),
  SCHEMA_LOADER_PARSE_ERROR_TABLE_NAME_MUST_CONTAIN_NAMESPACE_AND_TABLE(
      Category.USER_ERROR,
      "0121",
      "The table name must contain the namespace and the table. Table: %s",
      "",
      ""),
  SCHEMA_LOADER_PARSE_ERROR_PARTITION_KEY_MUST_BE_SPECIFIED(
      Category.USER_ERROR, "0122", "The partition key must be specified. Table: %s", "", ""),
  SCHEMA_LOADER_PARSE_ERROR_INVALID_CLUSTERING_KEY_FORMAT(
      Category.USER_ERROR,
      "0123",
      "Invalid clustering-key format. The clustering key must be in the format of 'column_name' or 'column_name ASC/DESC'."
          + " Table: %s; Clustering key: %s",
      "",
      ""),
  SCHEMA_LOADER_PARSE_ERROR_COLUMNS_NOT_SPECIFIED(
      Category.USER_ERROR, "0124", "Columns must be specified. Table: %s", "", ""),
  SCHEMA_LOADER_PARSE_ERROR_INVALID_COLUMN_TYPE(
      Category.USER_ERROR, "0125", "Invalid column type. Table: %s; Column: %s; Type: %s", "", ""),
  OPERATION_CHECK_ERROR_UNSUPPORTED_MUTATION_TYPE(
      Category.USER_ERROR,
      "0126",
      "The mutation type is not supported. Only the Put or Delete type is supported. Mutation: %s",
      "",
      ""),
  CONDITION_BUILD_ERROR_CONDITION_NOT_ALLOWED_FOR_UPDATE_IF(
      Category.USER_ERROR,
      "0127",
      "This condition is not allowed for the UpdateIf operation. Condition: %s",
      "",
      ""),
  CASSANDRA_CROSS_PARTITION_SCAN_WITH_ORDERING_NOT_SUPPORTED(
      Category.USER_ERROR,
      "0128",
      "Cross-partition scan with ordering is not supported in Cassandra",
      "",
      ""),
  COSMOS_CROSS_PARTITION_SCAN_WITH_ORDERING_NOT_SUPPORTED(
      Category.USER_ERROR,
      "0129",
      "Cross-partition scan with ordering is not supported in Cosmos DB",
      "",
      ""),
  DYNAMO_CROSS_PARTITION_SCAN_WITH_ORDERING_NOT_SUPPORTED(
      Category.USER_ERROR,
      "0130",
      "Cross-partition scan with ordering is not supported in DynamoDB",
      "",
      ""),
  DATA_LOADER_DIRECTORY_WRITE_ACCESS_NOT_ALLOWED(
      Category.USER_ERROR,
      "0131",
      "The directory '%s' does not have write permissions. Please ensure that the current user has write access to the directory.",
      "",
      ""),
  DATA_LOADER_DIRECTORY_CREATE_FAILED(
      Category.USER_ERROR,
      "0132",
      "Failed to create the directory '%s'. Please check if you have sufficient permissions and if there are any file system restrictions. Details: %s",
      "",
      ""),
  DATA_LOADER_MISSING_DIRECTORY_NOT_ALLOWED(
      Category.USER_ERROR, "0133", "Directory path cannot be null or empty.", "", ""),
  DATA_LOADER_MISSING_FILE_EXTENSION(
      Category.USER_ERROR,
      "0134",
      "No file extension was found on the provided file name %s.",
      "",
      ""),
  DATA_LOADER_INVALID_FILE_EXTENSION(
      Category.USER_ERROR,
      "0135",
      "Invalid file extension: %s. Allowed extensions are: %s",
      "",
      ""),
  SINGLE_CRUD_OPERATION_TRANSACTION_GETTING_TRANSACTION_STATE_NOT_SUPPORTED(
      Category.USER_ERROR,
      "0136",
      "Getting a transaction state is not supported in single CRUD operation transactions",
      "",
      ""),
  SINGLE_CRUD_OPERATION_TRANSACTION_ROLLING_BACK_TRANSACTION_NOT_SUPPORTED(
      Category.USER_ERROR,
      "0137",
      "Rolling back a transaction is not supported in single CRUD operation transactions",
      "",
      ""),
  SINGLE_CRUD_OPERATION_TRANSACTION_MULTIPLE_MUTATIONS_NOT_SUPPORTED(
      Category.USER_ERROR,
      "0138",
      "Multiple mutations are not supported in single CRUD operation transactions",
      "",
      ""),
  SINGLE_CRUD_OPERATION_TRANSACTION_BEGINNING_TRANSACTION_NOT_ALLOWED(
      Category.USER_ERROR,
      "0139",
      "Beginning a transaction is not allowed in single CRUD operation transactions",
      "",
      ""),
  SINGLE_CRUD_OPERATION_TRANSACTION_RESUMING_TRANSACTION_NOT_ALLOWED(
      Category.USER_ERROR,
      "0140",
      "Resuming a transaction is not allowed in single CRUD operation transactions",
      "",
      ""),
  CONSENSUS_COMMIT_GROUP_COMMIT_WITH_TWO_PHASE_COMMIT_INTERFACE_NOT_ALLOWED(
      Category.USER_ERROR,
      "0141",
      "Using the group commit feature on the Coordinator table with a two-phase commit interface is not allowed",
      "",
      ""),
  GET_BUILD_ERROR_OPERATION_SUPPORTED_ONLY_WHEN_NO_CONDITIONS_ARE_SPECIFIED(
      Category.USER_ERROR,
      "0142",
      "This operation is supported only when no conditions are specified. "
          + "If you want to modify a condition, please use clearConditions() to remove all existing conditions first",
      "",
      ""),
  ENCRYPTION_NOT_ENABLED(
      Category.USER_ERROR,
      "0143",
      "The encryption feature is not enabled. To encrypt data at rest, you must enable this feature. Note that this feature is supported only in the ScalarDB Enterprise edition",
      "",
      ""),
<<<<<<< HEAD
  DATA_LOADER_INVALID_COLUMN_NON_EXISTENT(
      Category.USER_ERROR,
      "0144",
      "Invalid key: Column %s does not exist in the table %s in namespace %s.",
      "",
      ""),
  DATA_LOADER_INVALID_BASE64_ENCODING_FOR_COLUMN_VALUE(
      Category.USER_ERROR,
      "0145",
      "Invalid base64 encoding for blob value for column %s in table %s in namespace %s",
      "",
      ""),
  DATA_LOADER_INVALID_NUMBER_FORMAT_FOR_COLUMN_VALUE(
      Category.USER_ERROR,
      "0146",
      "Invalid number specified for column %s in table %s in namespace %s",
      "",
      ""),
=======
  INVALID_VARIABLE_KEY_COLUMN_SIZE(
      Category.USER_ERROR,
      "0144",
      "The variable key column size must be greater than or equal to 64",
      "",
      ""),
  COSMOS_PRIMARY_KEY_CONTAINS_ILLEGAL_CHARACTER(
      Category.USER_ERROR,
      "0145",
      "The value of the column %s in the primary key contains an illegal character. "
          + "Primary-key columns must not contain any of the following characters in Cosmos DB: ':', '/', '\\', '#', '?'. Value: %s",
      "",
      ""),
  CONSENSUS_COMMIT_INSERTING_ALREADY_WRITTEN_DATA_NOT_ALLOWED(
      Category.USER_ERROR, "0146", "Inserting already-written data is not allowed", "", ""),
  CONSENSUS_COMMIT_DELETING_ALREADY_INSERTED_DATA_NOT_ALLOWED(
      Category.USER_ERROR, "0147", "Deleting already-inserted data is not allowed", "", ""),
>>>>>>> 4bedc057

  //
  // Errors for the concurrency error category
  //
  NO_MUTATION_APPLIED(Category.CONCURRENCY_ERROR, "0000", "No mutation was applied", "", ""),
  CASSANDRA_LOGGING_FAILED_IN_BATCH(
      Category.CONCURRENCY_ERROR, "0001", "Logging failed in the batch", "", ""),
  CASSANDRA_OPERATION_FAILED_IN_BATCH(
      Category.CONCURRENCY_ERROR, "0002", "The operation failed in the batch with type %s", "", ""),
  CASSANDRA_ERROR_OCCURRED_IN_BATCH(
      Category.CONCURRENCY_ERROR, "0003", "An error occurred in the batch. Details: %s", "", ""),
  CASSANDRA_WRITE_TIMEOUT_IN_PAXOS_PHASE_IN_MUTATION(
      Category.CONCURRENCY_ERROR, "0004", "A Paxos phase in the CAS operation failed", "", ""),
  CASSANDRA_WRITE_TIMEOUT_IN_LEARN_PHASE_IN_MUTATION(
      Category.CONCURRENCY_ERROR, "0005", "The learn phase in the CAS operation failed", "", ""),
  CASSANDRA_WRITE_TIMEOUT_SIMPLE_WRITE_OPERATION_FAILED_IN_MUTATION(
      Category.CONCURRENCY_ERROR, "0006", "A simple write operation failed", "", ""),
  CASSANDRA_ERROR_OCCURRED_IN_MUTATION(
      Category.CONCURRENCY_ERROR, "0007", "An error occurred in the mutation. Details: %s", "", ""),
  COSMOS_RETRY_WITH_ERROR_OCCURRED_IN_MUTATION(
      Category.CONCURRENCY_ERROR,
      "0008",
      "A RetryWith error occurred in the mutation. Details: %s",
      "",
      ""),
  DYNAMO_TRANSACTION_CONFLICT_OCCURRED_IN_MUTATION(
      Category.CONCURRENCY_ERROR,
      "0009",
      "A transaction conflict occurred in the mutation. Details: %s",
      "",
      ""),
  JDBC_TRANSACTION_CONFLICT_OCCURRED_IN_MUTATION(
      Category.CONCURRENCY_ERROR,
      "0010",
      "A transaction conflict occurred in the mutation. Details: %s",
      "",
      ""),
  JDBC_TRANSACTION_CONFLICT_OCCURRED(
      Category.CONCURRENCY_ERROR,
      "0011",
      "A conflict occurred. Please try restarting the transaction. Details: %s",
      "",
      ""),
  JDBC_TRANSACTION_CONDITION_NOT_SATISFIED(
      Category.CONCURRENCY_ERROR,
      "0012",
      "The %s condition of the %s operation is not satisfied. Targeting column(s): %s",
      "",
      ""),
  CONSENSUS_COMMIT_PREPARING_RECORD_EXISTS(
      Category.CONCURRENCY_ERROR, "0013", "The record being prepared already exists", "", ""),
  CONSENSUS_COMMIT_CONFLICT_OCCURRED_WHEN_PREPARING_RECORDS(
      Category.CONCURRENCY_ERROR, "0014", "A conflict occurred when preparing records", "", ""),
  CONSENSUS_COMMIT_CONFLICT_OCCURRED_WHEN_COMMITTING_STATE(
      Category.CONCURRENCY_ERROR,
      "0015",
      "The committing state in the coordinator failed. The transaction has been aborted",
      "",
      ""),
  CONSENSUS_COMMIT_CONFLICT_OCCURRED_WHILE_IMPLICIT_PRE_READ(
      Category.CONCURRENCY_ERROR, "0016", "A conflict occurred during implicit pre-read", "", ""),
  CONSENSUS_COMMIT_READ_UNCOMMITTED_RECORD(
      Category.CONCURRENCY_ERROR, "0017", "This record needs to be recovered", "", ""),
  CONSENSUS_COMMIT_CONDITION_NOT_SATISFIED_BECAUSE_RECORD_NOT_EXISTS(
      Category.CONCURRENCY_ERROR,
      "0018",
      "The record does not exist, so the %s condition is not satisfied",
      "",
      ""),
  CONSENSUS_COMMIT_CONDITION_NOT_SATISFIED_BECAUSE_RECORD_EXISTS(
      Category.CONCURRENCY_ERROR,
      "0019",
      "The record exists, so the %s condition is not satisfied",
      "",
      ""),
  CONSENSUS_COMMIT_CONDITION_NOT_SATISFIED(
      Category.CONCURRENCY_ERROR,
      "0020",
      "The condition on the column '%s' is not satisfied",
      "",
      ""),
  CONSENSUS_COMMIT_READING_EMPTY_RECORDS_IN_EXTRA_WRITE(
      Category.CONCURRENCY_ERROR,
      "0021",
      "Reading empty records might cause a write skew anomaly, so the transaction has been aborted for safety purposes",
      "",
      ""),
  CONSENSUS_COMMIT_ANTI_DEPENDENCY_FOUND_IN_EXTRA_READ(
      Category.CONCURRENCY_ERROR,
      "0022",
      "An anti-dependency was found. The transaction has been aborted",
      "",
      ""),
  JDBC_TRANSACTION_CONFLICT_OCCURRED_IN_INSERT(
      Category.CONCURRENCY_ERROR,
      "0023",
      "A transaction conflict occurred in the Insert operation",
      "",
      ""),
  SINGLE_CRUD_OPERATION_TRANSACTION_CONDITION_NOT_SATISFIED(
      Category.CONCURRENCY_ERROR,
      "0024",
      "The %s condition of the %s operation is not satisfied. Targeting column(s): %s",
      "",
      ""),
  SINGLE_CRUD_OPERATION_TRANSACTION_CONFLICT_OCCURRED_IN_INSERT(
      Category.CONCURRENCY_ERROR,
      "0025",
      "A transaction conflict occurred in the Insert operation",
      "",
      ""),

  //
  // Errors for the internal error category
  //
  CREATING_NAMESPACE_FAILED(
      Category.INTERNAL_ERROR, "0000", "Creating the namespace failed. Namespace: %s", "", ""),
  DROPPING_NAMESPACE_FAILED(
      Category.INTERNAL_ERROR, "0001", "Dropping the namespace failed. Namespace: %s", "", ""),
  CREATING_TABLE_FAILED(
      Category.INTERNAL_ERROR, "0002", "Creating the table failed. Table: %s", "", ""),
  DROPPING_TABLE_FAILED(
      Category.INTERNAL_ERROR, "0003", "Dropping the table failed. Table: %s", "", ""),
  TRUNCATING_TABLE_FAILED(
      Category.INTERNAL_ERROR, "0004", "Truncating the table failed. Table: %s", "", ""),
  CREATING_INDEX_FAILED(
      Category.INTERNAL_ERROR, "0005", "Creating the index failed. Table: %s, Column: %s", "", ""),
  DROPPING_INDEX_FAILED(
      Category.INTERNAL_ERROR, "0006", "Dropping the index failed. Table: %s, Column: %s", "", ""),
  GETTING_TABLE_METADATA_FAILED(
      Category.INTERNAL_ERROR, "0007", "Getting the table metadata failed. Table: %s", "", ""),
  GETTING_TABLE_NAMES_IN_NAMESPACE_FAILED(
      Category.INTERNAL_ERROR,
      "0008",
      "Getting the table names in the namespace failed. Namespace: %s",
      "",
      ""),
  CHECKING_NAMESPACE_EXISTENCE_FAILED(
      Category.INTERNAL_ERROR,
      "0009",
      "Checking the namespace existence failed. Namespace: %s",
      "",
      ""),
  CHECKING_TABLE_EXISTENCE_FAILED(
      Category.INTERNAL_ERROR, "0010", "Checking the table existence failed. Table: %s", "", ""),
  CHECKING_INDEX_EXISTENCE_FAILED(
      Category.INTERNAL_ERROR,
      "0011",
      "Checking the index existence failed. Table: %s; Column: %s",
      "",
      ""),
  REPAIRING_NAMESPACE_FAILED(
      Category.INTERNAL_ERROR, "0012", "Repairing the namespace failed. Namespace: %s", "", ""),
  REPAIRING_TABLE_FAILED(
      Category.INTERNAL_ERROR, "0013", "Repairing the table failed. Table: %s", "", ""),
  ADDING_NEW_COLUMN_TO_TABLE_FAILED(
      Category.INTERNAL_ERROR,
      "0014",
      "Adding a new column to the table failed. Table: %s; Column: %s; ColumnType: %s",
      "",
      ""),
  GETTING_NAMESPACE_NAMES_FAILED(
      Category.INTERNAL_ERROR, "0015", "Getting the namespace names failed", "", ""),
  GETTING_IMPORT_TABLE_METADATA_FAILED(
      Category.INTERNAL_ERROR,
      "0016",
      "Getting the table metadata of the table being imported failed. Table: %s",
      "",
      ""),
  IMPORTING_TABLE_FAILED(
      Category.INTERNAL_ERROR, "0017", "Importing the table failed. Table: %s", "", ""),
  ADDING_RAW_COLUMN_TO_TABLE_FAILED(
      Category.INTERNAL_ERROR,
      "0018",
      "Adding the raw column to the table failed. Table: %s; Column: %s; ColumnType: %s",
      "",
      ""),
  UPGRADING_SCALAR_DB_ENV_FAILED(
      Category.INTERNAL_ERROR, "0019", "Upgrading the ScalarDB environment failed", "", ""),
  CASSANDRA_WRITE_TIMEOUT_WITH_OTHER_WRITE_TYPE_IN_MUTATION(
      Category.INTERNAL_ERROR,
      "0020",
      "Something wrong because WriteType is neither CAS nor SIMPLE",
      "",
      ""),
  CASSANDRA_ERROR_OCCURRED_IN_SELECTION(
      Category.INTERNAL_ERROR, "0021", "An error occurred in the selection. Details: %s", "", ""),
  COSMOS_ERROR_OCCURRED_IN_MUTATION(
      Category.INTERNAL_ERROR, "0022", "An error occurred in the mutation. Details: %s", "", ""),
  COSMOS_ERROR_OCCURRED_IN_SELECTION(
      Category.INTERNAL_ERROR, "0023", "An error occurred in the selection. Details: %s", "", ""),
  DYNAMO_ERROR_OCCURRED_IN_MUTATION(
      Category.INTERNAL_ERROR, "0024", "An error occurred in the mutation. Details: %s", "", ""),
  DYNAMO_ERROR_OCCURRED_IN_SELECTION(
      Category.INTERNAL_ERROR, "0025", "An error occurred in the selection. Details: %s", "", ""),
  JDBC_ERROR_OCCURRED_IN_MUTATION(
      Category.INTERNAL_ERROR, "0026", "An error occurred in the mutation. Details: %s", "", ""),
  JDBC_ERROR_OCCURRED_IN_SELECTION(
      Category.INTERNAL_ERROR, "0027", "An error occurred in the selection. Details: %s", "", ""),
  JDBC_FETCHING_NEXT_RESULT_FAILED(
      Category.INTERNAL_ERROR, "0028", "Fetching the next result failed", "", ""),
  JDBC_TRANSACTION_ROLLING_BACK_TRANSACTION_FAILED(
      Category.INTERNAL_ERROR, "0029", "Rolling back the transaction failed. Details: %s", "", ""),
  JDBC_TRANSACTION_COMMITTING_TRANSACTION_FAILED(
      Category.INTERNAL_ERROR, "0030", "Committing the transaction failed. Details: %s", "", ""),
  JDBC_TRANSACTION_GET_OPERATION_FAILED(
      Category.INTERNAL_ERROR, "0031", "The Get operation failed. Details: %s", "", ""),
  JDBC_TRANSACTION_SCAN_OPERATION_FAILED(
      Category.INTERNAL_ERROR, "0032", "The Scan operation failed. Details: %s", "", ""),
  JDBC_TRANSACTION_PUT_OPERATION_FAILED(
      Category.INTERNAL_ERROR, "0033", "The Put operation failed. Details: %s", "", ""),
  JDBC_TRANSACTION_DELETE_OPERATION_FAILED(
      Category.INTERNAL_ERROR, "0034", "The Delete operation failed. Details: %s", "", ""),
  JDBC_TRANSACTION_BEGINNING_TRANSACTION_FAILED(
      Category.INTERNAL_ERROR, "0035", "Beginning a transaction failed. Details: %s", "", ""),
  CONSENSUS_COMMIT_PREPARING_RECORDS_FAILED(
      Category.INTERNAL_ERROR, "0036", "Preparing records failed", "", ""),
  CONSENSUS_COMMIT_VALIDATION_FAILED(Category.INTERNAL_ERROR, "0037", "Validation failed", "", ""),
  CONSENSUS_COMMIT_EXECUTING_IMPLICIT_PRE_READ_FAILED(
      Category.INTERNAL_ERROR, "0038", "Executing implicit pre-read failed", "", ""),
  CONSENSUS_COMMIT_READING_RECORD_FROM_STORAGE_FAILED(
      Category.INTERNAL_ERROR,
      "0039",
      "Reading a record from the underlying storage failed",
      "",
      ""),
  CONSENSUS_COMMIT_SCANNING_RECORDS_FROM_STORAGE_FAILED(
      Category.INTERNAL_ERROR,
      "0040",
      "Scanning records from the underlying storage failed",
      "",
      ""),
  CONSENSUS_COMMIT_ROLLBACK_FAILED_BECAUSE_TRANSACTION_ALREADY_COMMITTED(
      Category.INTERNAL_ERROR,
      "0041",
      "Rollback failed because the transaction has already been committed",
      "",
      ""),
  CONSENSUS_COMMIT_ROLLBACK_FAILED(Category.INTERNAL_ERROR, "0042", "Rollback failed", "", ""),
  JDBC_TRANSACTION_INSERT_OPERATION_FAILED(
      Category.INTERNAL_ERROR, "0043", "The Insert operation failed. Details: %s", "", ""),
  JDBC_TRANSACTION_UPSERT_OPERATION_FAILED(
      Category.INTERNAL_ERROR, "0044", "The Upsert operation failed. Details: %s", "", ""),
  JDBC_TRANSACTION_UPDATE_OPERATION_FAILED(
      Category.INTERNAL_ERROR, "0045", "The Update operation failed. Details: %s", "", ""),
  HANDLING_BEFORE_PREPARATION_SNAPSHOT_HOOK_FAILED(
      Category.INTERNAL_ERROR,
      "0046",
      "Handling the before-preparation snapshot hook failed. Details: %s",
      "",
      ""),

  //
  // Errors for the unknown transaction status error category
  //
  JDBC_TRANSACTION_UNKNOWN_TRANSACTION_STATUS(
      Category.UNKNOWN_TRANSACTION_STATUS_ERROR,
      "0000",
      "Rolling back the transaction failed. Details: %s",
      "",
      ""),
  CONSENSUS_COMMIT_COMMITTING_STATE_FAILED_WITH_NO_MUTATION_EXCEPTION_BUT_COORDINATOR_STATUS_DOES_NOT_EXIST(
      Category.UNKNOWN_TRANSACTION_STATUS_ERROR,
      "0001",
      "Committing state failed with NoMutationException, but the coordinator status does not exist",
      "",
      ""),
  CONSENSUS_COMMIT_CANNOT_GET_STATE(
      Category.UNKNOWN_TRANSACTION_STATUS_ERROR, "0002", "The state cannot be retrieved", "", ""),
  CONSENSUS_COMMIT_UNKNOWN_COORDINATOR_STATUS(
      Category.UNKNOWN_TRANSACTION_STATUS_ERROR,
      "0003",
      "The coordinator status is unknown",
      "",
      ""),
  CONSENSUS_COMMIT_ABORTING_STATE_FAILED_WITH_NO_MUTATION_EXCEPTION_BUT_COORDINATOR_STATUS_DOES_NOT_EXIST(
      Category.UNKNOWN_TRANSACTION_STATUS_ERROR,
      "0004",
      "Aborting state failed with NoMutationException, but the coordinator status does not exist",
      "",
      ""),
  ;

  private static final String COMPONENT_NAME = "CORE";

  private final Category category;
  private final String id;
  private final String message;
  private final String cause;
  private final String solution;

  CoreError(Category category, String id, String message, String cause, String solution) {
    validate(COMPONENT_NAME, category, id, message, cause, solution);

    this.category = category;
    this.id = id;
    this.message = message;
    this.cause = cause;
    this.solution = solution;
  }

  @Override
  public String getComponentName() {
    return COMPONENT_NAME;
  }

  @Override
  public Category getCategory() {
    return category;
  }

  @Override
  public String getId() {
    return id;
  }

  @Override
  public String getMessage() {
    return message;
  }

  @Override
  public String getCause() {
    return cause;
  }

  @Override
  public String getSolution() {
    return solution;
  }
}<|MERGE_RESOLUTION|>--- conflicted
+++ resolved
@@ -653,26 +653,6 @@
       "The encryption feature is not enabled. To encrypt data at rest, you must enable this feature. Note that this feature is supported only in the ScalarDB Enterprise edition",
       "",
       ""),
-<<<<<<< HEAD
-  DATA_LOADER_INVALID_COLUMN_NON_EXISTENT(
-      Category.USER_ERROR,
-      "0144",
-      "Invalid key: Column %s does not exist in the table %s in namespace %s.",
-      "",
-      ""),
-  DATA_LOADER_INVALID_BASE64_ENCODING_FOR_COLUMN_VALUE(
-      Category.USER_ERROR,
-      "0145",
-      "Invalid base64 encoding for blob value for column %s in table %s in namespace %s",
-      "",
-      ""),
-  DATA_LOADER_INVALID_NUMBER_FORMAT_FOR_COLUMN_VALUE(
-      Category.USER_ERROR,
-      "0146",
-      "Invalid number specified for column %s in table %s in namespace %s",
-      "",
-      ""),
-=======
   INVALID_VARIABLE_KEY_COLUMN_SIZE(
       Category.USER_ERROR,
       "0144",
@@ -690,7 +670,24 @@
       Category.USER_ERROR, "0146", "Inserting already-written data is not allowed", "", ""),
   CONSENSUS_COMMIT_DELETING_ALREADY_INSERTED_DATA_NOT_ALLOWED(
       Category.USER_ERROR, "0147", "Deleting already-inserted data is not allowed", "", ""),
->>>>>>> 4bedc057
+  DATA_LOADER_INVALID_COLUMN_NON_EXISTENT(
+          Category.USER_ERROR,
+          "0148",
+          "Invalid key: Column %s does not exist in the table %s in namespace %s.",
+          "",
+          ""),
+  DATA_LOADER_INVALID_BASE64_ENCODING_FOR_COLUMN_VALUE(
+          Category.USER_ERROR,
+          "0149",
+          "Invalid base64 encoding for blob value for column %s in table %s in namespace %s",
+          "",
+          ""),
+  DATA_LOADER_INVALID_NUMBER_FORMAT_FOR_COLUMN_VALUE(
+          Category.USER_ERROR,
+          "0150",
+          "Invalid number specified for column %s in table %s in namespace %s",
+          "",
+          ""),
 
   //
   // Errors for the concurrency error category
