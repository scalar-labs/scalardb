--- conflicted
+++ resolved
@@ -566,32 +566,6 @@
       "This condition is not allowed for the UpdateIf operation. Condition: %s",
       "",
       ""),
-<<<<<<< HEAD
-  DATA_LOADER_DIRECTORY_WRITE_ACCESS_NOT_ALLOWED(
-      Category.USER_ERROR,
-      "0128",
-      "The directory '%s' does not have write permissions. Please ensure that the current user has write access to the directory.",
-      "",
-      ""),
-  DATA_LOADER_DIRECTORY_CREATE_FAILED(
-      Category.USER_ERROR,
-      "0129",
-      "Failed to create the directory '%s'. Please check if you have sufficient permissions and if there are any file system restrictions. Details: %s",
-      "",
-      ""),
-  DATA_LOADER_MISSING_DIRECTORY_NOT_ALLOWED(
-      Category.USER_ERROR, "0130", "Directory path cannot be null or empty.", "", ""),
-  DATA_LOADER_MISSING_FILE_EXTENSION(
-      Category.USER_ERROR,
-      "0131",
-      "No file extension was found on the provided file name %s.",
-      "",
-      ""),
-  DATA_LOADER_INVALID_FILE_EXTENSION(
-      Category.USER_ERROR,
-      "0132",
-      "Invalid file extension: %s. Allowed extensions are: %s",
-=======
   CASSANDRA_CROSS_PARTITION_SCAN_WITH_ORDERING_NOT_SUPPORTED(
       Category.USER_ERROR,
       "0128",
@@ -608,7 +582,32 @@
       Category.USER_ERROR,
       "0130",
       "Cross-partition scan with ordering is not supported in DynamoDB",
->>>>>>> 693388b4
+      "",
+      ""),
+  DATA_LOADER_DIRECTORY_WRITE_ACCESS_NOT_ALLOWED(
+      Category.USER_ERROR,
+      "0131",
+      "The directory '%s' does not have write permissions. Please ensure that the current user has write access to the directory.",
+      "",
+      ""),
+  DATA_LOADER_DIRECTORY_CREATE_FAILED(
+      Category.USER_ERROR,
+      "0132",
+      "Failed to create the directory '%s'. Please check if you have sufficient permissions and if there are any file system restrictions. Details: %s",
+      "",
+      ""),
+  DATA_LOADER_MISSING_DIRECTORY_NOT_ALLOWED(
+      Category.USER_ERROR, "0133", "Directory path cannot be null or empty.", "", ""),
+  DATA_LOADER_MISSING_FILE_EXTENSION(
+      Category.USER_ERROR,
+      "0134",
+      "No file extension was found on the provided file name %s.",
+      "",
+      ""),
+  DATA_LOADER_INVALID_FILE_EXTENSION(
+      Category.USER_ERROR,
+      "0135",
+      "Invalid file extension: %s. Allowed extensions are: %s",
       "",
       ""),
 
