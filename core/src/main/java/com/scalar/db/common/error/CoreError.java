package com.scalar.db.common.error;

public enum CoreError implements ScalarDbError {

  //
  // Errors for the user error category
  //
  OPERATION_CHECK_ERROR_INDEX_ONLY_SINGLE_COLUMN_INDEX_SUPPORTED(
      Category.USER_ERROR,
      "0000",
      "Only a single-column index is supported. Operation: %s",
      "",
      ""),
  OPERATION_CHECK_ERROR_INDEX_NON_INDEXED_COLUMN_SPECIFIED(
      Category.USER_ERROR,
      "0001",
      "The column of the specified index key is not indexed. Operation: %s",
      "",
      ""),
  OPERATION_CHECK_ERROR_INDEX_INDEX_KEY_NOT_PROPERLY_SPECIFIED(
      Category.USER_ERROR,
      "0002",
      "The index key is not properly specified. Operation: %s",
      "",
      ""),
  OPERATION_CHECK_ERROR_INDEX_CLUSTERING_KEY_SPECIFIED(
      Category.USER_ERROR,
      "0003",
      "Clustering keys cannot be specified when using an index. Operation: %s",
      "",
      ""),
  OPERATION_CHECK_ERROR_INDEX_ORDERING_SPECIFIED(
      Category.USER_ERROR,
      "0004",
      "Orderings cannot be specified when using an index. Operation: %s",
      "",
      ""),
  OPERATION_CHECK_ERROR_LIMIT(
      Category.USER_ERROR, "0005", "The limit cannot be negative. Operation: %s", "", ""),
  OPERATION_CHECK_ERROR_CROSS_PARTITION_SCAN(
      Category.USER_ERROR, "0006", "Cross-partition scan is not enabled. Operation: %s", "", ""),
  OPERATION_CHECK_ERROR_CROSS_PARTITION_SCAN_ORDERING(
      Category.USER_ERROR,
      "0007",
      "Cross-partition scan ordering is not enabled. Operation: %s",
      "",
      ""),
  OPERATION_CHECK_ERROR_CROSS_PARTITION_SCAN_FILTERING(
      Category.USER_ERROR,
      "0008",
      "Cross-partition scan filtering is not enabled. Operation: %s",
      "",
      ""),
  OPERATION_CHECK_ERROR_PROJECTION(
      Category.USER_ERROR,
      "0009",
      "The specified projection is not found. Projection: %s, Operation: %s",
      "",
      ""),
  OPERATION_CHECK_ERROR_CLUSTERING_KEY_BOUNDARY(
      Category.USER_ERROR,
      "0010",
      "The clustering key boundary is not properly specified. Operation: %s",
      "",
      ""),
  OPERATION_CHECK_ERROR_START_CLUSTERING_KEY(
      Category.USER_ERROR,
      "0011",
      "The start clustering key is not properly specified. Operation: %s",
      "",
      ""),
  OPERATION_CHECK_ERROR_END_CLUSTERING_KEY(
      Category.USER_ERROR,
      "0012",
      "The end clustering key is not properly specified. Operation: %s",
      "",
      ""),
  OPERATION_CHECK_ERROR_ORDERING_NOT_PROPERLY_SPECIFIED(
      Category.USER_ERROR, "0013", "Orderings are not properly specified. Operation: %s", "", ""),
  OPERATION_CHECK_ERROR_ORDERING_COLUMN_NOT_FOUND(
      Category.USER_ERROR,
      "0014",
      "The specified ordering column is not found. Ordering: %s, Operation: %s",
      "",
      ""),
  OPERATION_CHECK_ERROR_CONDITION(
      Category.USER_ERROR,
      "0015",
      "The condition is not properly specified. Operation: %s",
      "",
      ""),
  TABLE_NOT_FOUND(Category.USER_ERROR, "0016", "The table does not exist. Table: %s", "", ""),
  OPERATION_CHECK_ERROR_INVALID_COLUMN(
      Category.USER_ERROR,
      "0017",
      "The column value is not properly specified. Column: %s, Operation: %s",
      "",
      ""),
  EMPTY_MUTATIONS_SPECIFIED(Category.USER_ERROR, "0018", "The mutations are empty", "", ""),
  OPERATION_CHECK_ERROR_MULTI_PARTITION_MUTATION(
      Category.USER_ERROR,
      "0019",
      "Mutations that span multiple partitions are not supported. Mutations: %s",
      "",
      ""),
  OPERATION_CHECK_ERROR_PARTITION_KEY(
      Category.USER_ERROR,
      "0020",
      "The partition key is not properly specified. Operation: %s",
      "",
      ""),
  OPERATION_CHECK_ERROR_CLUSTERING_KEY(
      Category.USER_ERROR,
      "0021",
      "The clustering key is not properly specified. Operation: %s",
      "",
      ""),
  AUTH_NOT_ENABLED(
      Category.USER_ERROR,
      "0022",
      "The authentication and authorization feature is not enabled. To use this feature, you must enable it. Note that this feature is supported only in the ScalarDB Enterprise edition",
      "",
      ""),
  CONDITION_BUILD_ERROR_CONDITION_NOT_ALLOWED_FOR_PUT_IF(
      Category.USER_ERROR,
      "0023",
      "This condition is not allowed for the PutIf operation. Condition: %s",
      "",
      ""),
  CONDITION_BUILD_ERROR_CONDITION_NOT_ALLOWED_FOR_DELETE_IF(
      Category.USER_ERROR,
      "0024",
      "This condition is not allowed for the DeleteIf operation. Condition: %s",
      "",
      ""),
  LIKE_CHECK_ERROR_OPERATOR_MUST_BE_LIKE_OR_NOT_LIKE(
      Category.USER_ERROR, "0025", "Operator must be LIKE or NOT_LIKE. Operator: %s", "", ""),
  LIKE_CHECK_ERROR_ESCAPE_CHARACTER_MUST_BE_STRING_OF_SINGLE_CHARACTER_OR_EMPTY_STRING(
      Category.USER_ERROR,
      "0026",
      "An escape character must be a string of a single character or an empty string",
      "",
      ""),
  LIKE_CHECK_ERROR_LIKE_PATTERN_MUST_NOT_BE_NULL(
      Category.USER_ERROR, "0027", "The LIKE pattern must not be null", "", ""),
  LIKE_CHECK_ERROR_LIKE_PATTERN_MUST_NOT_INCLUDE_ONLY_ESCAPE_CHARACTER(
      Category.USER_ERROR,
      "0028",
      "The LIKE pattern must not include only an escape character",
      "",
      ""),
  LIKE_CHECK_ERROR_LIKE_PATTERN_MUST_NOT_END_WITH_ESCAPE_CHARACTER(
      Category.USER_ERROR,
      "0029",
      "The LIKE pattern must not end with an escape character",
      "",
      ""),
  COLUMN_NOT_FOUND(Category.USER_ERROR, "0030", "The column %s does not exist", "", ""),
  GET_BUILD_ERROR_OPERATION_NOT_SUPPORTED_WHEN_GETTING_RECORDS_OF_DATABASE_WITHOUT_USING_INDEX(
      Category.USER_ERROR,
      "0031",
      "This operation is not supported when getting records of a database without using an index",
      "",
      ""),
  GET_BUILD_ERROR_OPERATION_NOT_SUPPORTED_WHEN_GETTING_RECORDS_OF_DATABASE_USING_INDEX(
      Category.USER_ERROR,
      "0032",
      "This operation is not supported when getting records of a database by using an index",
      "",
      ""),
  SCAN_BUILD_ERROR_OPERATION_NOT_SUPPORTED_WHEN_SCANNING_ALL_RECORDS_OF_DATABASE_OR_SCANNING_RECORDS_OF_DATABASE_USING_INDEX(
      Category.USER_ERROR,
      "0033",
      "This operation is not supported when scanning all the records of a database "
          + "or scanning records of a database by using an index",
      "",
      ""),
  SCAN_BUILD_ERROR_OPERATION_SUPPORTED_ONLY_WHEN_SCANNING_RECORDS_OF_DATABASE_USING_INDEX(
      Category.USER_ERROR,
      "0034",
      "This operation is supported only when scanning records of a database by using an index",
      "",
      ""),
  SCAN_BUILD_ERROR_OPERATION_NOT_SUPPORTED_WHEN_SCANNING_RECORDS_OF_DATABASE_USING_INDEX(
      Category.USER_ERROR,
      "0035",
      "This operation is not supported when scanning records of a database by using an index",
      "",
      ""),
  SCAN_BUILD_ERROR_OPERATION_SUPPORTED_ONLY_WHEN_NO_CONDITIONS_ARE_SPECIFIED(
      Category.USER_ERROR,
      "0037",
      "This operation is supported only when no conditions are specified. "
          + "If you want to modify a condition, please use clearConditions() to remove all existing conditions first",
      "",
      ""),
  TABLE_METADATA_BUILD_ERROR_NO_COLUMNS_SPECIFIED(
      Category.USER_ERROR, "0038", "One or more columns must be specified.", "", ""),
  TABLE_METADATA_BUILD_ERROR_NO_PARTITION_KEYS_SPECIFIED(
      Category.USER_ERROR, "0039", "One or more partition keys must be specified.", "", ""),
  TABLE_METADATA_BUILD_ERROR_PARTITION_KEY_COLUMN_DEFINITION_NOT_SPECIFIED(
      Category.USER_ERROR,
      "0040",
      "The column definition must be specified since %s is specified as a partition key",
      "",
      ""),
  TABLE_METADATA_BUILD_ERROR_CLUSTERING_KEY_COLUMN_DEFINITION_NOT_SPECIFIED(
      Category.USER_ERROR,
      "0041",
      "The column definition must be specified since %s is specified as a clustering key",
      "",
      ""),
  TRANSACTION_STATE_INSTANTIATION_ERROR_INVALID_ID(
      Category.USER_ERROR, "0042", "Invalid ID specified. ID: %d", "", ""),
  TRANSACTION_NOT_ACTIVE(
      Category.USER_ERROR, "0043", "The transaction is not active. Status: %s", "", ""),
  TRANSACTION_ALREADY_COMMITTED_OR_ROLLED_BACK(
      Category.USER_ERROR,
      "0044",
      "The transaction has already been committed or rolled back. Status: %s",
      "",
      ""),
  TRANSACTION_NOT_PREPARED(
      Category.USER_ERROR, "0045", "The transaction has not been prepared. Status: %s", "", ""),
  TRANSACTION_NOT_PREPARED_OR_VALIDATED(
      Category.USER_ERROR,
      "0046",
      "The transaction has not been prepared or validated. Status: %s",
      "",
      ""),
  TRANSACTION_ALREADY_EXISTS(Category.USER_ERROR, "0047", "The transaction already exists", "", ""),
  TRANSACTION_NOT_FOUND(
      Category.USER_ERROR,
      "0048",
      "A transaction associated with the specified transaction ID is not found. "
          + "The transaction might have expired",
      "",
      ""),
  SYSTEM_NAMESPACE_SPECIFIED(
      Category.USER_ERROR, "0049", "%s is the system namespace name", "", ""),
  NAMESPACE_ALREADY_EXISTS(
      Category.USER_ERROR, "0050", "The namespace already exists. Namespace: %s", "", ""),
  NAMESPACE_NOT_FOUND(
      Category.USER_ERROR, "0051", "The namespace does not exist. Namespace: %s", "", ""),
  TABLE_ALREADY_EXISTS(Category.USER_ERROR, "0052", "The table already exists. Table: %s", "", ""),
  NAMESPACE_NOT_EMPTY(
      Category.USER_ERROR,
      "0053",
      "The namespace is not empty. Namespace: %s; Tables in the namespace: %s",
      "",
      ""),
  COLUMN_NOT_FOUND2(
      Category.USER_ERROR, "0054", "The column does not exist. Table: %s; Column: %s", "", ""),
  INDEX_ALREADY_EXISTS(
      Category.USER_ERROR, "0055", "The index already exists. Table: %s; Column: %s", "", ""),
  INDEX_NOT_FOUND(
      Category.USER_ERROR, "0056", "The index does not exist. Table: %s; Column: %s", "", ""),
  COLUMN_ALREADY_EXISTS(
      Category.USER_ERROR, "0057", "The column already exists. Table: %s; Column: %s", "", ""),
  OPERATION_DOES_NOT_HAVE_TARGET_NAMESPACE_OR_TABLE_NAME(
      Category.USER_ERROR,
      "0058",
      "The operation does not have the target namespace or table name. Operation: %s",
      "",
      ""),
  CONFIG_UTILS_INVALID_NUMBER_FORMAT(
      Category.USER_ERROR,
      "0059",
      "The specified value of the property '%s' is not a number. Value: %s",
      "",
      ""),
  CONFIG_UTILS_INVALID_BOOLEAN_FORMAT(
      Category.USER_ERROR,
      "0060",
      "The specified value of the property '%s' is not a boolean. Value: %s",
      "",
      ""),
  CONFIG_UTILS_READING_FILE_FAILED(
      Category.USER_ERROR, "0061", "Reading the file failed. File: %s", "", ""),
  CROSS_PARTITION_SCAN_MUST_BE_ENABLED_TO_USE_CROSS_PARTITION_SCAN_WITH_FILTERING_OR_ORDERING(
      Category.USER_ERROR,
      "0062",
      "The property 'scalar.db.cross_partition_scan.enabled' must be set to true "
          + "to use cross-partition scan with filtering or ordering",
      "",
      ""),
  OUT_OF_RANGE_COLUMN_VALUE_FOR_BIGINT(
      Category.USER_ERROR,
      "0063",
      "This column value is out of range for BigInt. Value: %s",
      "",
      ""),
  KEY_BUILD_ERROR_UNSUPPORTED_TYPE(
      Category.USER_ERROR, "0064", "This type is not supported. Name: %s, Type: %s", "", ""),
  STORAGE_NOT_FOUND(Category.USER_ERROR, "0065", "Storage '%s' is not found", "", ""),
  TRANSACTION_MANAGER_NOT_FOUND(
      Category.USER_ERROR, "0066", "Transaction manager '%s' is not found", "", ""),
  GET_OPERATION_USED_FOR_NON_EXACT_MATCH_SELECTION(
      Category.USER_ERROR,
      "0068",
      "Please use scan() for non-exact match selection. Operation: %s",
      "",
      ""),
  CASSANDRA_IMPORT_NOT_SUPPORTED(
      Category.USER_ERROR,
      "0069",
      "Import-related functionality is not supported in Cassandra",
      "",
      ""),
  CASSANDRA_NETWORK_STRATEGY_NOT_FOUND(
      Category.USER_ERROR, "0070", "The %s network strategy does not exist", "", ""),
  INVALID_CONTACT_PORT(
      Category.USER_ERROR,
      "0071",
      "The property 'scalar.db.contact_port' must be greater than or equal to zero",
      "",
      ""),
  COSMOS_CLUSTERING_KEY_BLOB_TYPE_NOT_SUPPORTED(
      Category.USER_ERROR,
      "0073",
      "The BLOB type is not supported for clustering keys in Cosmos DB. Column: %s",
      "",
      ""),
  COSMOS_IMPORT_NOT_SUPPORTED(
      Category.USER_ERROR,
      "0074",
      "Import-related functionality is not supported in Cosmos DB",
      "",
      ""),
  INVALID_CONTACT_POINTS(
      Category.USER_ERROR,
      "0075",
      "The property 'scalar.db.contact_points' must not be empty",
      "",
      ""),
  COSMOS_CONDITION_OPERATION_NOT_SUPPORTED_FOR_BLOB_TYPE(
      Category.USER_ERROR,
      "0076",
      "Cosmos DB supports only EQ, NE, IS_NULL, and IS_NOT_NULL operations for the BLOB type in conditions. Mutation: %s",
      "",
      ""),
  INVALID_CONSISTENCY_LEVEL(
      Category.USER_ERROR,
      "0077",
      "The specified consistency level is not supported. Consistency level: %s",
      "",
      ""),
  DYNAMO_ENCODER_0X00_BYTES_NOT_ACCEPTED_IN_BLOB_VALUES_IN_DESC_ORDER(
      Category.USER_ERROR,
      "0078",
      "0x00 bytes are not accepted in BLOB values in DESC order",
      "",
      ""),
  DYNAMO_ENCODER_CANNOT_ENCODE_TEXT_VALUE_CONTAINING_0X0000(
      Category.USER_ERROR, "0079", "Cannot encode a Text value that contains '\\u0000'", "", ""),
  DYNAMO_INDEX_COLUMN_CANNOT_BE_SET_TO_NULL_OR_EMPTY(
      Category.USER_ERROR,
      "0081",
      "An index column cannot be set to null or an empty value for Text or Blob in DynamoDB. Operation: %s",
      "",
      ""),
  DYNAMO_CONDITION_OPERATION_NOT_SUPPORTED_FOR_BOOLEAN_TYPE(
      Category.USER_ERROR,
      "0082",
      "DynamoDB supports only EQ, NE, IS_NULL, and IS_NOT_NULL operations for the BOOLEAN type in conditions. Mutation: %s",
      "",
      ""),
  MULTI_STORAGE_NESTED_MULTI_STORAGE_DEFINITION_NOT_SUPPORTED(
      Category.USER_ERROR,
      "0083",
      "Nested multi-storage definitions are not supported. Storage: %s",
      "",
      ""),
  MULTI_STORAGE_STORAGE_NOT_FOUND(
      Category.USER_ERROR, "0084", "Storage not found. Storage: %s", "", ""),
  JDBC_NAMESPACE_NAME_NOT_ACCEPTABLE(
      Category.USER_ERROR, "0085", "The namespace name is not acceptable. Namespace: %s", "", ""),
  JDBC_TABLE_NAME_NOT_ACCEPTABLE(
      Category.USER_ERROR, "0086", "The table name is not acceptable. Table: %s", "", ""),
  JDBC_IMPORT_NOT_SUPPORTED(
      Category.USER_ERROR,
      "0087",
      "Importing tables is not allowed in the RDB engine. RDB engine: %s",
      "",
      ""),
  JDBC_IMPORT_TABLE_WITHOUT_PRIMARY_KEY(
      Category.USER_ERROR, "0088", "The %s table must have a primary key", "", ""),
  JDBC_RDB_ENGINE_NOT_SUPPORTED(
      Category.USER_ERROR,
      "0089",
      "The RDB engine is not supported. JDBC connection URL: %s",
      "",
      ""),
  JDBC_IMPORT_DATA_TYPE_WITH_SIZE_NOT_SUPPORTED(
      Category.USER_ERROR, "0090", "Data type %s(%d) is not supported: %s", "", ""),
  JDBC_IMPORT_DATA_TYPE_NOT_SUPPORTED(
      Category.USER_ERROR, "0091", "Data type %s is not supported: %s", "", ""),
  JDBC_TRANSACTION_GETTING_TRANSACTION_STATE_NOT_SUPPORTED(
      Category.USER_ERROR,
      "0092",
      "Getting a transaction state is not supported in JDBC transactions",
      "",
      ""),
  JDBC_TRANSACTION_ROLLING_BACK_TRANSACTION_NOT_SUPPORTED(
      Category.USER_ERROR,
      "0093",
      "Rolling back a transaction is not supported in JDBC transactions",
      "",
      ""),
  CONSENSUS_COMMIT_COORDINATOR_TABLES_ALREADY_EXIST(
      Category.USER_ERROR, "0094", "Coordinator tables already exist", "", ""),
  CONSENSUS_COMMIT_COORDINATOR_TABLES_NOT_FOUND(
      Category.USER_ERROR, "0095", "Coordinator tables do not exist", "", ""),
  CONSENSUS_COMMIT_COORDINATOR_NAMESPACE_SPECIFIED(
      Category.USER_ERROR,
      "0096",
      "The namespace %s is reserved. Any operations on this namespace are not allowed",
      "",
      ""),
  CONSENSUS_COMMIT_MUTATING_TRANSACTION_METADATA_COLUMNS_NOT_ALLOWED(
      Category.USER_ERROR,
      "0097",
      "Mutating transaction metadata columns is not allowed. Table: %s; Column: %s",
      "",
      ""),
  CONSENSUS_COMMIT_CONDITION_NOT_ALLOWED_ON_PUT(
      Category.USER_ERROR, "0098", "A %s condition is not allowed on Put operations", "", ""),
  CONSENSUS_COMMIT_CONDITION_NOT_ALLOWED_ON_DELETE(
      Category.USER_ERROR, "0099", "A %s condition is not allowed on Delete operations", "", ""),
  CONSENSUS_COMMIT_CONDITION_NOT_ALLOWED_TO_TARGET_TRANSACTION_METADATA_COLUMNS(
      Category.USER_ERROR,
      "0100",
      "The condition is not allowed to target transaction metadata columns. Column: %s",
      "",
      ""),
  CONSENSUS_COMMIT_COLUMN_RESERVED_AS_TRANSACTION_METADATA(
      Category.USER_ERROR, "0101", "The column '%s' is reserved as transaction metadata", "", ""),
  CONSENSUS_COMMIT_BEFORE_PREFIXED_COLUMN_FOR_NON_PRIMARY_KEY_RESERVED_AS_TRANSACTION_METADATA(
      Category.USER_ERROR,
      "0102",
      "Non-primary key columns with the 'before_' prefix, '%s', are reserved as transaction metadata",
      "",
      ""),
  CONSENSUS_COMMIT_PUT_CANNOT_HAVE_CONDITION_WHEN_TARGET_RECORD_UNREAD_AND_IMPLICIT_PRE_READ_DISABLED(
      Category.USER_ERROR,
      "0103",
      "Put cannot have a condition when the target record is unread and implicit pre-read is disabled."
          + " Please read the target record beforehand or enable implicit pre-read: %s",
      "",
      ""),
  CONSENSUS_COMMIT_WRITING_ALREADY_DELETED_DATA_NOT_ALLOWED(
      Category.USER_ERROR, "0104", "Writing already-deleted data is not allowed", "", ""),
  CONSENSUS_COMMIT_GETTING_DATA_NEITHER_IN_READ_SET_NOR_DELETE_SET_NOT_ALLOWED(
      Category.USER_ERROR,
      "0105",
      "Getting data neither in the read set nor the delete set is not allowed",
      "",
      ""),
  CONSENSUS_COMMIT_READING_ALREADY_WRITTEN_DATA_NOT_ALLOWED(
      Category.USER_ERROR, "0106", "Reading already-written data is not allowed", "", ""),
  CONSENSUS_COMMIT_TRANSACTION_NOT_VALIDATED_IN_EXTRA_READ(
      Category.USER_ERROR,
      "0107",
      "The transaction is not validated."
          + " When using the EXTRA_READ serializable strategy, you need to call validate()"
          + " before calling commit()",
      "",
      ""),
  DYNAMO_BATCH_SIZE_EXCEEDED(
      Category.USER_ERROR, "0108", "DynamoDB cannot batch more than 100 mutations at once", "", ""),
  SCHEMA_LOADER_ALTERING_PARTITION_KEYS_NOT_SUPPORTED(
      Category.USER_ERROR,
      "0109",
      "The partition keys of the table %s.%s were modified, but altering partition keys is not supported",
      "",
      ""),
  SCHEMA_LOADER_ALTERING_CLUSTERING_KEYS_NOT_SUPPORTED(
      Category.USER_ERROR,
      "0110",
      "The clustering keys of the table %s.%s were modified, but altering clustering keys is not supported",
      "",
      ""),
  SCHEMA_LOADER_ALTERING_CLUSTERING_ORDER_NOT_SUPPORTED(
      Category.USER_ERROR,
      "0111",
      "The clustering ordering of the table %s.%s were modified, but altering clustering ordering is not supported",
      "",
      ""),
  SCHEMA_LOADER_DELETING_COLUMN_NOT_SUPPORTED(
      Category.USER_ERROR,
      "0112",
      "The column %s of the table %s.%s has been deleted. Column deletion is not supported when altering a table",
      "",
      ""),
  SCHEMA_LOADER_ALTERING_COLUMN_DATA_TYPE_NOT_SUPPORTED(
      Category.USER_ERROR,
      "0113",
      "The data type of the column %s of the table %s.%s was modified, but altering data types is not supported",
      "",
      ""),
  SCHEMA_LOADER_SPECIFYING_SCHEMA_FILE_REQUIRED_WHEN_USING_REPAIR_ALL(
      Category.USER_ERROR,
      "0114",
      "Specifying the '--schema-file' option is required when using the '--repair-all' option",
      "",
      ""),
  SCHEMA_LOADER_SPECIFYING_SCHEMA_FILE_REQUIRED_WHEN_USING_ALTER(
      Category.USER_ERROR,
      "0115",
      "Specifying the '--schema-file' option is required when using the '--alter' option",
      "",
      ""),
  SCHEMA_LOADER_SPECIFYING_SCHEMA_FILE_REQUIRED_WHEN_USING_IMPORT(
      Category.USER_ERROR,
      "0116",
      "Specifying the '--schema-file' option is required when using the '--import' option",
      "",
      ""),
  SCHEMA_LOADER_SPECIFYING_COORDINATOR_WITH_IMPORT_NOT_ALLOWED(
      Category.USER_ERROR,
      "0117",
      "Specifying the '--coordinator' option with the '--import' option is not allowed."
          + " Create Coordinator tables separately",
      "",
      ""),
  SCHEMA_LOADER_READING_CONFIG_FILE_FAILED(
      Category.USER_ERROR, "0118", "Reading the configuration file failed. File: %s", "", ""),
  SCHEMA_LOADER_READING_SCHEMA_FILE_FAILED(
      Category.USER_ERROR, "0119", "Reading the schema file failed. File: %s", "", ""),
  SCHEMA_LOADER_PARSING_SCHEMA_JSON_FAILED(
      Category.USER_ERROR, "0120", "Parsing the schema JSON failed. Details: %s", "", ""),
  SCHEMA_LOADER_PARSE_ERROR_TABLE_NAME_MUST_CONTAIN_NAMESPACE_AND_TABLE(
      Category.USER_ERROR,
      "0121",
      "The table name must contain the namespace and the table. Table: %s",
      "",
      ""),
  SCHEMA_LOADER_PARSE_ERROR_PARTITION_KEY_MUST_BE_SPECIFIED(
      Category.USER_ERROR, "0122", "The partition key must be specified. Table: %s", "", ""),
  SCHEMA_LOADER_PARSE_ERROR_INVALID_CLUSTERING_KEY_FORMAT(
      Category.USER_ERROR,
      "0123",
      "Invalid clustering-key format. The clustering key must be in the format of 'column_name' or 'column_name ASC/DESC'."
          + " Table: %s; Clustering key: %s",
      "",
      ""),
  SCHEMA_LOADER_PARSE_ERROR_COLUMNS_NOT_SPECIFIED(
      Category.USER_ERROR, "0124", "Columns must be specified. Table: %s", "", ""),
  SCHEMA_LOADER_PARSE_ERROR_INVALID_COLUMN_TYPE(
      Category.USER_ERROR, "0125", "Invalid column type. Table: %s; Column: %s; Type: %s", "", ""),
  OPERATION_CHECK_ERROR_UNSUPPORTED_MUTATION_TYPE(
      Category.USER_ERROR,
      "0126",
      "The mutation type is not supported. Only the Put or Delete type is supported. Mutation: %s",
      "",
      ""),
  CONDITION_BUILD_ERROR_CONDITION_NOT_ALLOWED_FOR_UPDATE_IF(
      Category.USER_ERROR,
      "0127",
      "This condition is not allowed for the UpdateIf operation. Condition: %s",
      "",
      ""),
  CASSANDRA_CROSS_PARTITION_SCAN_WITH_ORDERING_NOT_SUPPORTED(
      Category.USER_ERROR,
      "0128",
      "Cross-partition scan with ordering is not supported in Cassandra",
      "",
      ""),
  COSMOS_CROSS_PARTITION_SCAN_WITH_ORDERING_NOT_SUPPORTED(
      Category.USER_ERROR,
      "0129",
      "Cross-partition scan with ordering is not supported in Cosmos DB",
      "",
      ""),
  DYNAMO_CROSS_PARTITION_SCAN_WITH_ORDERING_NOT_SUPPORTED(
      Category.USER_ERROR,
      "0130",
      "Cross-partition scan with ordering is not supported in DynamoDB",
      "",
      ""),
  DATA_LOADER_DIRECTORY_WRITE_ACCESS_NOT_ALLOWED(
      Category.USER_ERROR,
      "0131",
      "The directory '%s' does not have write permissions. Please ensure that the current user has write access to the directory.",
      "",
      ""),
  DATA_LOADER_DIRECTORY_CREATE_FAILED(
      Category.USER_ERROR,
      "0132",
      "Failed to create the directory '%s'. Please check if you have sufficient permissions and if there are any file system restrictions. Details: %s",
      "",
      ""),
  DATA_LOADER_MISSING_DIRECTORY_NOT_ALLOWED(
      Category.USER_ERROR, "0133", "Directory path cannot be null or empty.", "", ""),
  DATA_LOADER_MISSING_FILE_EXTENSION(
      Category.USER_ERROR,
      "0134",
      "No file extension was found on the provided file name %s.",
      "",
      ""),
  DATA_LOADER_INVALID_FILE_EXTENSION(
      Category.USER_ERROR,
      "0135",
      "Invalid file extension: %s. Allowed extensions are: %s",
      "",
      ""),
  SINGLE_CRUD_OPERATION_TRANSACTION_GETTING_TRANSACTION_STATE_NOT_SUPPORTED(
      Category.USER_ERROR,
      "0136",
      "Getting a transaction state is not supported in single CRUD operation transactions",
      "",
      ""),
  SINGLE_CRUD_OPERATION_TRANSACTION_ROLLING_BACK_TRANSACTION_NOT_SUPPORTED(
      Category.USER_ERROR,
      "0137",
      "Rolling back a transaction is not supported in single CRUD operation transactions",
      "",
      ""),
  SINGLE_CRUD_OPERATION_TRANSACTION_MULTIPLE_MUTATIONS_NOT_SUPPORTED(
      Category.USER_ERROR,
      "0138",
      "Multiple mutations are not supported in single CRUD operation transactions",
      "",
      ""),
  SINGLE_CRUD_OPERATION_TRANSACTION_BEGINNING_TRANSACTION_NOT_ALLOWED(
      Category.USER_ERROR,
      "0139",
      "Beginning a transaction is not allowed in single CRUD operation transactions",
      "",
      ""),
  SINGLE_CRUD_OPERATION_TRANSACTION_RESUMING_TRANSACTION_NOT_ALLOWED(
      Category.USER_ERROR,
      "0140",
      "Resuming a transaction is not allowed in single CRUD operation transactions",
      "",
      ""),
  CONSENSUS_COMMIT_GROUP_COMMIT_WITH_TWO_PHASE_COMMIT_INTERFACE_NOT_ALLOWED(
      Category.USER_ERROR,
      "0141",
      "Using the group commit feature on the Coordinator table with a two-phase commit interface is not allowed",
      "",
      ""),
  GET_BUILD_ERROR_OPERATION_SUPPORTED_ONLY_WHEN_NO_CONDITIONS_ARE_SPECIFIED(
      Category.USER_ERROR,
      "0142",
      "This operation is supported only when no conditions are specified. "
          + "If you want to modify a condition, please use clearConditions() to remove all existing conditions first",
      "",
      ""),
  ENCRYPTION_NOT_ENABLED(
      Category.USER_ERROR,
      "0143",
      "The encryption feature is not enabled. To encrypt data at rest, you must enable this feature. Note that this feature is supported only in the ScalarDB Enterprise edition",
      "",
      ""),
  INVALID_VARIABLE_KEY_COLUMN_SIZE(
      Category.USER_ERROR,
      "0144",
      "The variable key column size must be greater than or equal to 64",
      "",
      ""),
  COSMOS_PRIMARY_KEY_CONTAINS_ILLEGAL_CHARACTER(
      Category.USER_ERROR,
      "0145",
      "The value of the column %s in the primary key contains an illegal character. "
          + "Primary-key columns must not contain any of the following characters in Cosmos DB: ':', '/', '\\', '#', '?'. Value: %s",
      "",
      ""),
  CONSENSUS_COMMIT_INSERTING_ALREADY_WRITTEN_DATA_NOT_ALLOWED(
      Category.USER_ERROR, "0146", "Inserting already-written data is not allowed", "", ""),
  CONSENSUS_COMMIT_DELETING_ALREADY_INSERTED_DATA_NOT_ALLOWED(
      Category.USER_ERROR, "0147", "Deleting already-inserted data is not allowed", "", ""),
  DATA_LOADER_INVALID_COLUMN_NON_EXISTENT(
      Category.USER_ERROR,
      "0148",
      "Invalid key: Column %s does not exist in the table %s in namespace %s.",
      "",
      ""),
  DATA_LOADER_INVALID_BASE64_ENCODING_FOR_COLUMN_VALUE(
      Category.USER_ERROR,
      "0149",
      "Invalid base64 encoding for blob value for column %s in table %s in namespace %s",
      "",
      ""),
  DATA_LOADER_INVALID_NUMBER_FORMAT_FOR_COLUMN_VALUE(
      Category.USER_ERROR,
      "0150",
      "Invalid number specified for column %s in table %s in namespace %s",
      "",
      ""),
  DATA_LOADER_ERROR_METHOD_NULL_ARGUMENT(
      Category.USER_ERROR, "0151", "Method null argument not allowed", "", ""),
  ABAC_NOT_ENABLED(
      Category.USER_ERROR,
      "0152",
      "The attribute-based access control feature is not enabled. To use this feature, you must enable it. Note that this feature is supported only in the ScalarDB Enterprise edition",
      "",
      ""),
  DATA_LOADER_CLUSTERING_KEY_NOT_FOUND(
      Category.USER_ERROR, "0153", "The provided clustering key %s was not found", "", ""),
  DATA_LOADER_INVALID_PROJECTION(
      Category.USER_ERROR, "0154", "The column '%s' was not found", "", ""),
  DATA_LOADER_INCOMPLETE_PARTITION_KEY(
      Category.USER_ERROR,
      "0155",
      "The provided partition key is incomplete. Required key: %s",
      "",
      ""),
  DATA_LOADER_CLUSTERING_KEY_ORDER_MISMATCH(
      Category.USER_ERROR,
      "0156",
      "The provided clustering key order does not match the table schema. Required order: %s",
      "",
      ""),
  DATA_LOADER_PARTITION_KEY_ORDER_MISMATCH(
      Category.USER_ERROR,
      "0157",
      "The provided partition key order does not match the table schema. Required order: %s",
      "",
      ""),
  OUT_OF_RANGE_COLUMN_VALUE_FOR_DATE(
      Category.USER_ERROR,
      "0158",
      "This DATE column value is out of the valid range. It must be between 1000-01-01 and 9999-12-12. Value: %s",
      "",
      ""),
  SUBMICROSECOND_PRECISION_NOT_SUPPORTED_FOR_TIME(
      Category.USER_ERROR,
      "0159",
      "This TIME column value precision cannot be shorter than one microsecond. Value: %s",
      "",
      ""),
  OUT_OF_RANGE_COLUMN_VALUE_FOR_TIMESTAMP(
      Category.USER_ERROR,
      "0160",
      "This TIMESTAMP column value is out of the valid range. It must be between 1000-01-01T00:00:00.000 and 9999-12-31T23:59:59.999. Value: %s",
      "",
      ""),
  SUBMILLISECOND_PRECISION_NOT_SUPPORTED_FOR_TIMESTAMP(
      Category.USER_ERROR,
      "0161",
      "This TIMESTAMP column value precision cannot be shorter than one millisecond. Value: %s",
      "",
      ""),
  OUT_OF_RANGE_COLUMN_VALUE_FOR_TIMESTAMPTZ(
      Category.USER_ERROR,
      "0162",
      "This TIMESTAMPTZ column value is out of the valid range. It must be between 1000-01-01T00:00:00.000Z to 9999-12-31T23:59:59.999Z. Value: %s",
      "",
      ""),
  SUBMILLISECOND_PRECISION_NOT_SUPPORTED_FOR_TIMESTAMPTZ(
      Category.USER_ERROR,
      "0163",
      "This TIMESTAMPTZ column value precision cannot be shorter than one millisecond. Value: %s",
      "",
      ""),
  JDBC_IMPORT_DATA_TYPE_OVERRIDE_NOT_SUPPORTED(
      Category.USER_ERROR,
      "0164",
      "The underlying-storage data type %s is not supported as the ScalarDB %s data type: %s",
      "",
      ""),
  DATA_LOADER_MISSING_NAMESPACE_OR_TABLE(
      Category.USER_ERROR, "0165", "Missing namespace or table: %s, %s", "", ""),
  DATA_LOADER_TABLE_METADATA_RETRIEVAL_FAILED(
      Category.USER_ERROR, "0166", "Failed to retrieve table metadata. Details: %s", "", ""),
  DATA_LOADER_DUPLICATE_DATA_MAPPINGS(
      Category.USER_ERROR,
      "0167",
      "Duplicate data mappings found for table '%s' in the control file",
      "",
      ""),
  DATA_LOADER_MISSING_COLUMN_MAPPING(
      Category.USER_ERROR,
      "0168",
      "No mapping found for column '%s' in table '%s' in the control file. Control file validation set at 'FULL'. All columns need to be mapped.",
      "",
      ""),
  DATA_LOADER_CONTROL_FILE_MISSING_DATA_MAPPINGS(
      Category.USER_ERROR, "0169", "The control file is missing data mappings", "", ""),
  DATA_LOADER_TARGET_COLUMN_NOT_FOUND(
      Category.USER_ERROR,
      "0170",
      "The target column '%s' for source field '%s' could not be found in table '%s'",
      "",
      ""),
  DATA_LOADER_MISSING_PARTITION_KEY(
      Category.USER_ERROR,
      "0171",
      "The required partition key '%s' is missing in the control file mapping for table '%s'",
      "",
      ""),
  DATA_LOADER_MISSING_CLUSTERING_KEY(
      Category.USER_ERROR,
      "0172",
      "The required clustering key '%s' is missing in the control file mapping for table '%s'",
      "",
      ""),
  DATA_LOADER_MULTIPLE_MAPPINGS_FOR_COLUMN_FOUND(
      Category.USER_ERROR,
      "0173",
      "Duplicated data mappings found for column '%s' in table '%s'",
      "",
      ""),
<<<<<<< HEAD
  DATA_LOADER_VALUE_TO_STRING_CONVERSION_FAILED(
      Category.USER_ERROR,
      "0174",
      "Something went wrong while converting the ScalarDB values to strings. The table metadata and Value datatype probably do not match. Details: %s",
      "",
      ""),
  DATA_LOADER_FILE_FORMAT_NOT_SUPPORTED(
      Category.USER_ERROR, "0175", "The provided file format is not supported : %s", "", ""),
=======
  DATA_LOADER_MISSING_CLUSTERING_KEY_COLUMN(
      Category.USER_ERROR,
      "0174",
      "Missing required field or column mapping for clustering key %s",
      "",
      ""),
  DATA_LOADER_MISSING_PARTITION_KEY_COLUMN(
      Category.USER_ERROR,
      "0175",
      "Missing required field or column mapping for partition key %s",
      "",
      ""),
  DATA_LOADER_MISSING_COLUMN(
      Category.USER_ERROR, "0176", "Missing field or column mapping for %s", "", ""),
>>>>>>> 067b8bab

  //
  // Errors for the concurrency error category
  //
  NO_MUTATION_APPLIED(Category.CONCURRENCY_ERROR, "0000", "No mutation was applied", "", ""),
  CASSANDRA_LOGGING_FAILED_IN_BATCH(
      Category.CONCURRENCY_ERROR, "0001", "Logging failed in the batch", "", ""),
  CASSANDRA_OPERATION_FAILED_IN_BATCH(
      Category.CONCURRENCY_ERROR, "0002", "The operation failed in the batch with type %s", "", ""),
  CASSANDRA_ERROR_OCCURRED_IN_BATCH(
      Category.CONCURRENCY_ERROR, "0003", "An error occurred in the batch. Details: %s", "", ""),
  CASSANDRA_WRITE_TIMEOUT_IN_PAXOS_PHASE_IN_MUTATION(
      Category.CONCURRENCY_ERROR, "0004", "A Paxos phase in the CAS operation failed", "", ""),
  CASSANDRA_WRITE_TIMEOUT_IN_LEARN_PHASE_IN_MUTATION(
      Category.CONCURRENCY_ERROR, "0005", "The learn phase in the CAS operation failed", "", ""),
  CASSANDRA_WRITE_TIMEOUT_SIMPLE_WRITE_OPERATION_FAILED_IN_MUTATION(
      Category.CONCURRENCY_ERROR, "0006", "A simple write operation failed", "", ""),
  CASSANDRA_ERROR_OCCURRED_IN_MUTATION(
      Category.CONCURRENCY_ERROR, "0007", "An error occurred in the mutation. Details: %s", "", ""),
  COSMOS_RETRY_WITH_ERROR_OCCURRED_IN_MUTATION(
      Category.CONCURRENCY_ERROR,
      "0008",
      "A RetryWith error occurred in the mutation. Details: %s",
      "",
      ""),
  DYNAMO_TRANSACTION_CONFLICT_OCCURRED_IN_MUTATION(
      Category.CONCURRENCY_ERROR,
      "0009",
      "A transaction conflict occurred in the mutation. Details: %s",
      "",
      ""),
  JDBC_TRANSACTION_CONFLICT_OCCURRED_IN_MUTATION(
      Category.CONCURRENCY_ERROR,
      "0010",
      "A transaction conflict occurred in the mutation. Details: %s",
      "",
      ""),
  JDBC_TRANSACTION_CONFLICT_OCCURRED(
      Category.CONCURRENCY_ERROR,
      "0011",
      "A conflict occurred. Please try restarting the transaction. Details: %s",
      "",
      ""),
  JDBC_TRANSACTION_CONDITION_NOT_SATISFIED(
      Category.CONCURRENCY_ERROR,
      "0012",
      "The %s condition of the %s operation is not satisfied. Targeting column(s): %s",
      "",
      ""),
  CONSENSUS_COMMIT_PREPARING_RECORD_EXISTS(
      Category.CONCURRENCY_ERROR, "0013", "The record being prepared already exists", "", ""),
  CONSENSUS_COMMIT_CONFLICT_OCCURRED_WHEN_PREPARING_RECORDS(
      Category.CONCURRENCY_ERROR, "0014", "A conflict occurred when preparing records", "", ""),
  CONSENSUS_COMMIT_CONFLICT_OCCURRED_WHEN_COMMITTING_STATE(
      Category.CONCURRENCY_ERROR,
      "0015",
      "The committing state in the coordinator failed. The transaction has been aborted",
      "",
      ""),
  CONSENSUS_COMMIT_CONFLICT_OCCURRED_WHILE_IMPLICIT_PRE_READ(
      Category.CONCURRENCY_ERROR, "0016", "A conflict occurred during implicit pre-read", "", ""),
  CONSENSUS_COMMIT_READ_UNCOMMITTED_RECORD(
      Category.CONCURRENCY_ERROR, "0017", "This record needs to be recovered", "", ""),
  CONSENSUS_COMMIT_CONDITION_NOT_SATISFIED_BECAUSE_RECORD_NOT_EXISTS(
      Category.CONCURRENCY_ERROR,
      "0018",
      "The record does not exist, so the %s condition is not satisfied",
      "",
      ""),
  CONSENSUS_COMMIT_CONDITION_NOT_SATISFIED_BECAUSE_RECORD_EXISTS(
      Category.CONCURRENCY_ERROR,
      "0019",
      "The record exists, so the %s condition is not satisfied",
      "",
      ""),
  CONSENSUS_COMMIT_CONDITION_NOT_SATISFIED(
      Category.CONCURRENCY_ERROR,
      "0020",
      "The condition on the column '%s' is not satisfied",
      "",
      ""),
  CONSENSUS_COMMIT_READING_EMPTY_RECORDS_IN_EXTRA_WRITE(
      Category.CONCURRENCY_ERROR,
      "0021",
      "Reading empty records might cause a write skew anomaly, so the transaction has been aborted for safety purposes",
      "",
      ""),
  CONSENSUS_COMMIT_ANTI_DEPENDENCY_FOUND_IN_EXTRA_READ(
      Category.CONCURRENCY_ERROR,
      "0022",
      "An anti-dependency was found. The transaction has been aborted",
      "",
      ""),
  JDBC_TRANSACTION_CONFLICT_OCCURRED_IN_INSERT(
      Category.CONCURRENCY_ERROR,
      "0023",
      "A transaction conflict occurred in the Insert operation",
      "",
      ""),
  SINGLE_CRUD_OPERATION_TRANSACTION_CONDITION_NOT_SATISFIED(
      Category.CONCURRENCY_ERROR,
      "0024",
      "The %s condition of the %s operation is not satisfied. Targeting column(s): %s",
      "",
      ""),
  SINGLE_CRUD_OPERATION_TRANSACTION_CONFLICT_OCCURRED_IN_INSERT(
      Category.CONCURRENCY_ERROR,
      "0025",
      "A transaction conflict occurred in the Insert operation",
      "",
      ""),

  //
  // Errors for the internal error category
  //
  CREATING_NAMESPACE_FAILED(
      Category.INTERNAL_ERROR, "0000", "Creating the namespace failed. Namespace: %s", "", ""),
  DROPPING_NAMESPACE_FAILED(
      Category.INTERNAL_ERROR, "0001", "Dropping the namespace failed. Namespace: %s", "", ""),
  CREATING_TABLE_FAILED(
      Category.INTERNAL_ERROR, "0002", "Creating the table failed. Table: %s", "", ""),
  DROPPING_TABLE_FAILED(
      Category.INTERNAL_ERROR, "0003", "Dropping the table failed. Table: %s", "", ""),
  TRUNCATING_TABLE_FAILED(
      Category.INTERNAL_ERROR, "0004", "Truncating the table failed. Table: %s", "", ""),
  CREATING_INDEX_FAILED(
      Category.INTERNAL_ERROR, "0005", "Creating the index failed. Table: %s, Column: %s", "", ""),
  DROPPING_INDEX_FAILED(
      Category.INTERNAL_ERROR, "0006", "Dropping the index failed. Table: %s, Column: %s", "", ""),
  GETTING_TABLE_METADATA_FAILED(
      Category.INTERNAL_ERROR, "0007", "Getting the table metadata failed. Table: %s", "", ""),
  GETTING_TABLE_NAMES_IN_NAMESPACE_FAILED(
      Category.INTERNAL_ERROR,
      "0008",
      "Getting the table names in the namespace failed. Namespace: %s",
      "",
      ""),
  CHECKING_NAMESPACE_EXISTENCE_FAILED(
      Category.INTERNAL_ERROR,
      "0009",
      "Checking the namespace existence failed. Namespace: %s",
      "",
      ""),
  CHECKING_TABLE_EXISTENCE_FAILED(
      Category.INTERNAL_ERROR, "0010", "Checking the table existence failed. Table: %s", "", ""),
  CHECKING_INDEX_EXISTENCE_FAILED(
      Category.INTERNAL_ERROR,
      "0011",
      "Checking the index existence failed. Table: %s; Column: %s",
      "",
      ""),
  REPAIRING_NAMESPACE_FAILED(
      Category.INTERNAL_ERROR, "0012", "Repairing the namespace failed. Namespace: %s", "", ""),
  REPAIRING_TABLE_FAILED(
      Category.INTERNAL_ERROR, "0013", "Repairing the table failed. Table: %s", "", ""),
  ADDING_NEW_COLUMN_TO_TABLE_FAILED(
      Category.INTERNAL_ERROR,
      "0014",
      "Adding a new column to the table failed. Table: %s; Column: %s; ColumnType: %s",
      "",
      ""),
  GETTING_NAMESPACE_NAMES_FAILED(
      Category.INTERNAL_ERROR, "0015", "Getting the namespace names failed", "", ""),
  GETTING_IMPORT_TABLE_METADATA_FAILED(
      Category.INTERNAL_ERROR,
      "0016",
      "Getting the table metadata of the table being imported failed. Table: %s",
      "",
      ""),
  IMPORTING_TABLE_FAILED(
      Category.INTERNAL_ERROR, "0017", "Importing the table failed. Table: %s", "", ""),
  ADDING_RAW_COLUMN_TO_TABLE_FAILED(
      Category.INTERNAL_ERROR,
      "0018",
      "Adding the raw column to the table failed. Table: %s; Column: %s; ColumnType: %s",
      "",
      ""),
  UPGRADING_SCALAR_DB_ENV_FAILED(
      Category.INTERNAL_ERROR, "0019", "Upgrading the ScalarDB environment failed", "", ""),
  CASSANDRA_WRITE_TIMEOUT_WITH_OTHER_WRITE_TYPE_IN_MUTATION(
      Category.INTERNAL_ERROR,
      "0020",
      "Something wrong because WriteType is neither CAS nor SIMPLE",
      "",
      ""),
  CASSANDRA_ERROR_OCCURRED_IN_SELECTION(
      Category.INTERNAL_ERROR, "0021", "An error occurred in the selection. Details: %s", "", ""),
  COSMOS_ERROR_OCCURRED_IN_MUTATION(
      Category.INTERNAL_ERROR, "0022", "An error occurred in the mutation. Details: %s", "", ""),
  COSMOS_ERROR_OCCURRED_IN_SELECTION(
      Category.INTERNAL_ERROR, "0023", "An error occurred in the selection. Details: %s", "", ""),
  DYNAMO_ERROR_OCCURRED_IN_MUTATION(
      Category.INTERNAL_ERROR, "0024", "An error occurred in the mutation. Details: %s", "", ""),
  DYNAMO_ERROR_OCCURRED_IN_SELECTION(
      Category.INTERNAL_ERROR, "0025", "An error occurred in the selection. Details: %s", "", ""),
  JDBC_ERROR_OCCURRED_IN_MUTATION(
      Category.INTERNAL_ERROR, "0026", "An error occurred in the mutation. Details: %s", "", ""),
  JDBC_ERROR_OCCURRED_IN_SELECTION(
      Category.INTERNAL_ERROR, "0027", "An error occurred in the selection. Details: %s", "", ""),
  JDBC_FETCHING_NEXT_RESULT_FAILED(
      Category.INTERNAL_ERROR, "0028", "Fetching the next result failed", "", ""),
  JDBC_TRANSACTION_ROLLING_BACK_TRANSACTION_FAILED(
      Category.INTERNAL_ERROR, "0029", "Rolling back the transaction failed. Details: %s", "", ""),
  JDBC_TRANSACTION_COMMITTING_TRANSACTION_FAILED(
      Category.INTERNAL_ERROR, "0030", "Committing the transaction failed. Details: %s", "", ""),
  JDBC_TRANSACTION_GET_OPERATION_FAILED(
      Category.INTERNAL_ERROR, "0031", "The Get operation failed. Details: %s", "", ""),
  JDBC_TRANSACTION_SCAN_OPERATION_FAILED(
      Category.INTERNAL_ERROR, "0032", "The Scan operation failed. Details: %s", "", ""),
  JDBC_TRANSACTION_PUT_OPERATION_FAILED(
      Category.INTERNAL_ERROR, "0033", "The Put operation failed. Details: %s", "", ""),
  JDBC_TRANSACTION_DELETE_OPERATION_FAILED(
      Category.INTERNAL_ERROR, "0034", "The Delete operation failed. Details: %s", "", ""),
  JDBC_TRANSACTION_BEGINNING_TRANSACTION_FAILED(
      Category.INTERNAL_ERROR, "0035", "Beginning a transaction failed. Details: %s", "", ""),
  CONSENSUS_COMMIT_PREPARING_RECORDS_FAILED(
      Category.INTERNAL_ERROR, "0036", "Preparing records failed", "", ""),
  CONSENSUS_COMMIT_VALIDATION_FAILED(Category.INTERNAL_ERROR, "0037", "Validation failed", "", ""),
  CONSENSUS_COMMIT_EXECUTING_IMPLICIT_PRE_READ_FAILED(
      Category.INTERNAL_ERROR, "0038", "Executing implicit pre-read failed", "", ""),
  CONSENSUS_COMMIT_READING_RECORD_FROM_STORAGE_FAILED(
      Category.INTERNAL_ERROR,
      "0039",
      "Reading a record from the underlying storage failed",
      "",
      ""),
  CONSENSUS_COMMIT_SCANNING_RECORDS_FROM_STORAGE_FAILED(
      Category.INTERNAL_ERROR,
      "0040",
      "Scanning records from the underlying storage failed",
      "",
      ""),
  CONSENSUS_COMMIT_ROLLBACK_FAILED_BECAUSE_TRANSACTION_ALREADY_COMMITTED(
      Category.INTERNAL_ERROR,
      "0041",
      "Rollback failed because the transaction has already been committed",
      "",
      ""),
  CONSENSUS_COMMIT_ROLLBACK_FAILED(Category.INTERNAL_ERROR, "0042", "Rollback failed", "", ""),
  JDBC_TRANSACTION_INSERT_OPERATION_FAILED(
      Category.INTERNAL_ERROR, "0043", "The Insert operation failed. Details: %s", "", ""),
  JDBC_TRANSACTION_UPSERT_OPERATION_FAILED(
      Category.INTERNAL_ERROR, "0044", "The Upsert operation failed. Details: %s", "", ""),
  JDBC_TRANSACTION_UPDATE_OPERATION_FAILED(
      Category.INTERNAL_ERROR, "0045", "The Update operation failed. Details: %s", "", ""),
  HANDLING_BEFORE_PREPARATION_SNAPSHOT_HOOK_FAILED(
      Category.INTERNAL_ERROR,
      "0046",
      "Handling the before-preparation snapshot hook failed. Details: %s",
      "",
      ""),
  DATA_LOADER_ERROR_CRUD_EXCEPTION(
      Category.INTERNAL_ERROR,
      "0047",
      "Something went wrong while trying to save the data. Details: %s",
      "",
      ""),
  DATA_LOADER_ERROR_SCAN(
      Category.INTERNAL_ERROR,
      "0048",
      "Something went wrong while scanning. Are you sure you are running in the correct transaction mode? Details: %s",
      "",
      ""),
  DATA_LOADER_CONVERT_TO_STRING_FAILED(
      Category.INTERNAL_ERROR,
      "0049",
      "Unable to convert value to string from data format: %s",
      "",
      ""),

  //
  // Errors for the unknown transaction status error category
  //
  JDBC_TRANSACTION_UNKNOWN_TRANSACTION_STATUS(
      Category.UNKNOWN_TRANSACTION_STATUS_ERROR,
      "0000",
      "Rolling back the transaction failed. Details: %s",
      "",
      ""),
  CONSENSUS_COMMIT_COMMITTING_STATE_FAILED_WITH_NO_MUTATION_EXCEPTION_BUT_COORDINATOR_STATUS_DOES_NOT_EXIST(
      Category.UNKNOWN_TRANSACTION_STATUS_ERROR,
      "0001",
      "Committing state failed with NoMutationException, but the coordinator status does not exist",
      "",
      ""),
  CONSENSUS_COMMIT_CANNOT_GET_STATE(
      Category.UNKNOWN_TRANSACTION_STATUS_ERROR, "0002", "The state cannot be retrieved", "", ""),
  CONSENSUS_COMMIT_UNKNOWN_COORDINATOR_STATUS(
      Category.UNKNOWN_TRANSACTION_STATUS_ERROR,
      "0003",
      "The coordinator status is unknown",
      "",
      ""),
  CONSENSUS_COMMIT_ABORTING_STATE_FAILED_WITH_NO_MUTATION_EXCEPTION_BUT_COORDINATOR_STATUS_DOES_NOT_EXIST(
      Category.UNKNOWN_TRANSACTION_STATUS_ERROR,
      "0004",
      "Aborting state failed with NoMutationException, but the coordinator status does not exist",
      "",
      ""),
  ;

  private static final String COMPONENT_NAME = "DB-CORE";

  private final Category category;
  private final String id;
  private final String message;
  private final String cause;
  private final String solution;

  CoreError(Category category, String id, String message, String cause, String solution) {
    validate(COMPONENT_NAME, category, id, message, cause, solution);

    this.category = category;
    this.id = id;
    this.message = message;
    this.cause = cause;
    this.solution = solution;
  }

  @Override
  public String getComponentName() {
    return COMPONENT_NAME;
  }

  @Override
  public Category getCategory() {
    return category;
  }

  @Override
  public String getId() {
    return id;
  }

  @Override
  public String getMessage() {
    return message;
  }

  @Override
  public String getCause() {
    return cause;
  }

  @Override
  public String getSolution() {
    return solution;
  }
}<|MERGE_RESOLUTION|>--- conflicted
+++ resolved
@@ -802,16 +802,6 @@
       "Duplicated data mappings found for column '%s' in table '%s'",
       "",
       ""),
-<<<<<<< HEAD
-  DATA_LOADER_VALUE_TO_STRING_CONVERSION_FAILED(
-      Category.USER_ERROR,
-      "0174",
-      "Something went wrong while converting the ScalarDB values to strings. The table metadata and Value datatype probably do not match. Details: %s",
-      "",
-      ""),
-  DATA_LOADER_FILE_FORMAT_NOT_SUPPORTED(
-      Category.USER_ERROR, "0175", "The provided file format is not supported : %s", "", ""),
-=======
   DATA_LOADER_MISSING_CLUSTERING_KEY_COLUMN(
       Category.USER_ERROR,
       "0174",
@@ -826,7 +816,14 @@
       ""),
   DATA_LOADER_MISSING_COLUMN(
       Category.USER_ERROR, "0176", "Missing field or column mapping for %s", "", ""),
->>>>>>> 067b8bab
+  DATA_LOADER_VALUE_TO_STRING_CONVERSION_FAILED(
+      Category.USER_ERROR,
+      "0177",
+      "Something went wrong while converting the ScalarDB values to strings. The table metadata and Value datatype probably do not match. Details: %s",
+      "",
+      ""),
+  DATA_LOADER_FILE_FORMAT_NOT_SUPPORTED(
+      Category.USER_ERROR, "0178", "The provided file format is not supported : %s", "", ""),
 
   //
   // Errors for the concurrency error category
