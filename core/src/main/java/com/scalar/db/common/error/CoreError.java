--- conflicted
+++ resolved
@@ -816,22 +816,14 @@
       ""),
   DATA_LOADER_MISSING_COLUMN(
       Category.USER_ERROR, "0176", "Missing field or column mapping for %s", "", ""),
-<<<<<<< HEAD
-  DATA_LOADER_MISSING_SOURCE_FIELD(
-      Category.USER_ERROR,
-      "0177",
-      "The data mapping source field '%s' for table '%s' is missing in the json data record",
-=======
   DATA_LOADER_VALUE_TO_STRING_CONVERSION_FAILED(
       Category.USER_ERROR,
       "0177",
       "Something went wrong while converting the ScalarDB values to strings. The table metadata and Value datatype probably do not match. Details: %s",
->>>>>>> 75f8a9ca
       "",
       ""),
   DATA_LOADER_FILE_FORMAT_NOT_SUPPORTED(
       Category.USER_ERROR, "0178", "The provided file format is not supported : %s", "", ""),
-<<<<<<< HEAD
   DATA_LOADER_COULD_NOT_FIND_PARTITION_KEY(
       Category.USER_ERROR, "0179", "Could not find the partition key", "", ""),
   DATA_LOADER_UPSERT_INSERT_MISSING_COLUMNS(
@@ -846,8 +838,12 @@
       Category.USER_ERROR, "0183", "Could not find the clustering key", "", ""),
   DATA_LOADER_TABLE_METADATA_MISSING(
       Category.USER_ERROR, "0184", "No table metadata found", "", ""),
-=======
->>>>>>> 75f8a9ca
+  DATA_LOADER_MISSING_SOURCE_FIELD(
+      Category.USER_ERROR,
+      "0185",
+      "The data mapping source field '%s' for table '%s' is missing in the json data record",
+      "",
+      ""),
 
   //
   // Errors for the concurrency error category
