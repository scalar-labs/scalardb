package com.scalar.db.common.error;

public enum CoreError implements ScalarDbError {

  //
  // Errors for the user error category
  //
  OPERATION_CHECK_ERROR_INDEX_ONLY_SINGLE_COLUMN_INDEX_SUPPORTED(
      Category.USER_ERROR,
      "0000",
      "Only a single-column index is supported. Operation: %s",
      "",
      ""),
  OPERATION_CHECK_ERROR_INDEX_NON_INDEXED_COLUMN_SPECIFIED(
      Category.USER_ERROR,
      "0001",
      "The column of the specified index key is not indexed. Operation: %s",
      "",
      ""),
  OPERATION_CHECK_ERROR_INDEX_INDEX_KEY_NOT_PROPERLY_SPECIFIED(
      Category.USER_ERROR,
      "0002",
      "The index key is not properly specified. Operation: %s",
      "",
      ""),
  OPERATION_CHECK_ERROR_INDEX_CLUSTERING_KEY_SPECIFIED(
      Category.USER_ERROR,
      "0003",
      "Clustering keys cannot be specified when using an index. Operation: %s",
      "",
      ""),
  OPERATION_CHECK_ERROR_INDEX_ORDERING_SPECIFIED(
      Category.USER_ERROR,
      "0004",
      "Orderings cannot be specified when using an index. Operation: %s",
      "",
      ""),
  OPERATION_CHECK_ERROR_LIMIT(
      Category.USER_ERROR, "0005", "The limit cannot be negative. Operation: %s", "", ""),
  OPERATION_CHECK_ERROR_CROSS_PARTITION_SCAN(
      Category.USER_ERROR, "0006", "Cross-partition scan is not enabled. Operation: %s", "", ""),
  OPERATION_CHECK_ERROR_CROSS_PARTITION_SCAN_ORDERING(
      Category.USER_ERROR,
      "0007",
      "Cross-partition scan ordering is not enabled. Operation: %s",
      "",
      ""),
  OPERATION_CHECK_ERROR_CROSS_PARTITION_SCAN_FILTERING(
      Category.USER_ERROR,
      "0008",
      "Cross-partition scan filtering is not enabled. Operation: %s",
      "",
      ""),
  OPERATION_CHECK_ERROR_PROJECTION(
      Category.USER_ERROR,
      "0009",
      "The specified projection is not found. Projection: %s, Operation: %s",
      "",
      ""),
  OPERATION_CHECK_ERROR_CLUSTERING_KEY_BOUNDARY(
      Category.USER_ERROR,
      "0010",
      "The clustering key boundary is not properly specified. Operation: %s",
      "",
      ""),
  OPERATION_CHECK_ERROR_START_CLUSTERING_KEY(
      Category.USER_ERROR,
      "0011",
      "The start clustering key is not properly specified. Operation: %s",
      "",
      ""),
  OPERATION_CHECK_ERROR_END_CLUSTERING_KEY(
      Category.USER_ERROR,
      "0012",
      "The end clustering key is not properly specified. Operation: %s",
      "",
      ""),
  OPERATION_CHECK_ERROR_ORDERING_NOT_PROPERLY_SPECIFIED(
      Category.USER_ERROR, "0013", "Orderings are not properly specified. Operation: %s", "", ""),
  OPERATION_CHECK_ERROR_ORDERING_COLUMN_NOT_FOUND(
      Category.USER_ERROR,
      "0014",
      "The specified ordering column is not found. Ordering: %s, Operation: %s",
      "",
      ""),
  OPERATION_CHECK_ERROR_CONDITION(
      Category.USER_ERROR,
      "0015",
      "The condition is not properly specified. Operation: %s",
      "",
      ""),
  TABLE_NOT_FOUND(Category.USER_ERROR, "0016", "The table does not exist. Table: %s", "", ""),
  OPERATION_CHECK_ERROR_INVALID_COLUMN(
      Category.USER_ERROR,
      "0017",
      "The column value is not properly specified. Column: %s, Operation: %s",
      "",
      ""),
  EMPTY_MUTATIONS_SPECIFIED(Category.USER_ERROR, "0018", "The mutations are empty", "", ""),
  OPERATION_CHECK_ERROR_MULTI_PARTITION_MUTATION(
      Category.USER_ERROR,
      "0019",
      "Mutations that span multiple partitions are not supported. Mutations: %s",
      "",
      ""),
  OPERATION_CHECK_ERROR_PARTITION_KEY(
      Category.USER_ERROR,
      "0020",
      "The partition key is not properly specified. Operation: %s",
      "",
      ""),
  OPERATION_CHECK_ERROR_CLUSTERING_KEY(
      Category.USER_ERROR,
      "0021",
      "The clustering key is not properly specified. Operation: %s",
      "",
      ""),
  AUTH_NOT_ENABLED(
      Category.USER_ERROR,
      "0022",
      "The authentication and authorization feature is not enabled. To use this feature, you must enable it. Note that this feature is supported only in the ScalarDB Enterprise edition",
      "",
      ""),
  CONDITION_BUILD_ERROR_CONDITION_NOT_ALLOWED_FOR_PUT_IF(
      Category.USER_ERROR,
      "0023",
      "This condition is not allowed for the PutIf operation. Condition: %s",
      "",
      ""),
  CONDITION_BUILD_ERROR_CONDITION_NOT_ALLOWED_FOR_DELETE_IF(
      Category.USER_ERROR,
      "0024",
      "This condition is not allowed for the DeleteIf operation. Condition: %s",
      "",
      ""),
  LIKE_CHECK_ERROR_OPERATOR_MUST_BE_LIKE_OR_NOT_LIKE(
      Category.USER_ERROR, "0025", "Operator must be LIKE or NOT_LIKE. Operator: %s", "", ""),
  LIKE_CHECK_ERROR_ESCAPE_CHARACTER_MUST_BE_STRING_OF_SINGLE_CHARACTER_OR_EMPTY_STRING(
      Category.USER_ERROR,
      "0026",
      "An escape character must be a string of a single character or an empty string",
      "",
      ""),
  LIKE_CHECK_ERROR_LIKE_PATTERN_MUST_NOT_BE_NULL(
      Category.USER_ERROR, "0027", "The LIKE pattern must not be null", "", ""),
  LIKE_CHECK_ERROR_LIKE_PATTERN_MUST_NOT_INCLUDE_ONLY_ESCAPE_CHARACTER(
      Category.USER_ERROR,
      "0028",
      "The LIKE pattern must not include only an escape character",
      "",
      ""),
  LIKE_CHECK_ERROR_LIKE_PATTERN_MUST_NOT_END_WITH_ESCAPE_CHARACTER(
      Category.USER_ERROR,
      "0029",
      "The LIKE pattern must not end with an escape character",
      "",
      ""),
  COLUMN_NOT_FOUND(Category.USER_ERROR, "0030", "The column %s does not exist", "", ""),
  GET_BUILD_ERROR_OPERATION_NOT_SUPPORTED_WHEN_GETTING_RECORDS_OF_DATABASE_WITHOUT_USING_INDEX(
      Category.USER_ERROR,
      "0031",
      "This operation is not supported when getting records of a database without using an index",
      "",
      ""),
  GET_BUILD_ERROR_OPERATION_NOT_SUPPORTED_WHEN_GETTING_RECORDS_OF_DATABASE_USING_INDEX(
      Category.USER_ERROR,
      "0032",
      "This operation is not supported when getting records of a database by using an index",
      "",
      ""),
  SCAN_BUILD_ERROR_OPERATION_NOT_SUPPORTED_WHEN_SCANNING_ALL_RECORDS_OF_DATABASE_OR_SCANNING_RECORDS_OF_DATABASE_USING_INDEX(
      Category.USER_ERROR,
      "0033",
      "This operation is not supported when scanning all the records of a database "
          + "or scanning records of a database by using an index",
      "",
      ""),
  SCAN_BUILD_ERROR_OPERATION_SUPPORTED_ONLY_WHEN_SCANNING_RECORDS_OF_DATABASE_USING_INDEX(
      Category.USER_ERROR,
      "0034",
      "This operation is supported only when scanning records of a database by using an index",
      "",
      ""),
  SCAN_BUILD_ERROR_OPERATION_NOT_SUPPORTED_WHEN_SCANNING_RECORDS_OF_DATABASE_USING_INDEX(
      Category.USER_ERROR,
      "0035",
      "This operation is not supported when scanning records of a database by using an index",
      "",
      ""),
  SCAN_BUILD_ERROR_OPERATION_SUPPORTED_ONLY_WHEN_NO_CONDITIONS_ARE_SPECIFIED(
      Category.USER_ERROR,
      "0037",
      "This operation is supported only when no conditions are specified. "
          + "If you want to modify a condition, please use clearConditions() to remove all existing conditions first",
      "",
      ""),
  TABLE_METADATA_BUILD_ERROR_NO_COLUMNS_SPECIFIED(
      Category.USER_ERROR, "0038", "One or more columns must be specified.", "", ""),
  TABLE_METADATA_BUILD_ERROR_NO_PARTITION_KEYS_SPECIFIED(
      Category.USER_ERROR, "0039", "One or more partition keys must be specified.", "", ""),
  TABLE_METADATA_BUILD_ERROR_PARTITION_KEY_COLUMN_DEFINITION_NOT_SPECIFIED(
      Category.USER_ERROR,
      "0040",
      "The column definition must be specified since %s is specified as a partition key",
      "",
      ""),
  TABLE_METADATA_BUILD_ERROR_CLUSTERING_KEY_COLUMN_DEFINITION_NOT_SPECIFIED(
      Category.USER_ERROR,
      "0041",
      "The column definition must be specified since %s is specified as a clustering key",
      "",
      ""),
  TRANSACTION_STATE_INSTANTIATION_ERROR_INVALID_ID(
      Category.USER_ERROR, "0042", "Invalid ID specified. ID: %d", "", ""),
  TRANSACTION_NOT_ACTIVE(
      Category.USER_ERROR, "0043", "The transaction is not active. Status: %s", "", ""),
  TRANSACTION_ALREADY_COMMITTED_OR_ROLLED_BACK(
      Category.USER_ERROR,
      "0044",
      "The transaction has already been committed or rolled back. Status: %s",
      "",
      ""),
  TRANSACTION_NOT_PREPARED(
      Category.USER_ERROR, "0045", "The transaction has not been prepared. Status: %s", "", ""),
  TRANSACTION_NOT_PREPARED_OR_VALIDATED(
      Category.USER_ERROR,
      "0046",
      "The transaction has not been prepared or validated. Status: %s",
      "",
      ""),
  TRANSACTION_ALREADY_EXISTS(Category.USER_ERROR, "0047", "The transaction already exists", "", ""),
  TRANSACTION_NOT_FOUND(
      Category.USER_ERROR,
      "0048",
      "A transaction associated with the specified transaction ID is not found. "
          + "The transaction might have expired",
      "",
      ""),
  SYSTEM_NAMESPACE_SPECIFIED(
      Category.USER_ERROR, "0049", "%s is the system namespace name", "", ""),
  NAMESPACE_ALREADY_EXISTS(
      Category.USER_ERROR, "0050", "The namespace already exists. Namespace: %s", "", ""),
  NAMESPACE_NOT_FOUND(
      Category.USER_ERROR, "0051", "The namespace does not exist. Namespace: %s", "", ""),
  TABLE_ALREADY_EXISTS(Category.USER_ERROR, "0052", "The table already exists. Table: %s", "", ""),
  NAMESPACE_NOT_EMPTY(
      Category.USER_ERROR,
      "0053",
      "The namespace is not empty. Namespace: %s; Tables in the namespace: %s",
      "",
      ""),
  COLUMN_NOT_FOUND2(
      Category.USER_ERROR, "0054", "The column does not exist. Table: %s; Column: %s", "", ""),
  INDEX_ALREADY_EXISTS(
      Category.USER_ERROR, "0055", "The index already exists. Table: %s; Column: %s", "", ""),
  INDEX_NOT_FOUND(
      Category.USER_ERROR, "0056", "The index does not exist. Table: %s; Column: %s", "", ""),
  COLUMN_ALREADY_EXISTS(
      Category.USER_ERROR, "0057", "The column already exists. Table: %s; Column: %s", "", ""),
  OPERATION_DOES_NOT_HAVE_TARGET_NAMESPACE_OR_TABLE_NAME(
      Category.USER_ERROR,
      "0058",
      "The operation does not have the target namespace or table name. Operation: %s",
      "",
      ""),
  CONFIG_UTILS_INVALID_NUMBER_FORMAT(
      Category.USER_ERROR,
      "0059",
      "The specified value of the property '%s' is not a number. Value: %s",
      "",
      ""),
  CONFIG_UTILS_INVALID_BOOLEAN_FORMAT(
      Category.USER_ERROR,
      "0060",
      "The specified value of the property '%s' is not a boolean. Value: %s",
      "",
      ""),
  CONFIG_UTILS_READING_FILE_FAILED(
      Category.USER_ERROR, "0061", "Reading the file failed. File: %s", "", ""),
  CROSS_PARTITION_SCAN_MUST_BE_ENABLED_TO_USE_CROSS_PARTITION_SCAN_WITH_FILTERING_OR_ORDERING(
      Category.USER_ERROR,
      "0062",
      "The property 'scalar.db.cross_partition_scan.enabled' must be set to true "
          + "to use cross-partition scan with filtering or ordering",
      "",
      ""),
  OUT_OF_RANGE_COLUMN_VALUE_FOR_BIGINT(
      Category.USER_ERROR,
      "0063",
      "This column value is out of range for BigInt. Value: %s",
      "",
      ""),
  KEY_BUILD_ERROR_UNSUPPORTED_TYPE(
      Category.USER_ERROR, "0064", "This type is not supported. Name: %s, Type: %s", "", ""),
  STORAGE_NOT_FOUND(Category.USER_ERROR, "0065", "Storage '%s' is not found", "", ""),
  TRANSACTION_MANAGER_NOT_FOUND(
      Category.USER_ERROR, "0066", "Transaction manager '%s' is not found", "", ""),
  GET_OPERATION_USED_FOR_NON_EXACT_MATCH_SELECTION(
      Category.USER_ERROR,
      "0068",
      "Please use scan() for non-exact match selection. Operation: %s",
      "",
      ""),
  CASSANDRA_IMPORT_NOT_SUPPORTED(
      Category.USER_ERROR,
      "0069",
      "Import-related functionality is not supported in Cassandra",
      "",
      ""),
  CASSANDRA_NETWORK_STRATEGY_NOT_FOUND(
      Category.USER_ERROR, "0070", "The %s network strategy does not exist", "", ""),
  INVALID_CONTACT_PORT(
      Category.USER_ERROR,
      "0071",
      "The property 'scalar.db.contact_port' must be greater than or equal to zero",
      "",
      ""),
  COSMOS_CLUSTERING_KEY_BLOB_TYPE_NOT_SUPPORTED(
      Category.USER_ERROR,
      "0073",
      "The BLOB type is not supported for clustering keys in Cosmos DB. Column: %s",
      "",
      ""),
  COSMOS_IMPORT_NOT_SUPPORTED(
      Category.USER_ERROR,
      "0074",
      "Import-related functionality is not supported in Cosmos DB",
      "",
      ""),
  INVALID_CONTACT_POINTS(
      Category.USER_ERROR,
      "0075",
      "The property 'scalar.db.contact_points' must not be empty",
      "",
      ""),
  COSMOS_CONDITION_OPERATION_NOT_SUPPORTED_FOR_BLOB_TYPE(
      Category.USER_ERROR,
      "0076",
      "Cosmos DB supports only EQ, NE, IS_NULL, and IS_NOT_NULL operations for the BLOB type in conditions. Mutation: %s",
      "",
      ""),
  INVALID_CONSISTENCY_LEVEL(
      Category.USER_ERROR,
      "0077",
      "The specified consistency level is not supported. Consistency level: %s",
      "",
      ""),
  DYNAMO_ENCODER_0X00_BYTES_NOT_ACCEPTED_IN_BLOB_VALUES_IN_DESC_ORDER(
      Category.USER_ERROR,
      "0078",
      "0x00 bytes are not accepted in BLOB values in DESC order",
      "",
      ""),
  DYNAMO_ENCODER_CANNOT_ENCODE_TEXT_VALUE_CONTAINING_0X0000(
      Category.USER_ERROR, "0079", "Cannot encode a Text value that contains '\\u0000'", "", ""),
  DYNAMO_INDEX_COLUMN_CANNOT_BE_SET_TO_NULL_OR_EMPTY(
      Category.USER_ERROR,
      "0081",
      "An index column cannot be set to null or an empty value for Text or Blob in DynamoDB. Operation: %s",
      "",
      ""),
  DYNAMO_CONDITION_OPERATION_NOT_SUPPORTED_FOR_BOOLEAN_TYPE(
      Category.USER_ERROR,
      "0082",
      "DynamoDB supports only EQ, NE, IS_NULL, and IS_NOT_NULL operations for the BOOLEAN type in conditions. Mutation: %s",
      "",
      ""),
  MULTI_STORAGE_NESTED_MULTI_STORAGE_DEFINITION_NOT_SUPPORTED(
      Category.USER_ERROR,
      "0083",
      "Nested multi-storage definitions are not supported. Storage: %s",
      "",
      ""),
  MULTI_STORAGE_STORAGE_NOT_FOUND(
      Category.USER_ERROR, "0084", "Storage not found. Storage: %s", "", ""),
  JDBC_NAMESPACE_NAME_NOT_ACCEPTABLE(
      Category.USER_ERROR, "0085", "The namespace name is not acceptable. Namespace: %s", "", ""),
  JDBC_TABLE_NAME_NOT_ACCEPTABLE(
      Category.USER_ERROR, "0086", "The table name is not acceptable. Table: %s", "", ""),
  JDBC_IMPORT_NOT_SUPPORTED(
      Category.USER_ERROR,
      "0087",
      "Importing tables is not allowed in the RDB engine. RDB engine: %s",
      "",
      ""),
  JDBC_IMPORT_TABLE_WITHOUT_PRIMARY_KEY(
      Category.USER_ERROR, "0088", "The %s table must have a primary key", "", ""),
  JDBC_RDB_ENGINE_NOT_SUPPORTED(
      Category.USER_ERROR,
      "0089",
      "The RDB engine is not supported. JDBC connection URL: %s",
      "",
      ""),
  JDBC_IMPORT_DATA_TYPE_WITH_SIZE_NOT_SUPPORTED(
      Category.USER_ERROR, "0090", "Data type %s(%d) is not supported: %s", "", ""),
  JDBC_IMPORT_DATA_TYPE_NOT_SUPPORTED(
      Category.USER_ERROR, "0091", "Data type %s is not supported: %s", "", ""),
  JDBC_TRANSACTION_GETTING_TRANSACTION_STATE_NOT_SUPPORTED(
      Category.USER_ERROR,
      "0092",
      "Getting a transaction state is not supported in JDBC transactions",
      "",
      ""),
  JDBC_TRANSACTION_ROLLING_BACK_TRANSACTION_NOT_SUPPORTED(
      Category.USER_ERROR,
      "0093",
      "Rolling back a transaction is not supported in JDBC transactions",
      "",
      ""),
  CONSENSUS_COMMIT_COORDINATOR_TABLES_ALREADY_EXIST(
      Category.USER_ERROR, "0094", "Coordinator tables already exist", "", ""),
  CONSENSUS_COMMIT_COORDINATOR_TABLES_NOT_FOUND(
      Category.USER_ERROR, "0095", "Coordinator tables do not exist", "", ""),
  CONSENSUS_COMMIT_COORDINATOR_NAMESPACE_SPECIFIED(
      Category.USER_ERROR,
      "0096",
      "The namespace %s is reserved. Any operations on this namespace are not allowed",
      "",
      ""),
  CONSENSUS_COMMIT_MUTATING_TRANSACTION_METADATA_COLUMNS_NOT_ALLOWED(
      Category.USER_ERROR,
      "0097",
      "Mutating transaction metadata columns is not allowed. Table: %s; Column: %s",
      "",
      ""),
  CONSENSUS_COMMIT_CONDITION_NOT_ALLOWED_ON_PUT(
      Category.USER_ERROR, "0098", "A %s condition is not allowed on Put operations", "", ""),
  CONSENSUS_COMMIT_CONDITION_NOT_ALLOWED_ON_DELETE(
      Category.USER_ERROR, "0099", "A %s condition is not allowed on Delete operations", "", ""),
  CONSENSUS_COMMIT_CONDITION_NOT_ALLOWED_TO_TARGET_TRANSACTION_METADATA_COLUMNS(
      Category.USER_ERROR,
      "0100",
      "The condition is not allowed to target transaction metadata columns. Column: %s",
      "",
      ""),
  CONSENSUS_COMMIT_COLUMN_RESERVED_AS_TRANSACTION_METADATA(
      Category.USER_ERROR, "0101", "The column '%s' is reserved as transaction metadata", "", ""),
  CONSENSUS_COMMIT_BEFORE_PREFIXED_COLUMN_FOR_NON_PRIMARY_KEY_RESERVED_AS_TRANSACTION_METADATA(
      Category.USER_ERROR,
      "0102",
      "Non-primary key columns with the 'before_' prefix, '%s', are reserved as transaction metadata",
      "",
      ""),
  CONSENSUS_COMMIT_PUT_CANNOT_HAVE_CONDITION_WHEN_TARGET_RECORD_UNREAD_AND_IMPLICIT_PRE_READ_DISABLED(
      Category.USER_ERROR,
      "0103",
      "Put cannot have a condition when the target record is unread and implicit pre-read is disabled."
          + " Please read the target record beforehand or enable implicit pre-read: %s",
      "",
      ""),
  CONSENSUS_COMMIT_WRITING_ALREADY_DELETED_DATA_NOT_ALLOWED(
      Category.USER_ERROR, "0104", "Writing already-deleted data is not allowed", "", ""),
  CONSENSUS_COMMIT_GETTING_DATA_NEITHER_IN_READ_SET_NOR_DELETE_SET_NOT_ALLOWED(
      Category.USER_ERROR,
      "0105",
      "Getting data neither in the read set nor the delete set is not allowed",
      "",
      ""),
  CONSENSUS_COMMIT_READING_ALREADY_WRITTEN_DATA_NOT_ALLOWED(
      Category.USER_ERROR, "0106", "Reading already-written data is not allowed", "", ""),
  CONSENSUS_COMMIT_TRANSACTION_NOT_VALIDATED_IN_EXTRA_READ(
      Category.USER_ERROR,
      "0107",
      "The transaction is not validated."
          + " When using the EXTRA_READ serializable strategy, you need to call validate()"
          + " before calling commit()",
      "",
      ""),
  DYNAMO_BATCH_SIZE_EXCEEDED(
      Category.USER_ERROR, "0108", "DynamoDB cannot batch more than 100 mutations at once", "", ""),
  SCHEMA_LOADER_ALTERING_PARTITION_KEYS_NOT_SUPPORTED(
      Category.USER_ERROR,
      "0109",
      "The partition keys of the table %s.%s were modified, but altering partition keys is not supported",
      "",
      ""),
  SCHEMA_LOADER_ALTERING_CLUSTERING_KEYS_NOT_SUPPORTED(
      Category.USER_ERROR,
      "0110",
      "The clustering keys of the table %s.%s were modified, but altering clustering keys is not supported",
      "",
      ""),
  SCHEMA_LOADER_ALTERING_CLUSTERING_ORDER_NOT_SUPPORTED(
      Category.USER_ERROR,
      "0111",
      "The clustering ordering of the table %s.%s were modified, but altering clustering ordering is not supported",
      "",
      ""),
  SCHEMA_LOADER_DELETING_COLUMN_NOT_SUPPORTED(
      Category.USER_ERROR,
      "0112",
      "The column %s of the table %s.%s has been deleted. Column deletion is not supported when altering a table",
      "",
      ""),
  SCHEMA_LOADER_ALTERING_COLUMN_DATA_TYPE_NOT_SUPPORTED(
      Category.USER_ERROR,
      "0113",
      "The data type of the column %s of the table %s.%s was modified, but altering data types is not supported",
      "",
      ""),
  SCHEMA_LOADER_SPECIFYING_SCHEMA_FILE_REQUIRED_WHEN_USING_REPAIR_ALL(
      Category.USER_ERROR,
      "0114",
      "Specifying the '--schema-file' option is required when using the '--repair-all' option",
      "",
      ""),
  SCHEMA_LOADER_SPECIFYING_SCHEMA_FILE_REQUIRED_WHEN_USING_ALTER(
      Category.USER_ERROR,
      "0115",
      "Specifying the '--schema-file' option is required when using the '--alter' option",
      "",
      ""),
  SCHEMA_LOADER_SPECIFYING_SCHEMA_FILE_REQUIRED_WHEN_USING_IMPORT(
      Category.USER_ERROR,
      "0116",
      "Specifying the '--schema-file' option is required when using the '--import' option",
      "",
      ""),
  SCHEMA_LOADER_SPECIFYING_COORDINATOR_WITH_IMPORT_NOT_ALLOWED(
      Category.USER_ERROR,
      "0117",
      "Specifying the '--coordinator' option with the '--import' option is not allowed."
          + " Create Coordinator tables separately",
      "",
      ""),
  SCHEMA_LOADER_READING_CONFIG_FILE_FAILED(
      Category.USER_ERROR, "0118", "Reading the configuration file failed. File: %s", "", ""),
  SCHEMA_LOADER_READING_SCHEMA_FILE_FAILED(
      Category.USER_ERROR, "0119", "Reading the schema file failed. File: %s", "", ""),
  SCHEMA_LOADER_PARSING_SCHEMA_JSON_FAILED(
      Category.USER_ERROR, "0120", "Parsing the schema JSON failed. Details: %s", "", ""),
  SCHEMA_LOADER_PARSE_ERROR_TABLE_NAME_MUST_CONTAIN_NAMESPACE_AND_TABLE(
      Category.USER_ERROR,
      "0121",
      "The table name must contain the namespace and the table. Table: %s",
      "",
      ""),
  SCHEMA_LOADER_PARSE_ERROR_PARTITION_KEY_MUST_BE_SPECIFIED(
      Category.USER_ERROR, "0122", "The partition key must be specified. Table: %s", "", ""),
  SCHEMA_LOADER_PARSE_ERROR_INVALID_CLUSTERING_KEY_FORMAT(
      Category.USER_ERROR,
      "0123",
      "Invalid clustering-key format. The clustering key must be in the format of 'column_name' or 'column_name ASC/DESC'."
          + " Table: %s; Clustering key: %s",
      "",
      ""),
  SCHEMA_LOADER_PARSE_ERROR_COLUMNS_NOT_SPECIFIED(
      Category.USER_ERROR, "0124", "Columns must be specified. Table: %s", "", ""),
  SCHEMA_LOADER_PARSE_ERROR_INVALID_COLUMN_TYPE(
      Category.USER_ERROR, "0125", "Invalid column type. Table: %s; Column: %s; Type: %s", "", ""),
  OPERATION_CHECK_ERROR_UNSUPPORTED_MUTATION_TYPE(
      Category.USER_ERROR,
      "0126",
      "The mutation type is not supported. Only the Put or Delete type is supported. Mutation: %s",
      "",
      ""),
  CONDITION_BUILD_ERROR_CONDITION_NOT_ALLOWED_FOR_UPDATE_IF(
      Category.USER_ERROR,
      "0127",
      "This condition is not allowed for the UpdateIf operation. Condition: %s",
      "",
      ""),
  CASSANDRA_CROSS_PARTITION_SCAN_WITH_ORDERING_NOT_SUPPORTED(
      Category.USER_ERROR,
      "0128",
      "Cross-partition scan with ordering is not supported in Cassandra",
      "",
      ""),
  COSMOS_CROSS_PARTITION_SCAN_WITH_ORDERING_NOT_SUPPORTED(
      Category.USER_ERROR,
      "0129",
      "Cross-partition scan with ordering is not supported in Cosmos DB",
      "",
      ""),
  DYNAMO_CROSS_PARTITION_SCAN_WITH_ORDERING_NOT_SUPPORTED(
      Category.USER_ERROR,
      "0130",
      "Cross-partition scan with ordering is not supported in DynamoDB",
      "",
      ""),
  DATA_LOADER_DIRECTORY_WRITE_ACCESS_NOT_ALLOWED(
      Category.USER_ERROR,
      "0131",
      "The directory '%s' does not have write permissions. Please ensure that the current user has write access to the directory.",
      "",
      ""),
  DATA_LOADER_DIRECTORY_CREATE_FAILED(
      Category.USER_ERROR,
      "0132",
      "Failed to create the directory '%s'. Please check if you have sufficient permissions and if there are any file system restrictions. Details: %s",
      "",
      ""),
  DATA_LOADER_MISSING_DIRECTORY_NOT_ALLOWED(
      Category.USER_ERROR, "0133", "Directory path cannot be null or empty.", "", ""),
  DATA_LOADER_MISSING_FILE_EXTENSION(
      Category.USER_ERROR,
      "0134",
      "No file extension was found on the provided file name %s.",
      "",
      ""),
  DATA_LOADER_INVALID_FILE_EXTENSION(
      Category.USER_ERROR,
      "0135",
      "Invalid file extension: %s. Allowed extensions are: %s",
      "",
      ""),
  SINGLE_CRUD_OPERATION_TRANSACTION_GETTING_TRANSACTION_STATE_NOT_SUPPORTED(
      Category.USER_ERROR,
      "0136",
      "Getting a transaction state is not supported in single CRUD operation transactions",
      "",
      ""),
  SINGLE_CRUD_OPERATION_TRANSACTION_ROLLING_BACK_TRANSACTION_NOT_SUPPORTED(
      Category.USER_ERROR,
      "0137",
      "Rolling back a transaction is not supported in single CRUD operation transactions",
      "",
      ""),
  SINGLE_CRUD_OPERATION_TRANSACTION_MULTIPLE_MUTATIONS_NOT_SUPPORTED(
      Category.USER_ERROR,
      "0138",
      "Multiple mutations are not supported in single CRUD operation transactions",
      "",
      ""),
  SINGLE_CRUD_OPERATION_TRANSACTION_BEGINNING_TRANSACTION_NOT_ALLOWED(
      Category.USER_ERROR,
      "0139",
      "Beginning a transaction is not allowed in single CRUD operation transactions",
      "",
      ""),
  SINGLE_CRUD_OPERATION_TRANSACTION_RESUMING_TRANSACTION_NOT_ALLOWED(
      Category.USER_ERROR,
      "0140",
      "Resuming a transaction is not allowed in single CRUD operation transactions",
      "",
      ""),
  CONSENSUS_COMMIT_GROUP_COMMIT_WITH_TWO_PHASE_COMMIT_INTERFACE_NOT_ALLOWED(
      Category.USER_ERROR,
      "0141",
      "Using the group commit feature on the Coordinator table with a two-phase commit interface is not allowed",
      "",
      ""),
  GET_BUILD_ERROR_OPERATION_SUPPORTED_ONLY_WHEN_NO_CONDITIONS_ARE_SPECIFIED(
      Category.USER_ERROR,
      "0142",
      "This operation is supported only when no conditions are specified. "
          + "If you want to modify a condition, please use clearConditions() to remove all existing conditions first",
      "",
      ""),
  ENCRYPTION_NOT_ENABLED(
      Category.USER_ERROR,
      "0143",
      "The encryption feature is not enabled. To encrypt data at rest, you must enable this feature. Note that this feature is supported only in the ScalarDB Enterprise edition",
      "",
      ""),
  INVALID_VARIABLE_KEY_COLUMN_SIZE(
      Category.USER_ERROR,
      "0144",
      "The variable key column size must be greater than or equal to 64",
      "",
      ""),
  COSMOS_PRIMARY_KEY_CONTAINS_ILLEGAL_CHARACTER(
      Category.USER_ERROR,
      "0145",
      "The value of the column %s in the primary key contains an illegal character. "
          + "Primary-key columns must not contain any of the following characters in Cosmos DB: ':', '/', '\\', '#', '?'. Value: %s",
      "",
      ""),
  CONSENSUS_COMMIT_INSERTING_ALREADY_WRITTEN_DATA_NOT_ALLOWED(
      Category.USER_ERROR, "0146", "Inserting already-written data is not allowed", "", ""),
  CONSENSUS_COMMIT_DELETING_ALREADY_INSERTED_DATA_NOT_ALLOWED(
      Category.USER_ERROR, "0147", "Deleting already-inserted data is not allowed", "", ""),
  DATA_LOADER_INVALID_COLUMN_NON_EXISTENT(
      Category.USER_ERROR,
      "0148",
      "Invalid key: Column %s does not exist in the table %s in namespace %s.",
      "",
      ""),
  DATA_LOADER_INVALID_BASE64_ENCODING_FOR_COLUMN_VALUE(
      Category.USER_ERROR,
      "0149",
      "Invalid base64 encoding for blob value for column %s in table %s in namespace %s",
      "",
      ""),
  DATA_LOADER_INVALID_NUMBER_FORMAT_FOR_COLUMN_VALUE(
      Category.USER_ERROR,
      "0150",
      "Invalid number specified for column %s in table %s in namespace %s",
      "",
      ""),
  DATA_LOADER_ERROR_METHOD_NULL_ARGUMENT(
      Category.USER_ERROR, "0151", "Method null argument not allowed", "", ""),
  ABAC_NOT_ENABLED(
      Category.USER_ERROR,
      "0152",
      "The attribute-based access control feature is not enabled. To use this feature, you must enable it. Note that this feature is supported only in the ScalarDB Enterprise edition",
      "",
      ""),
  DATA_LOADER_CLUSTERING_KEY_NOT_FOUND(
      Category.USER_ERROR, "0153", "The provided clustering key %s was not found", "", ""),
  DATA_LOADER_INVALID_PROJECTION(
      Category.USER_ERROR, "0154", "The column '%s' was not found", "", ""),
  DATA_LOADER_INCOMPLETE_PARTITION_KEY(
      Category.USER_ERROR,
      "0155",
      "The provided partition key is incomplete. Required key: %s",
      "",
      ""),
  DATA_LOADER_CLUSTERING_KEY_ORDER_MISMATCH(
      Category.USER_ERROR,
      "0156",
      "The provided clustering key order does not match the table schema. Required order: %s",
      "",
      ""),
  DATA_LOADER_PARTITION_KEY_ORDER_MISMATCH(
      Category.USER_ERROR,
      "0157",
      "The provided partition key order does not match the table schema. Required order: %s",
      "",
      ""),
  OUT_OF_RANGE_COLUMN_VALUE_FOR_DATE(
      Category.USER_ERROR,
      "0158",
      "This DATE column value is out of the valid range. It must be between 1000-01-01 and 9999-12-12. Value: %s",
      "",
      ""),
  SUBMICROSECOND_PRECISION_NOT_SUPPORTED_FOR_TIME(
      Category.USER_ERROR,
      "0159",
      "This TIME column value precision cannot be shorter than one microsecond. Value: %s",
      "",
      ""),
  OUT_OF_RANGE_COLUMN_VALUE_FOR_TIMESTAMP(
      Category.USER_ERROR,
      "0160",
      "This TIMESTAMP column value is out of the valid range. It must be between 1000-01-01T00:00:00.000 and 9999-12-31T23:59:59.999. Value: %s",
      "",
      ""),
  SUBMILLISECOND_PRECISION_NOT_SUPPORTED_FOR_TIMESTAMP(
      Category.USER_ERROR,
      "0161",
      "This TIMESTAMP column value precision cannot be shorter than one millisecond. Value: %s",
      "",
      ""),
  OUT_OF_RANGE_COLUMN_VALUE_FOR_TIMESTAMPTZ(
      Category.USER_ERROR,
      "0162",
      "This TIMESTAMPTZ column value is out of the valid range. It must be between 1000-01-01T00:00:00.000Z to 9999-12-31T23:59:59.999Z. Value: %s",
      "",
      ""),
  SUBMILLISECOND_PRECISION_NOT_SUPPORTED_FOR_TIMESTAMPTZ(
      Category.USER_ERROR,
      "0163",
      "This TIMESTAMPTZ column value precision cannot be shorter than one millisecond. Value: %s",
      "",
      ""),
  JDBC_IMPORT_DATA_TYPE_OVERRIDE_NOT_SUPPORTED(
      Category.USER_ERROR,
      "0164",
      "The underlying-storage data type %s is not supported as the ScalarDB %s data type: %s",
      "",
      ""),
  DATA_LOADER_MISSING_NAMESPACE_OR_TABLE(
      Category.USER_ERROR, "0165", "Missing namespace or table: %s, %s", "", ""),
  DATA_LOADER_TABLE_METADATA_RETRIEVAL_FAILED(
      Category.USER_ERROR, "0166", "Failed to retrieve table metadata. Details: %s", "", ""),

  DATA_LOADER_DUPLICATE_DATA_MAPPINGS(
      Category.USER_ERROR,
      "0158",
      "Duplicate data mappings found for table '%s' in the control file",
      "",
      ""),
  DATA_LOADER_MISSING_COLUMN_MAPPING(
      Category.USER_ERROR,
      "0159",
      "No mapping found for column '%s' in table '%s' in the control file. \\nControl file validation set at 'FULL'. All columns need to be mapped.",
      "",
      ""),
  DATA_LOADER_CONTROL_FILE_MISSING_DATA_MAPPINGS(
      Category.USER_ERROR, "0160", "The control file is missing data mappings", "", ""),
  DATA_LOADER__MISSING_NAMESPACE_OR_TABLE(
      Category.USER_ERROR,
      "0161",
      "The provided namespace '%s' and/or table name '%s' is incorrect and could not be found",
      "",
      ""),
  DATA_LOADER_TARGET_COLUMN_NOT_FOUND(
      Category.USER_ERROR,
      "0162",
      "The target column '%s' for source field '%s' could not be found in table '%s'",
      "",
      ""),
  DATA_LOADER_MISSING_PARTITION_KEY(
      Category.USER_ERROR,
      "0163",
      "The required partition key '%s' is missing in the control file mapping for table '%s'",
      "",
      ""),
  DATA_LOADER_MISSING_CLUSTERING_KEY(
      Category.USER_ERROR,
      "0164",
      "The required clustering key '%s' is missing in the control file mapping for table '%s'",
      "",
      ""),
  DATA_LOADER_MULTIPLE_MAPPINGS_FOR_COLUMN_FOUND(
      Category.USER_ERROR,
      "0165",
      "Multiple data mappings found for column '%s' in table '%s'",
      "",
      ""),
  DATA_LOADER_MISSING_CLUSTERING_KEY_COLUMN(
      Category.USER_ERROR,
      "0166",
      "Missing required field or column mapping for clustering key %s",
      "",
      ""),
  DATA_LOADER_MISSING_PARTITION_KEY_COLUMN(
      Category.USER_ERROR,
      "0167",
      "Missing required field or column mapping for partition key %s",
      "",
      ""),
  DATA_LOADER_MISSING_COLUMN(
      Category.USER_ERROR, "0168", "Missing field or column mapping for %s", "", ""),
  //
  // Errors for the concurrency error category
  //
  NO_MUTATION_APPLIED(Category.CONCURRENCY_ERROR, "0000", "No mutation was applied", "", ""),
  CASSANDRA_LOGGING_FAILED_IN_BATCH(
      Category.CONCURRENCY_ERROR, "0001", "Logging failed in the batch", "", ""),
  CASSANDRA_OPERATION_FAILED_IN_BATCH(
      Category.CONCURRENCY_ERROR, "0002", "The operation failed in the batch with type %s", "", ""),
  CASSANDRA_ERROR_OCCURRED_IN_BATCH(
      Category.CONCURRENCY_ERROR, "0003", "An error occurred in the batch. Details: %s", "", ""),
  CASSANDRA_WRITE_TIMEOUT_IN_PAXOS_PHASE_IN_MUTATION(
      Category.CONCURRENCY_ERROR, "0004", "A Paxos phase in the CAS operation failed", "", ""),
  CASSANDRA_WRITE_TIMEOUT_IN_LEARN_PHASE_IN_MUTATION(
      Category.CONCURRENCY_ERROR, "0005", "The learn phase in the CAS operation failed", "", ""),
  CASSANDRA_WRITE_TIMEOUT_SIMPLE_WRITE_OPERATION_FAILED_IN_MUTATION(
      Category.CONCURRENCY_ERROR, "0006", "A simple write operation failed", "", ""),
  CASSANDRA_ERROR_OCCURRED_IN_MUTATION(
      Category.CONCURRENCY_ERROR, "0007", "An error occurred in the mutation. Details: %s", "", ""),
  COSMOS_RETRY_WITH_ERROR_OCCURRED_IN_MUTATION(
      Category.CONCURRENCY_ERROR,
      "0008",
      "A RetryWith error occurred in the mutation. Details: %s",
      "",
      ""),
  DYNAMO_TRANSACTION_CONFLICT_OCCURRED_IN_MUTATION(
      Category.CONCURRENCY_ERROR,
      "0009",
      "A transaction conflict occurred in the mutation. Details: %s",
      "",
      ""),
  JDBC_TRANSACTION_CONFLICT_OCCURRED_IN_MUTATION(
      Category.CONCURRENCY_ERROR,
      "0010",
      "A transaction conflict occurred in the mutation. Details: %s",
      "",
      ""),
  JDBC_TRANSACTION_CONFLICT_OCCURRED(
      Category.CONCURRENCY_ERROR,
      "0011",
      "A conflict occurred. Please try restarting the transaction. Details: %s",
      "",
      ""),
  JDBC_TRANSACTION_CONDITION_NOT_SATISFIED(
      Category.CONCURRENCY_ERROR,
      "0012",
      "The %s condition of the %s operation is not satisfied. Targeting column(s): %s",
      "",
      ""),
  CONSENSUS_COMMIT_PREPARING_RECORD_EXISTS(
      Category.CONCURRENCY_ERROR, "0013", "The record being prepared already exists", "", ""),
  CONSENSUS_COMMIT_CONFLICT_OCCURRED_WHEN_PREPARING_RECORDS(
      Category.CONCURRENCY_ERROR, "0014", "A conflict occurred when preparing records", "", ""),
  CONSENSUS_COMMIT_CONFLICT_OCCURRED_WHEN_COMMITTING_STATE(
      Category.CONCURRENCY_ERROR,
      "0015",
      "The committing state in the coordinator failed. The transaction has been aborted",
      "",
      ""),
  CONSENSUS_COMMIT_CONFLICT_OCCURRED_WHILE_IMPLICIT_PRE_READ(
      Category.CONCURRENCY_ERROR, "0016", "A conflict occurred during implicit pre-read", "", ""),
  CONSENSUS_COMMIT_READ_UNCOMMITTED_RECORD(
      Category.CONCURRENCY_ERROR, "0017", "This record needs to be recovered", "", ""),
  CONSENSUS_COMMIT_CONDITION_NOT_SATISFIED_BECAUSE_RECORD_NOT_EXISTS(
      Category.CONCURRENCY_ERROR,
      "0018",
      "The record does not exist, so the %s condition is not satisfied",
      "",
      ""),
  CONSENSUS_COMMIT_CONDITION_NOT_SATISFIED_BECAUSE_RECORD_EXISTS(
      Category.CONCURRENCY_ERROR,
      "0019",
      "The record exists, so the %s condition is not satisfied",
      "",
      ""),
  CONSENSUS_COMMIT_CONDITION_NOT_SATISFIED(
      Category.CONCURRENCY_ERROR,
      "0020",
      "The condition on the column '%s' is not satisfied",
      "",
      ""),
  CONSENSUS_COMMIT_READING_EMPTY_RECORDS_IN_EXTRA_WRITE(
      Category.CONCURRENCY_ERROR,
      "0021",
      "Reading empty records might cause a write skew anomaly, so the transaction has been aborted for safety purposes",
      "",
      ""),
  CONSENSUS_COMMIT_ANTI_DEPENDENCY_FOUND_IN_EXTRA_READ(
      Category.CONCURRENCY_ERROR,
      "0022",
      "An anti-dependency was found. The transaction has been aborted",
      "",
      ""),
  JDBC_TRANSACTION_CONFLICT_OCCURRED_IN_INSERT(
      Category.CONCURRENCY_ERROR,
      "0023",
      "A transaction conflict occurred in the Insert operation",
      "",
      ""),
  SINGLE_CRUD_OPERATION_TRANSACTION_CONDITION_NOT_SATISFIED(
      Category.CONCURRENCY_ERROR,
      "0024",
      "The %s condition of the %s operation is not satisfied. Targeting column(s): %s",
      "",
      ""),
  SINGLE_CRUD_OPERATION_TRANSACTION_CONFLICT_OCCURRED_IN_INSERT(
      Category.CONCURRENCY_ERROR,
      "0025",
      "A transaction conflict occurred in the Insert operation",
      "",
      ""),

  //
  // Errors for the internal error category
  //
  CREATING_NAMESPACE_FAILED(
      Category.INTERNAL_ERROR, "0000", "Creating the namespace failed. Namespace: %s", "", ""),
  DROPPING_NAMESPACE_FAILED(
      Category.INTERNAL_ERROR, "0001", "Dropping the namespace failed. Namespace: %s", "", ""),
  CREATING_TABLE_FAILED(
      Category.INTERNAL_ERROR, "0002", "Creating the table failed. Table: %s", "", ""),
  DROPPING_TABLE_FAILED(
      Category.INTERNAL_ERROR, "0003", "Dropping the table failed. Table: %s", "", ""),
  TRUNCATING_TABLE_FAILED(
      Category.INTERNAL_ERROR, "0004", "Truncating the table failed. Table: %s", "", ""),
  CREATING_INDEX_FAILED(
      Category.INTERNAL_ERROR, "0005", "Creating the index failed. Table: %s, Column: %s", "", ""),
  DROPPING_INDEX_FAILED(
      Category.INTERNAL_ERROR, "0006", "Dropping the index failed. Table: %s, Column: %s", "", ""),
  GETTING_TABLE_METADATA_FAILED(
      Category.INTERNAL_ERROR, "0007", "Getting the table metadata failed. Table: %s", "", ""),
  GETTING_TABLE_NAMES_IN_NAMESPACE_FAILED(
      Category.INTERNAL_ERROR,
      "0008",
      "Getting the table names in the namespace failed. Namespace: %s",
      "",
      ""),
  CHECKING_NAMESPACE_EXISTENCE_FAILED(
      Category.INTERNAL_ERROR,
      "0009",
      "Checking the namespace existence failed. Namespace: %s",
      "",
      ""),
  CHECKING_TABLE_EXISTENCE_FAILED(
      Category.INTERNAL_ERROR, "0010", "Checking the table existence failed. Table: %s", "", ""),
  CHECKING_INDEX_EXISTENCE_FAILED(
      Category.INTERNAL_ERROR,
      "0011",
      "Checking the index existence failed. Table: %s; Column: %s",
      "",
      ""),
  REPAIRING_NAMESPACE_FAILED(
      Category.INTERNAL_ERROR, "0012", "Repairing the namespace failed. Namespace: %s", "", ""),
  REPAIRING_TABLE_FAILED(
      Category.INTERNAL_ERROR, "0013", "Repairing the table failed. Table: %s", "", ""),
  ADDING_NEW_COLUMN_TO_TABLE_FAILED(
      Category.INTERNAL_ERROR,
      "0014",
      "Adding a new column to the table failed. Table: %s; Column: %s; ColumnType: %s",
      "",
      ""),
  GETTING_NAMESPACE_NAMES_FAILED(
      Category.INTERNAL_ERROR, "0015", "Getting the namespace names failed", "", ""),
  GETTING_IMPORT_TABLE_METADATA_FAILED(
      Category.INTERNAL_ERROR,
      "0016",
      "Getting the table metadata of the table being imported failed. Table: %s",
      "",
      ""),
  IMPORTING_TABLE_FAILED(
      Category.INTERNAL_ERROR, "0017", "Importing the table failed. Table: %s", "", ""),
  ADDING_RAW_COLUMN_TO_TABLE_FAILED(
      Category.INTERNAL_ERROR,
      "0018",
      "Adding the raw column to the table failed. Table: %s; Column: %s; ColumnType: %s",
      "",
      ""),
  UPGRADING_SCALAR_DB_ENV_FAILED(
      Category.INTERNAL_ERROR, "0019", "Upgrading the ScalarDB environment failed", "", ""),
  CASSANDRA_WRITE_TIMEOUT_WITH_OTHER_WRITE_TYPE_IN_MUTATION(
      Category.INTERNAL_ERROR,
      "0020",
      "Something wrong because WriteType is neither CAS nor SIMPLE",
      "",
      ""),
  CASSANDRA_ERROR_OCCURRED_IN_SELECTION(
      Category.INTERNAL_ERROR, "0021", "An error occurred in the selection. Details: %s", "", ""),
  COSMOS_ERROR_OCCURRED_IN_MUTATION(
      Category.INTERNAL_ERROR, "0022", "An error occurred in the mutation. Details: %s", "", ""),
  COSMOS_ERROR_OCCURRED_IN_SELECTION(
      Category.INTERNAL_ERROR, "0023", "An error occurred in the selection. Details: %s", "", ""),
  DYNAMO_ERROR_OCCURRED_IN_MUTATION(
      Category.INTERNAL_ERROR, "0024", "An error occurred in the mutation. Details: %s", "", ""),
  DYNAMO_ERROR_OCCURRED_IN_SELECTION(
      Category.INTERNAL_ERROR, "0025", "An error occurred in the selection. Details: %s", "", ""),
  JDBC_ERROR_OCCURRED_IN_MUTATION(
      Category.INTERNAL_ERROR, "0026", "An error occurred in the mutation. Details: %s", "", ""),
  JDBC_ERROR_OCCURRED_IN_SELECTION(
      Category.INTERNAL_ERROR, "0027", "An error occurred in the selection. Details: %s", "", ""),
  JDBC_FETCHING_NEXT_RESULT_FAILED(
      Category.INTERNAL_ERROR, "0028", "Fetching the next result failed", "", ""),
  JDBC_TRANSACTION_ROLLING_BACK_TRANSACTION_FAILED(
      Category.INTERNAL_ERROR, "0029", "Rolling back the transaction failed. Details: %s", "", ""),
  JDBC_TRANSACTION_COMMITTING_TRANSACTION_FAILED(
      Category.INTERNAL_ERROR, "0030", "Committing the transaction failed. Details: %s", "", ""),
  JDBC_TRANSACTION_GET_OPERATION_FAILED(
      Category.INTERNAL_ERROR, "0031", "The Get operation failed. Details: %s", "", ""),
  JDBC_TRANSACTION_SCAN_OPERATION_FAILED(
      Category.INTERNAL_ERROR, "0032", "The Scan operation failed. Details: %s", "", ""),
  JDBC_TRANSACTION_PUT_OPERATION_FAILED(
      Category.INTERNAL_ERROR, "0033", "The Put operation failed. Details: %s", "", ""),
  JDBC_TRANSACTION_DELETE_OPERATION_FAILED(
      Category.INTERNAL_ERROR, "0034", "The Delete operation failed. Details: %s", "", ""),
  JDBC_TRANSACTION_BEGINNING_TRANSACTION_FAILED(
      Category.INTERNAL_ERROR, "0035", "Beginning a transaction failed. Details: %s", "", ""),
  CONSENSUS_COMMIT_PREPARING_RECORDS_FAILED(
      Category.INTERNAL_ERROR, "0036", "Preparing records failed", "", ""),
  CONSENSUS_COMMIT_VALIDATION_FAILED(Category.INTERNAL_ERROR, "0037", "Validation failed", "", ""),
  CONSENSUS_COMMIT_EXECUTING_IMPLICIT_PRE_READ_FAILED(
      Category.INTERNAL_ERROR, "0038", "Executing implicit pre-read failed", "", ""),
  CONSENSUS_COMMIT_READING_RECORD_FROM_STORAGE_FAILED(
      Category.INTERNAL_ERROR,
      "0039",
      "Reading a record from the underlying storage failed",
      "",
      ""),
  CONSENSUS_COMMIT_SCANNING_RECORDS_FROM_STORAGE_FAILED(
      Category.INTERNAL_ERROR,
      "0040",
      "Scanning records from the underlying storage failed",
      "",
      ""),
  CONSENSUS_COMMIT_ROLLBACK_FAILED_BECAUSE_TRANSACTION_ALREADY_COMMITTED(
      Category.INTERNAL_ERROR,
      "0041",
      "Rollback failed because the transaction has already been committed",
      "",
      ""),
  CONSENSUS_COMMIT_ROLLBACK_FAILED(Category.INTERNAL_ERROR, "0042", "Rollback failed", "", ""),
  JDBC_TRANSACTION_INSERT_OPERATION_FAILED(
      Category.INTERNAL_ERROR, "0043", "The Insert operation failed. Details: %s", "", ""),
  JDBC_TRANSACTION_UPSERT_OPERATION_FAILED(
      Category.INTERNAL_ERROR, "0044", "The Upsert operation failed. Details: %s", "", ""),
  JDBC_TRANSACTION_UPDATE_OPERATION_FAILED(
      Category.INTERNAL_ERROR, "0045", "The Update operation failed. Details: %s", "", ""),
  HANDLING_BEFORE_PREPARATION_SNAPSHOT_HOOK_FAILED(
      Category.INTERNAL_ERROR,
      "0046",
      "Handling the before-preparation snapshot hook failed. Details: %s",
      "",
      ""),
  DATA_LOADER_ERROR_CRUD_EXCEPTION(
      Category.INTERNAL_ERROR,
      "0047",
<<<<<<< HEAD
      "Something went wrong while trying to save the data. Details %s",
=======
      "Something went wrong while trying to save the data. Details: %s",
>>>>>>> 4d6848c5
      "",
      ""),
  DATA_LOADER_ERROR_SCAN(
      Category.INTERNAL_ERROR,
      "0048",
<<<<<<< HEAD
      "Something went wrong while scanning. Are you sure you are running in the correct transaction mode? Details %s",
=======
      "Something went wrong while scanning. Are you sure you are running in the correct transaction mode? Details: %s",
>>>>>>> 4d6848c5
      "",
      ""),

  //
  // Errors for the unknown transaction status error category
  //
  JDBC_TRANSACTION_UNKNOWN_TRANSACTION_STATUS(
      Category.UNKNOWN_TRANSACTION_STATUS_ERROR,
      "0000",
      "Rolling back the transaction failed. Details: %s",
      "",
      ""),
  CONSENSUS_COMMIT_COMMITTING_STATE_FAILED_WITH_NO_MUTATION_EXCEPTION_BUT_COORDINATOR_STATUS_DOES_NOT_EXIST(
      Category.UNKNOWN_TRANSACTION_STATUS_ERROR,
      "0001",
      "Committing state failed with NoMutationException, but the coordinator status does not exist",
      "",
      ""),
  CONSENSUS_COMMIT_CANNOT_GET_STATE(
      Category.UNKNOWN_TRANSACTION_STATUS_ERROR, "0002", "The state cannot be retrieved", "", ""),
  CONSENSUS_COMMIT_UNKNOWN_COORDINATOR_STATUS(
      Category.UNKNOWN_TRANSACTION_STATUS_ERROR,
      "0003",
      "The coordinator status is unknown",
      "",
      ""),
  CONSENSUS_COMMIT_ABORTING_STATE_FAILED_WITH_NO_MUTATION_EXCEPTION_BUT_COORDINATOR_STATUS_DOES_NOT_EXIST(
      Category.UNKNOWN_TRANSACTION_STATUS_ERROR,
      "0004",
      "Aborting state failed with NoMutationException, but the coordinator status does not exist",
      "",
      ""),
  ;

  private static final String COMPONENT_NAME = "DB-CORE";

  private final Category category;
  private final String id;
  private final String message;
  private final String cause;
  private final String solution;

  CoreError(Category category, String id, String message, String cause, String solution) {
    validate(COMPONENT_NAME, category, id, message, cause, solution);

    this.category = category;
    this.id = id;
    this.message = message;
    this.cause = cause;
    this.solution = solution;
  }

  @Override
  public String getComponentName() {
    return COMPONENT_NAME;
  }

  @Override
  public Category getCategory() {
    return category;
  }

  @Override
  public String getId() {
    return id;
  }

  @Override
  public String getMessage() {
    return message;
  }

  @Override
  public String getCause() {
    return cause;
  }

  @Override
  public String getSolution() {
    return solution;
  }
}<|MERGE_RESOLUTION|>--- conflicted
+++ resolved
@@ -1076,21 +1076,13 @@
   DATA_LOADER_ERROR_CRUD_EXCEPTION(
       Category.INTERNAL_ERROR,
       "0047",
-<<<<<<< HEAD
-      "Something went wrong while trying to save the data. Details %s",
-=======
       "Something went wrong while trying to save the data. Details: %s",
->>>>>>> 4d6848c5
       "",
       ""),
   DATA_LOADER_ERROR_SCAN(
       Category.INTERNAL_ERROR,
       "0048",
-<<<<<<< HEAD
-      "Something went wrong while scanning. Are you sure you are running in the correct transaction mode? Details %s",
-=======
       "Something went wrong while scanning. Are you sure you are running in the correct transaction mode? Details: %s",
->>>>>>> 4d6848c5
       "",
       ""),
 
