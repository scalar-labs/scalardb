package com.scalar.db.common.error;

public enum CoreError implements ScalarDbError {

  //
  // Errors for the user error category
  //
  OPERATION_CHECK_ERROR_INDEX_ONLY_SINGLE_COLUMN_INDEX_SUPPORTED(
      Category.USER_ERROR,
      "0000",
      "Only a single-column index is supported. Operation: %s",
      "",
      ""),
  OPERATION_CHECK_ERROR_INDEX_NON_INDEXED_COLUMN_SPECIFIED(
      Category.USER_ERROR,
      "0001",
      "The column of the specified index key is not indexed. Operation: %s",
      "",
      ""),
  OPERATION_CHECK_ERROR_INDEX_INDEX_KEY_NOT_PROPERLY_SPECIFIED(
      Category.USER_ERROR,
      "0002",
      "The index key is not properly specified. Operation: %s",
      "",
      ""),
  OPERATION_CHECK_ERROR_INDEX_CLUSTERING_KEY_SPECIFIED(
      Category.USER_ERROR,
      "0003",
      "Clustering keys cannot be specified when using an index. Operation: %s",
      "",
      ""),
  OPERATION_CHECK_ERROR_INDEX_ORDERING_SPECIFIED(
      Category.USER_ERROR,
      "0004",
      "Orderings cannot be specified when using an index. Operation: %s",
      "",
      ""),
  OPERATION_CHECK_ERROR_LIMIT(
      Category.USER_ERROR, "0005", "The limit cannot be negative. Operation: %s", "", ""),
  OPERATION_CHECK_ERROR_CROSS_PARTITION_SCAN(
      Category.USER_ERROR, "0006", "Cross-partition scan is not enabled. Operation: %s", "", ""),
  OPERATION_CHECK_ERROR_CROSS_PARTITION_SCAN_ORDERING(
      Category.USER_ERROR,
      "0007",
      "Cross-partition scan ordering is not enabled. Operation: %s",
      "",
      ""),
  OPERATION_CHECK_ERROR_CROSS_PARTITION_SCAN_FILTERING(
      Category.USER_ERROR,
      "0008",
      "Cross-partition scan filtering is not enabled. Operation: %s",
      "",
      ""),
  OPERATION_CHECK_ERROR_PROJECTION(
      Category.USER_ERROR,
      "0009",
      "The specified projection is not found. Projection: %s, Operation: %s",
      "",
      ""),
  OPERATION_CHECK_ERROR_CLUSTERING_KEY_BOUNDARY(
      Category.USER_ERROR,
      "0010",
      "The clustering key boundary is not properly specified. Operation: %s",
      "",
      ""),
  OPERATION_CHECK_ERROR_START_CLUSTERING_KEY(
      Category.USER_ERROR,
      "0011",
      "The start clustering key is not properly specified. Operation: %s",
      "",
      ""),
  OPERATION_CHECK_ERROR_END_CLUSTERING_KEY(
      Category.USER_ERROR,
      "0012",
      "The end clustering key is not properly specified. Operation: %s",
      "",
      ""),
  OPERATION_CHECK_ERROR_ORDERING_NOT_PROPERLY_SPECIFIED(
      Category.USER_ERROR, "0013", "Orderings are not properly specified. Operation: %s", "", ""),
  OPERATION_CHECK_ERROR_ORDERING_COLUMN_NOT_FOUND(
      Category.USER_ERROR,
      "0014",
      "The specified ordering column is not found. Ordering: %s, Operation: %s",
      "",
      ""),
  OPERATION_CHECK_ERROR_CONDITION(
      Category.USER_ERROR,
      "0015",
      "The condition is not properly specified. Operation: %s",
      "",
      ""),
  TABLE_NOT_FOUND(Category.USER_ERROR, "0016", "The table does not exist. Table: %s", "", ""),
  OPERATION_CHECK_ERROR_INVALID_COLUMN(
      Category.USER_ERROR,
      "0017",
      "The column value is not properly specified. Column: %s, Operation: %s",
      "",
      ""),
  EMPTY_MUTATIONS_SPECIFIED(Category.USER_ERROR, "0018", "The mutations are empty", "", ""),
  OPERATION_CHECK_ERROR_MULTI_PARTITION_MUTATION(
      Category.USER_ERROR,
      "0019",
      "Mutations that span multiple partitions are not supported. Mutations: %s",
      "",
      ""),
  OPERATION_CHECK_ERROR_PARTITION_KEY(
      Category.USER_ERROR,
      "0020",
      "The partition key is not properly specified. Operation: %s",
      "",
      ""),
  OPERATION_CHECK_ERROR_CLUSTERING_KEY(
      Category.USER_ERROR,
      "0021",
      "The clustering key is not properly specified. Operation: %s",
      "",
      ""),
  AUTH_NOT_ENABLED(
      Category.USER_ERROR,
      "0022",
      "The authentication and authorization feature is not enabled. To use this feature, you must enable it. Note that this feature is supported only in the ScalarDB Enterprise edition",
      "",
      ""),
  CONDITION_BUILD_ERROR_CONDITION_NOT_ALLOWED_FOR_PUT_IF(
      Category.USER_ERROR,
      "0023",
      "This condition is not allowed for the PutIf operation. Condition: %s",
      "",
      ""),
  CONDITION_BUILD_ERROR_CONDITION_NOT_ALLOWED_FOR_DELETE_IF(
      Category.USER_ERROR,
      "0024",
      "This condition is not allowed for the DeleteIf operation. Condition: %s",
      "",
      ""),
  LIKE_CHECK_ERROR_OPERATOR_MUST_BE_LIKE_OR_NOT_LIKE(
      Category.USER_ERROR, "0025", "Operator must be LIKE or NOT_LIKE. Operator: %s", "", ""),
  LIKE_CHECK_ERROR_ESCAPE_CHARACTER_MUST_BE_STRING_OF_SINGLE_CHARACTER_OR_EMPTY_STRING(
      Category.USER_ERROR,
      "0026",
      "An escape character must be a string of a single character or an empty string",
      "",
      ""),
  LIKE_CHECK_ERROR_LIKE_PATTERN_MUST_NOT_BE_NULL(
      Category.USER_ERROR, "0027", "The LIKE pattern must not be null", "", ""),
  LIKE_CHECK_ERROR_LIKE_PATTERN_MUST_NOT_INCLUDE_ONLY_ESCAPE_CHARACTER(
      Category.USER_ERROR,
      "0028",
      "The LIKE pattern must not include only an escape character",
      "",
      ""),
  LIKE_CHECK_ERROR_LIKE_PATTERN_MUST_NOT_END_WITH_ESCAPE_CHARACTER(
      Category.USER_ERROR,
      "0029",
      "The LIKE pattern must not end with an escape character",
      "",
      ""),
  COLUMN_NOT_FOUND(Category.USER_ERROR, "0030", "The column %s does not exist", "", ""),
  GET_BUILD_ERROR_OPERATION_NOT_SUPPORTED_WHEN_GETTING_RECORDS_OF_DATABASE_WITHOUT_USING_INDEX(
      Category.USER_ERROR,
      "0031",
      "This operation is not supported when getting records of a database without using an index",
      "",
      ""),
  GET_BUILD_ERROR_OPERATION_NOT_SUPPORTED_WHEN_GETTING_RECORDS_OF_DATABASE_USING_INDEX(
      Category.USER_ERROR,
      "0032",
      "This operation is not supported when getting records of a database by using an index",
      "",
      ""),
  SCAN_BUILD_ERROR_OPERATION_NOT_SUPPORTED_WHEN_SCANNING_ALL_RECORDS_OF_DATABASE_OR_SCANNING_RECORDS_OF_DATABASE_USING_INDEX(
      Category.USER_ERROR,
      "0033",
      "This operation is not supported when scanning all the records of a database "
          + "or scanning records of a database by using an index",
      "",
      ""),
  SCAN_BUILD_ERROR_OPERATION_SUPPORTED_ONLY_WHEN_SCANNING_RECORDS_OF_DATABASE_USING_INDEX(
      Category.USER_ERROR,
      "0034",
      "This operation is supported only when scanning records of a database by using an index",
      "",
      ""),
  SCAN_BUILD_ERROR_OPERATION_NOT_SUPPORTED_WHEN_SCANNING_RECORDS_OF_DATABASE_USING_INDEX(
      Category.USER_ERROR,
      "0035",
      "This operation is not supported when scanning records of a database by using an index",
      "",
      ""),
  SCAN_BUILD_ERROR_OPERATION_SUPPORTED_ONLY_WHEN_NO_CONDITIONS_ARE_SPECIFIED(
      Category.USER_ERROR,
      "0037",
      "This operation is supported only when no conditions are specified. "
          + "If you want to modify a condition, please use clearConditions() to remove all existing conditions first",
      "",
      ""),
  TABLE_METADATA_BUILD_ERROR_NO_COLUMNS_SPECIFIED(
      Category.USER_ERROR, "0038", "One or more columns must be specified.", "", ""),
  TABLE_METADATA_BUILD_ERROR_NO_PARTITION_KEYS_SPECIFIED(
      Category.USER_ERROR, "0039", "One or more partition keys must be specified.", "", ""),
  TABLE_METADATA_BUILD_ERROR_PARTITION_KEY_COLUMN_DEFINITION_NOT_SPECIFIED(
      Category.USER_ERROR,
      "0040",
      "The column definition must be specified since %s is specified as a partition key",
      "",
      ""),
  TABLE_METADATA_BUILD_ERROR_CLUSTERING_KEY_COLUMN_DEFINITION_NOT_SPECIFIED(
      Category.USER_ERROR,
      "0041",
      "The column definition must be specified since %s is specified as a clustering key",
      "",
      ""),
  TRANSACTION_STATE_INSTANTIATION_ERROR_INVALID_ID(
      Category.USER_ERROR, "0042", "Invalid ID specified. ID: %d", "", ""),
  TRANSACTION_NOT_ACTIVE(
      Category.USER_ERROR, "0043", "The transaction is not active. Status: %s", "", ""),
  TRANSACTION_ALREADY_COMMITTED_OR_ROLLED_BACK(
      Category.USER_ERROR,
      "0044",
      "The transaction has already been committed or rolled back. Status: %s",
      "",
      ""),
  TRANSACTION_NOT_PREPARED(
      Category.USER_ERROR, "0045", "The transaction has not been prepared. Status: %s", "", ""),
  TRANSACTION_NOT_PREPARED_OR_VALIDATED(
      Category.USER_ERROR,
      "0046",
      "The transaction has not been prepared or validated. Status: %s",
      "",
      ""),
  TRANSACTION_ALREADY_EXISTS(Category.USER_ERROR, "0047", "The transaction already exists", "", ""),
  TRANSACTION_NOT_FOUND(
      Category.USER_ERROR,
      "0048",
      "A transaction associated with the specified transaction ID is not found. "
          + "The transaction might have expired",
      "",
      ""),
  SYSTEM_NAMESPACE_SPECIFIED(
      Category.USER_ERROR, "0049", "%s is the system namespace name", "", ""),
  NAMESPACE_ALREADY_EXISTS(
      Category.USER_ERROR, "0050", "The namespace already exists. Namespace: %s", "", ""),
  NAMESPACE_NOT_FOUND(
      Category.USER_ERROR, "0051", "The namespace does not exist. Namespace: %s", "", ""),
  TABLE_ALREADY_EXISTS(Category.USER_ERROR, "0052", "The table already exists. Table: %s", "", ""),
  NAMESPACE_NOT_EMPTY(
      Category.USER_ERROR,
      "0053",
      "The namespace is not empty. Namespace: %s; Tables in the namespace: %s",
      "",
      ""),
  COLUMN_NOT_FOUND2(
      Category.USER_ERROR, "0054", "The column does not exist. Table: %s; Column: %s", "", ""),
  INDEX_ALREADY_EXISTS(
      Category.USER_ERROR, "0055", "The index already exists. Table: %s; Column: %s", "", ""),
  INDEX_NOT_FOUND(
      Category.USER_ERROR, "0056", "The index does not exist. Table: %s; Column: %s", "", ""),
  COLUMN_ALREADY_EXISTS(
      Category.USER_ERROR, "0057", "The column already exists. Table: %s; Column: %s", "", ""),
  OPERATION_DOES_NOT_HAVE_TARGET_NAMESPACE_OR_TABLE_NAME(
      Category.USER_ERROR,
      "0058",
      "The operation does not have the target namespace or table name. Operation: %s",
      "",
      ""),
  CONFIG_UTILS_INVALID_NUMBER_FORMAT(
      Category.USER_ERROR,
      "0059",
      "The specified value of the property '%s' is not a number. Value: %s",
      "",
      ""),
  CONFIG_UTILS_INVALID_BOOLEAN_FORMAT(
      Category.USER_ERROR,
      "0060",
      "The specified value of the property '%s' is not a boolean. Value: %s",
      "",
      ""),
  CONFIG_UTILS_READING_FILE_FAILED(
      Category.USER_ERROR, "0061", "Reading the file failed. File: %s", "", ""),
  CROSS_PARTITION_SCAN_MUST_BE_ENABLED_TO_USE_CROSS_PARTITION_SCAN_WITH_FILTERING_OR_ORDERING(
      Category.USER_ERROR,
      "0062",
      "The property 'scalar.db.cross_partition_scan.enabled' must be set to true "
          + "to use cross-partition scan with filtering or ordering",
      "",
      ""),
  OUT_OF_RANGE_COLUMN_VALUE_FOR_BIGINT(
      Category.USER_ERROR,
      "0063",
      "This column value is out of range for BigInt. Value: %s",
      "",
      ""),
  KEY_BUILD_ERROR_UNSUPPORTED_TYPE(
      Category.USER_ERROR, "0064", "This type is not supported. Name: %s, Type: %s", "", ""),
  STORAGE_NOT_FOUND(Category.USER_ERROR, "0065", "Storage '%s' is not found", "", ""),
  TRANSACTION_MANAGER_NOT_FOUND(
      Category.USER_ERROR, "0066", "Transaction manager '%s' is not found", "", ""),
  GET_OPERATION_USED_FOR_NON_EXACT_MATCH_SELECTION(
      Category.USER_ERROR,
      "0068",
      "Please use scan() for non-exact match selection. Operation: %s",
      "",
      ""),
  CASSANDRA_IMPORT_NOT_SUPPORTED(
      Category.USER_ERROR,
      "0069",
      "Import-related functionality is not supported in Cassandra",
      "",
      ""),
  CASSANDRA_NETWORK_STRATEGY_NOT_FOUND(
      Category.USER_ERROR, "0070", "The %s network strategy does not exist", "", ""),
  INVALID_CONTACT_PORT(
      Category.USER_ERROR,
      "0071",
      "The property 'scalar.db.contact_port' must be greater than or equal to zero",
      "",
      ""),
  COSMOS_CLUSTERING_KEY_BLOB_TYPE_NOT_SUPPORTED(
      Category.USER_ERROR,
      "0073",
      "The BLOB type is not supported for clustering keys in Cosmos DB. Column: %s",
      "",
      ""),
  COSMOS_IMPORT_NOT_SUPPORTED(
      Category.USER_ERROR,
      "0074",
      "Import-related functionality is not supported in Cosmos DB",
      "",
      ""),
  INVALID_CONTACT_POINTS(
      Category.USER_ERROR,
      "0075",
      "The property 'scalar.db.contact_points' must not be empty",
      "",
      ""),
  COSMOS_CONDITION_OPERATION_NOT_SUPPORTED_FOR_BLOB_TYPE(
      Category.USER_ERROR,
      "0076",
      "Cosmos DB supports only EQ, NE, IS_NULL, and IS_NOT_NULL operations for the BLOB type in conditions. Mutation: %s",
      "",
      ""),
  INVALID_CONSISTENCY_LEVEL(
      Category.USER_ERROR,
      "0077",
      "The specified consistency level is not supported. Consistency level: %s",
      "",
      ""),
  DYNAMO_ENCODER_0X00_BYTES_NOT_ACCEPTED_IN_BLOB_VALUES_IN_DESC_ORDER(
      Category.USER_ERROR,
      "0078",
      "0x00 bytes are not accepted in BLOB values in DESC order",
      "",
      ""),
  DYNAMO_ENCODER_CANNOT_ENCODE_TEXT_VALUE_CONTAINING_0X0000(
      Category.USER_ERROR, "0079", "Cannot encode a Text value that contains '\\u0000'", "", ""),
  DYNAMO_INDEX_COLUMN_CANNOT_BE_SET_TO_NULL_OR_EMPTY(
      Category.USER_ERROR,
      "0081",
      "An index column cannot be set to null or an empty value for Text or Blob in DynamoDB. Operation: %s",
      "",
      ""),
  DYNAMO_CONDITION_OPERATION_NOT_SUPPORTED_FOR_BOOLEAN_TYPE(
      Category.USER_ERROR,
      "0082",
      "DynamoDB supports only EQ, NE, IS_NULL, and IS_NOT_NULL operations for the BOOLEAN type in conditions. Mutation: %s",
      "",
      ""),
  MULTI_STORAGE_NESTED_MULTI_STORAGE_DEFINITION_NOT_SUPPORTED(
      Category.USER_ERROR,
      "0083",
      "Nested multi-storage definitions are not supported. Storage: %s",
      "",
      ""),
  MULTI_STORAGE_STORAGE_NOT_FOUND(
      Category.USER_ERROR, "0084", "Storage not found. Storage: %s", "", ""),
  JDBC_NAMESPACE_NAME_NOT_ACCEPTABLE(
      Category.USER_ERROR, "0085", "The namespace name is not acceptable. Namespace: %s", "", ""),
  JDBC_TABLE_NAME_NOT_ACCEPTABLE(
      Category.USER_ERROR, "0086", "The table name is not acceptable. Table: %s", "", ""),
  JDBC_IMPORT_NOT_SUPPORTED(
      Category.USER_ERROR,
      "0087",
      "Importing tables is not allowed in the RDB engine. RDB engine: %s",
      "",
      ""),
  JDBC_IMPORT_TABLE_WITHOUT_PRIMARY_KEY(
      Category.USER_ERROR, "0088", "The %s table must have a primary key", "", ""),
  JDBC_RDB_ENGINE_NOT_SUPPORTED(
      Category.USER_ERROR,
      "0089",
      "The RDB engine is not supported. JDBC connection URL: %s",
      "",
      ""),
  JDBC_IMPORT_DATA_TYPE_WITH_SIZE_NOT_SUPPORTED(
      Category.USER_ERROR, "0090", "Data type %s(%d) is not supported: %s", "", ""),
  JDBC_IMPORT_DATA_TYPE_NOT_SUPPORTED(
      Category.USER_ERROR, "0091", "Data type %s is not supported: %s", "", ""),
  JDBC_TRANSACTION_GETTING_TRANSACTION_STATE_NOT_SUPPORTED(
      Category.USER_ERROR,
      "0092",
      "Getting a transaction state is not supported in JDBC transactions",
      "",
      ""),
  JDBC_TRANSACTION_ROLLING_BACK_TRANSACTION_NOT_SUPPORTED(
      Category.USER_ERROR,
      "0093",
      "Rolling back a transaction is not supported in JDBC transactions",
      "",
      ""),
  CONSENSUS_COMMIT_COORDINATOR_TABLES_ALREADY_EXIST(
      Category.USER_ERROR, "0094", "Coordinator tables already exist", "", ""),
  CONSENSUS_COMMIT_COORDINATOR_TABLES_NOT_FOUND(
      Category.USER_ERROR, "0095", "Coordinator tables do not exist", "", ""),
  CONSENSUS_COMMIT_COORDINATOR_NAMESPACE_SPECIFIED(
      Category.USER_ERROR,
      "0096",
      "The namespace %s is reserved. Any operations on this namespace are not allowed",
      "",
      ""),
  CONSENSUS_COMMIT_MUTATING_TRANSACTION_METADATA_COLUMNS_NOT_ALLOWED(
      Category.USER_ERROR,
      "0097",
      "Mutating transaction metadata columns is not allowed. Table: %s; Column: %s",
      "",
      ""),
  CONSENSUS_COMMIT_CONDITION_NOT_ALLOWED_ON_PUT(
      Category.USER_ERROR, "0098", "A %s condition is not allowed on Put operations", "", ""),
  CONSENSUS_COMMIT_CONDITION_NOT_ALLOWED_ON_DELETE(
      Category.USER_ERROR, "0099", "A %s condition is not allowed on Delete operations", "", ""),
  CONSENSUS_COMMIT_CONDITION_NOT_ALLOWED_TO_TARGET_TRANSACTION_METADATA_COLUMNS(
      Category.USER_ERROR,
      "0100",
      "The condition is not allowed to target transaction metadata columns. Column: %s",
      "",
      ""),
  CONSENSUS_COMMIT_COLUMN_RESERVED_AS_TRANSACTION_METADATA(
      Category.USER_ERROR, "0101", "The column '%s' is reserved as transaction metadata", "", ""),
  CONSENSUS_COMMIT_BEFORE_PREFIXED_COLUMN_FOR_NON_PRIMARY_KEY_RESERVED_AS_TRANSACTION_METADATA(
      Category.USER_ERROR,
      "0102",
      "Non-primary key columns with the 'before_' prefix, '%s', are reserved as transaction metadata",
      "",
      ""),
  CONSENSUS_COMMIT_PUT_CANNOT_HAVE_CONDITION_WHEN_TARGET_RECORD_UNREAD_AND_IMPLICIT_PRE_READ_DISABLED(
      Category.USER_ERROR,
      "0103",
      "Put cannot have a condition when the target record is unread and implicit pre-read is disabled."
          + " Please read the target record beforehand or enable implicit pre-read: %s",
      "",
      ""),
  CONSENSUS_COMMIT_WRITING_ALREADY_DELETED_DATA_NOT_ALLOWED(
      Category.USER_ERROR,
      "0104",
      "Writing data already-deleted by the same transaction is not allowed",
      "",
      ""),
  CONSENSUS_COMMIT_SCANNING_ALREADY_WRITTEN_OR_DELETED_DATA_NOT_ALLOWED(
      Category.USER_ERROR,
      "0106",
      "Scanning data already-written or already-deleted by the same transaction is not allowed",
      "",
      ""),
  CONSENSUS_COMMIT_TRANSACTION_NOT_VALIDATED_IN_SERIALIZABLE(
      Category.USER_ERROR,
      "0107",
      "The transaction is not validated."
          + " When using the SERIALIZABLE isolation level, you need to call validate()"
          + " before calling commit()",
      "",
      ""),
  DYNAMO_BATCH_SIZE_EXCEEDED(
      Category.USER_ERROR, "0108", "DynamoDB cannot batch more than 100 mutations at once", "", ""),
  SCHEMA_LOADER_ALTERING_PARTITION_KEYS_NOT_SUPPORTED(
      Category.USER_ERROR,
      "0109",
      "The partition keys of the table %s.%s were modified, but altering partition keys is not supported",
      "",
      ""),
  SCHEMA_LOADER_ALTERING_CLUSTERING_KEYS_NOT_SUPPORTED(
      Category.USER_ERROR,
      "0110",
      "The clustering keys of the table %s.%s were modified, but altering clustering keys is not supported",
      "",
      ""),
  SCHEMA_LOADER_ALTERING_CLUSTERING_ORDER_NOT_SUPPORTED(
      Category.USER_ERROR,
      "0111",
      "The clustering ordering of the table %s.%s were modified, but altering clustering ordering is not supported",
      "",
      ""),
  SCHEMA_LOADER_DELETING_COLUMN_NOT_SUPPORTED(
      Category.USER_ERROR,
      "0112",
      "The column %s of the table %s.%s has been deleted. Column deletion is not supported when altering a table",
      "",
      ""),
  SCHEMA_LOADER_ALTERING_COLUMN_DATA_TYPE_NOT_SUPPORTED(
      Category.USER_ERROR,
      "0113",
      "The data type of the column %s of the table %s.%s was modified, but altering data types is not supported",
      "",
      ""),
  SCHEMA_LOADER_SPECIFYING_SCHEMA_FILE_REQUIRED_WHEN_USING_REPAIR_ALL(
      Category.USER_ERROR,
      "0114",
      "Specifying the '--schema-file' option is required when using the '--repair-all' option",
      "",
      ""),
  SCHEMA_LOADER_SPECIFYING_SCHEMA_FILE_REQUIRED_WHEN_USING_ALTER(
      Category.USER_ERROR,
      "0115",
      "Specifying the '--schema-file' option is required when using the '--alter' option",
      "",
      ""),
  SCHEMA_LOADER_SPECIFYING_SCHEMA_FILE_REQUIRED_WHEN_USING_IMPORT(
      Category.USER_ERROR,
      "0116",
      "Specifying the '--schema-file' option is required when using the '--import' option",
      "",
      ""),
  SCHEMA_LOADER_SPECIFYING_COORDINATOR_WITH_IMPORT_NOT_ALLOWED(
      Category.USER_ERROR,
      "0117",
      "Specifying the '--coordinator' option with the '--import' option is not allowed."
          + " Create Coordinator tables separately",
      "",
      ""),
  SCHEMA_LOADER_READING_CONFIG_FILE_FAILED(
      Category.USER_ERROR, "0118", "Reading the configuration file failed. File: %s", "", ""),
  SCHEMA_LOADER_READING_SCHEMA_FILE_FAILED(
      Category.USER_ERROR, "0119", "Reading the schema file failed. File: %s", "", ""),
  SCHEMA_LOADER_PARSING_SCHEMA_JSON_FAILED(
      Category.USER_ERROR, "0120", "Parsing the schema JSON failed. Details: %s", "", ""),
  SCHEMA_LOADER_PARSE_ERROR_TABLE_NAME_MUST_CONTAIN_NAMESPACE_AND_TABLE(
      Category.USER_ERROR,
      "0121",
      "The table name must contain the namespace and the table. Table: %s",
      "",
      ""),
  SCHEMA_LOADER_PARSE_ERROR_PARTITION_KEY_MUST_BE_SPECIFIED(
      Category.USER_ERROR, "0122", "The partition key must be specified. Table: %s", "", ""),
  SCHEMA_LOADER_PARSE_ERROR_INVALID_CLUSTERING_KEY_FORMAT(
      Category.USER_ERROR,
      "0123",
      "Invalid clustering-key format. The clustering key must be in the format of 'column_name' or 'column_name ASC/DESC'."
          + " Table: %s; Clustering key: %s",
      "",
      ""),
  SCHEMA_LOADER_PARSE_ERROR_COLUMNS_NOT_SPECIFIED(
      Category.USER_ERROR, "0124", "Columns must be specified. Table: %s", "", ""),
  SCHEMA_LOADER_PARSE_ERROR_INVALID_COLUMN_TYPE(
      Category.USER_ERROR, "0125", "Invalid column type. Table: %s; Column: %s; Type: %s", "", ""),
  OPERATION_CHECK_ERROR_UNSUPPORTED_MUTATION_TYPE(
      Category.USER_ERROR,
      "0126",
      "The mutation type is not supported. Only the Put or Delete type is supported. Mutation: %s",
      "",
      ""),
  CONDITION_BUILD_ERROR_CONDITION_NOT_ALLOWED_FOR_UPDATE_IF(
      Category.USER_ERROR,
      "0127",
      "This condition is not allowed for the UpdateIf operation. Condition: %s",
      "",
      ""),
  CASSANDRA_CROSS_PARTITION_SCAN_WITH_ORDERING_NOT_SUPPORTED(
      Category.USER_ERROR,
      "0128",
      "Cross-partition scan with ordering is not supported in Cassandra",
      "",
      ""),
  COSMOS_CROSS_PARTITION_SCAN_WITH_ORDERING_NOT_SUPPORTED(
      Category.USER_ERROR,
      "0129",
      "Cross-partition scan with ordering is not supported in Cosmos DB",
      "",
      ""),
  DYNAMO_CROSS_PARTITION_SCAN_WITH_ORDERING_NOT_SUPPORTED(
      Category.USER_ERROR,
      "0130",
      "Cross-partition scan with ordering is not supported in DynamoDB",
      "",
      ""),
  DATA_LOADER_DIRECTORY_WRITE_ACCESS_NOT_ALLOWED(
      Category.USER_ERROR,
      "0131",
      "The directory '%s' does not have write permissions. Please ensure that the current user has write access to the directory.",
      "",
      ""),
  DATA_LOADER_DIRECTORY_CREATE_FAILED(
      Category.USER_ERROR,
      "0132",
      "Failed to create the directory '%s'. Please check if you have sufficient permissions and if there are any file system restrictions. Details: %s",
      "",
      ""),
  DATA_LOADER_MISSING_DIRECTORY_NOT_ALLOWED(
      Category.USER_ERROR, "0133", "Directory path cannot be null or empty.", "", ""),
  DATA_LOADER_MISSING_FILE_EXTENSION(
      Category.USER_ERROR,
      "0134",
      "No file extension was found on the provided file name %s.",
      "",
      ""),
  DATA_LOADER_INVALID_FILE_EXTENSION(
      Category.USER_ERROR,
      "0135",
      "Invalid file extension: %s. Allowed extensions are: %s",
      "",
      ""),
  SINGLE_CRUD_OPERATION_TRANSACTION_GETTING_TRANSACTION_STATE_NOT_SUPPORTED(
      Category.USER_ERROR,
      "0136",
      "Getting a transaction state is not supported in single CRUD operation transactions",
      "",
      ""),
  SINGLE_CRUD_OPERATION_TRANSACTION_ROLLING_BACK_TRANSACTION_NOT_SUPPORTED(
      Category.USER_ERROR,
      "0137",
      "Rolling back a transaction is not supported in single CRUD operation transactions",
      "",
      ""),
  SINGLE_CRUD_OPERATION_TRANSACTION_MULTIPLE_MUTATIONS_NOT_SUPPORTED(
      Category.USER_ERROR,
      "0138",
      "Multiple mutations are not supported in single CRUD operation transactions",
      "",
      ""),
  SINGLE_CRUD_OPERATION_TRANSACTION_BEGINNING_TRANSACTION_NOT_ALLOWED(
      Category.USER_ERROR,
      "0139",
      "Beginning a transaction is not allowed in single CRUD operation transactions",
      "",
      ""),
  SINGLE_CRUD_OPERATION_TRANSACTION_RESUMING_TRANSACTION_NOT_ALLOWED(
      Category.USER_ERROR,
      "0140",
      "Resuming a transaction is not allowed in single CRUD operation transactions",
      "",
      ""),
  CONSENSUS_COMMIT_GROUP_COMMIT_WITH_TWO_PHASE_COMMIT_INTERFACE_NOT_ALLOWED(
      Category.USER_ERROR,
      "0141",
      "Using the group commit feature on the Coordinator table with a two-phase commit interface is not allowed",
      "",
      ""),
  GET_BUILD_ERROR_OPERATION_SUPPORTED_ONLY_WHEN_NO_CONDITIONS_ARE_SPECIFIED(
      Category.USER_ERROR,
      "0142",
      "This operation is supported only when no conditions are specified. "
          + "If you want to modify a condition, please use clearConditions() to remove all existing conditions first",
      "",
      ""),
  ENCRYPTION_NOT_ENABLED(
      Category.USER_ERROR,
      "0143",
      "The encryption feature is not enabled. To encrypt data at rest, you must enable this feature. Note that this feature is supported only in the ScalarDB Enterprise edition",
      "",
      ""),
  INVALID_VARIABLE_KEY_COLUMN_SIZE(
      Category.USER_ERROR,
      "0144",
      "The variable key column size must be greater than or equal to 64",
      "",
      ""),
  COSMOS_PRIMARY_KEY_CONTAINS_ILLEGAL_CHARACTER(
      Category.USER_ERROR,
      "0145",
      "The value of the column %s in the primary key contains an illegal character. "
          + "Primary-key columns must not contain any of the following characters in Cosmos DB: ':', '/', '\\', '#', '?'. Value: %s",
      "",
      ""),
  CONSENSUS_COMMIT_INSERTING_ALREADY_WRITTEN_DATA_NOT_ALLOWED(
      Category.USER_ERROR,
      "0146",
      "Inserting data already-written by the same transaction is not allowed",
      "",
      ""),
  CONSENSUS_COMMIT_DELETING_ALREADY_INSERTED_DATA_NOT_ALLOWED(
      Category.USER_ERROR,
      "0147",
      "Deleting data already-inserted by the same transaction is not allowed",
      "",
      ""),
  DATA_LOADER_INVALID_COLUMN_NON_EXISTENT(
      Category.USER_ERROR,
      "0148",
      "Invalid key: Column %s does not exist in the table %s in namespace %s.",
      "",
      ""),
  DATA_LOADER_INVALID_BASE64_ENCODING_FOR_COLUMN_VALUE(
      Category.USER_ERROR,
      "0149",
      "Invalid base64 encoding for blob value for column %s in table %s in namespace %s",
      "",
      ""),
  DATA_LOADER_INVALID_NUMBER_FORMAT_FOR_COLUMN_VALUE(
      Category.USER_ERROR,
      "0150",
      "Invalid number specified for column %s in table %s in namespace %s",
      "",
      ""),
  DATA_LOADER_ERROR_METHOD_NULL_ARGUMENT(
      Category.USER_ERROR, "0151", "Method null argument not allowed", "", ""),
  ABAC_NOT_ENABLED(
      Category.USER_ERROR,
      "0152",
      "The attribute-based access control feature is not enabled. To use this feature, you must enable it. Note that this feature is supported only in the ScalarDB Enterprise edition",
      "",
      ""),
  DATA_LOADER_CLUSTERING_KEY_NOT_FOUND(
      Category.USER_ERROR, "0153", "The provided clustering key %s was not found", "", ""),
  DATA_LOADER_INVALID_PROJECTION(
      Category.USER_ERROR, "0154", "The column '%s' was not found", "", ""),
  DATA_LOADER_INCOMPLETE_PARTITION_KEY(
      Category.USER_ERROR,
      "0155",
      "The provided partition key is incomplete. Required key: %s",
      "",
      ""),
  DATA_LOADER_CLUSTERING_KEY_ORDER_MISMATCH(
      Category.USER_ERROR,
      "0156",
      "The provided clustering key order does not match the table schema. Required order: %s",
      "",
      ""),
  DATA_LOADER_PARTITION_KEY_ORDER_MISMATCH(
      Category.USER_ERROR,
      "0157",
      "The provided partition key order does not match the table schema. Required order: %s",
      "",
      ""),
  OUT_OF_RANGE_COLUMN_VALUE_FOR_DATE(
      Category.USER_ERROR,
      "0158",
      "This DATE column value is out of the valid range. It must be between 1000-01-01 and 9999-12-12. Value: %s",
      "",
      ""),
  SUBMICROSECOND_PRECISION_NOT_SUPPORTED_FOR_TIME(
      Category.USER_ERROR,
      "0159",
      "This TIME column value precision cannot be shorter than one microsecond. Value: %s",
      "",
      ""),
  OUT_OF_RANGE_COLUMN_VALUE_FOR_TIMESTAMP(
      Category.USER_ERROR,
      "0160",
      "This TIMESTAMP column value is out of the valid range. It must be between 1000-01-01T00:00:00.000 and 9999-12-31T23:59:59.999. Value: %s",
      "",
      ""),
  SUBMILLISECOND_PRECISION_NOT_SUPPORTED_FOR_TIMESTAMP(
      Category.USER_ERROR,
      "0161",
      "This TIMESTAMP column value precision cannot be shorter than one millisecond. Value: %s",
      "",
      ""),
  OUT_OF_RANGE_COLUMN_VALUE_FOR_TIMESTAMPTZ(
      Category.USER_ERROR,
      "0162",
      "This TIMESTAMPTZ column value is out of the valid range. It must be between 1000-01-01T00:00:00.000Z to 9999-12-31T23:59:59.999Z. Value: %s",
      "",
      ""),
  SUBMILLISECOND_PRECISION_NOT_SUPPORTED_FOR_TIMESTAMPTZ(
      Category.USER_ERROR,
      "0163",
      "This TIMESTAMPTZ column value precision cannot be shorter than one millisecond. Value: %s",
      "",
      ""),
  JDBC_IMPORT_DATA_TYPE_OVERRIDE_NOT_SUPPORTED(
      Category.USER_ERROR,
      "0164",
      "The underlying-storage data type %s is not supported as the ScalarDB %s data type: %s",
      "",
      ""),
  DATA_LOADER_MISSING_NAMESPACE_OR_TABLE(
      Category.USER_ERROR, "0165", "Missing namespace or table: %s, %s", "", ""),
  DATA_LOADER_TABLE_METADATA_RETRIEVAL_FAILED(
      Category.USER_ERROR, "0166", "Failed to retrieve table metadata. Details: %s", "", ""),
  DATA_LOADER_DUPLICATE_DATA_MAPPINGS(
      Category.USER_ERROR,
      "0167",
      "Duplicate data mappings found for table '%s' in the control file",
      "",
      ""),
  DATA_LOADER_MISSING_COLUMN_MAPPING(
      Category.USER_ERROR,
      "0168",
      "No mapping found for column '%s' in table '%s' in the control file. Control file validation set at 'FULL'. All columns need to be mapped.",
      "",
      ""),
  DATA_LOADER_CONTROL_FILE_MISSING_DATA_MAPPINGS(
      Category.USER_ERROR, "0169", "The control file is missing data mappings", "", ""),
  DATA_LOADER_TARGET_COLUMN_NOT_FOUND(
      Category.USER_ERROR,
      "0170",
      "The target column '%s' for source field '%s' could not be found in table '%s'",
      "",
      ""),
  DATA_LOADER_MISSING_PARTITION_KEY(
      Category.USER_ERROR,
      "0171",
      "The required partition key '%s' is missing in the control file mapping for table '%s'",
      "",
      ""),
  DATA_LOADER_MISSING_CLUSTERING_KEY(
      Category.USER_ERROR,
      "0172",
      "The required clustering key '%s' is missing in the control file mapping for table '%s'",
      "",
      ""),
  DATA_LOADER_MULTIPLE_MAPPINGS_FOR_COLUMN_FOUND(
      Category.USER_ERROR,
      "0173",
      "Duplicated data mappings found for column '%s' in table '%s'",
      "",
      ""),
  DATA_LOADER_MISSING_CLUSTERING_KEY_COLUMN(
      Category.USER_ERROR,
      "0174",
      "Missing required field or column mapping for clustering key %s",
      "",
      ""),
  DATA_LOADER_MISSING_PARTITION_KEY_COLUMN(
      Category.USER_ERROR,
      "0175",
      "Missing required field or column mapping for partition key %s",
      "",
      ""),
  DATA_LOADER_MISSING_COLUMN(
      Category.USER_ERROR, "0176", "Missing field or column mapping for %s", "", ""),
  DATA_LOADER_VALUE_TO_STRING_CONVERSION_FAILED(
      Category.USER_ERROR,
      "0177",
      "Something went wrong while converting the ScalarDB values to strings. The table metadata and Value datatype probably do not match. Details: %s",
      "",
      ""),
  DATA_LOADER_FILE_FORMAT_NOT_SUPPORTED(
      Category.USER_ERROR, "0178", "The provided file format is not supported : %s", "", ""),
  DATA_LOADER_COULD_NOT_FIND_PARTITION_KEY(
      Category.USER_ERROR, "0179", "Could not find the partition key", "", ""),
  DATA_LOADER_UPSERT_INSERT_MISSING_COLUMNS(
      Category.USER_ERROR,
      "0180",
      "The source record needs to contain all fields if the UPSERT turns into an INSERT",
      "",
      ""),
  DATA_LOADER_DATA_ALREADY_EXISTS(Category.USER_ERROR, "0181", "Record already exists", "", ""),
  DATA_LOADER_DATA_NOT_FOUND(Category.USER_ERROR, "0182", "Record was not found", "", ""),
  DATA_LOADER_COULD_NOT_FIND_CLUSTERING_KEY(
      Category.USER_ERROR, "0183", "Could not find the clustering key", "", ""),
  DATA_LOADER_TABLE_METADATA_MISSING(
      Category.USER_ERROR, "0184", "No table metadata found", "", ""),
  DATA_LOADER_MISSING_SOURCE_FIELD(
      Category.USER_ERROR,
      "0185",
      "The data mapping source field '%s' for table '%s' is missing in the json data record",
      "",
      ""),
  DATA_LOADER_CSV_DATA_MISMATCH(
      Category.USER_ERROR, "0186", "The CSV row: %s does not match header: %s.", "", ""),
  DATA_LOADER_JSON_CONTENT_START_ERROR(
      Category.USER_ERROR, "0187", "Expected JSON file content to be an array", "", ""),
  REPLICATION_NOT_ENABLED(
      Category.USER_ERROR,
      "0188",
      // TODO: Update the message once the licence type is determined.
      "The replication feature is not enabled. To use this feature, you must enable it",
      "",
      ""),
<<<<<<< HEAD
  DATA_LOADER_INVALID_DATE_TIME_FOR_COLUMN_VALUE(
      Category.USER_ERROR,
      "0199",
      "Invalid date time value specified for column %s in table %s in namespace %s",
      "",
      ""),
=======
  DATA_LOADER_IMPORT_TARGET_MISSING(
      Category.USER_ERROR,
      "0189",
      "Missing option: either '--namespace' and'--table' or '--control-file' options must be specified.",
      "",
      ""),
  DATA_LOADER_MISSING_IMPORT_FILE(
      Category.USER_ERROR,
      "0190",
      "The file '%s' specified by the argument '%s' does not exist.",
      "",
      ""),
  DATA_LOADER_LOG_DIRECTORY_WRITE_ACCESS_DENIED(
      Category.USER_ERROR, "0191", "Cannot write to the log directory: %s", "", ""),
  DATA_LOADER_LOG_DIRECTORY_CREATION_FAILED(
      Category.USER_ERROR, "0192", "Failed to create the log directory: %s", "", ""),
  DATA_LOADER_INVALID_CONTROL_FILE(
      Category.USER_ERROR, "0193", "Failed to parse the control file: %s", "", ""),
  DATA_LOADER_DIRECTORY_WRITE_ACCESS(
      Category.USER_ERROR,
      "0194",
      "No permission to create or write files in the directory: %s",
      "",
      ""),
  DATA_LOADER_DIRECTORY_CREATION_FAILED(
      Category.USER_ERROR, "0195", "Failed to create the directory: %s", "", ""),
  DATA_LOADER_PATH_IS_NOT_A_DIRECTORY(
      Category.USER_ERROR, "0196", "Path exists but is not a directory: %s", "", ""),
  DATA_LOADER_FILE_PATH_IS_BLANK(
      Category.USER_ERROR, "0197", "File path must not be blank.", "", ""),
  DATA_LOADER_FILE_NOT_FOUND(Category.USER_ERROR, "0198", "File not found: %s", "", ""),
  DATA_LOADER_INVALID_DATE_TIME_FOR_COLUMN_VALUE(
      Category.USER_ERROR,
      "0199",
      "Invalid date time value specified for column %s in table %s in namespace %s.",
      "",
      ""),
  DATA_LOADER_NULL_OR_EMPTY_KEY_VALUE_INPUT(
      Category.USER_ERROR, "0200", "Key-value cannot be null or empty", "", ""),
  DATA_LOADER_INVALID_KEY_VALUE_INPUT(
      Category.USER_ERROR, "0201", "Invalid key-value format: %s", "", ""),
  DATA_LOADER_SPLIT_INPUT_VALUE_NULL(Category.USER_ERROR, "0202", "Value must not be null", "", ""),
  DATA_LOADER_SPLIT_INPUT_DELIMITER_NULL(
      Category.USER_ERROR, "0203", "Delimiter must not be null", "", ""),
  DATA_LOADER_CONFIG_FILE_PATH_BLANK(
      Category.USER_ERROR, "0204", "Config file path must not be blank", "", ""),
>>>>>>> 0a10941a

  //
  // Errors for the concurrency error category
  //
  NO_MUTATION_APPLIED(Category.CONCURRENCY_ERROR, "0000", "No mutation was applied", "", ""),
  CASSANDRA_LOGGING_FAILED_IN_BATCH(
      Category.CONCURRENCY_ERROR, "0001", "Logging failed in the batch", "", ""),
  CASSANDRA_OPERATION_FAILED_IN_BATCH(
      Category.CONCURRENCY_ERROR, "0002", "The operation failed in the batch with type %s", "", ""),
  CASSANDRA_ERROR_OCCURRED_IN_BATCH(
      Category.CONCURRENCY_ERROR, "0003", "An error occurred in the batch. Details: %s", "", ""),
  CASSANDRA_WRITE_TIMEOUT_IN_PAXOS_PHASE_IN_MUTATION(
      Category.CONCURRENCY_ERROR, "0004", "A Paxos phase in the CAS operation failed", "", ""),
  CASSANDRA_WRITE_TIMEOUT_IN_LEARN_PHASE_IN_MUTATION(
      Category.CONCURRENCY_ERROR, "0005", "The learn phase in the CAS operation failed", "", ""),
  CASSANDRA_WRITE_TIMEOUT_SIMPLE_WRITE_OPERATION_FAILED_IN_MUTATION(
      Category.CONCURRENCY_ERROR, "0006", "A simple write operation failed", "", ""),
  CASSANDRA_ERROR_OCCURRED_IN_MUTATION(
      Category.CONCURRENCY_ERROR, "0007", "An error occurred in the mutation. Details: %s", "", ""),
  COSMOS_RETRY_WITH_ERROR_OCCURRED_IN_MUTATION(
      Category.CONCURRENCY_ERROR,
      "0008",
      "A RetryWith error occurred in the mutation. Details: %s",
      "",
      ""),
  DYNAMO_TRANSACTION_CONFLICT_OCCURRED_IN_MUTATION(
      Category.CONCURRENCY_ERROR,
      "0009",
      "A transaction conflict occurred in the mutation. Details: %s",
      "",
      ""),
  JDBC_TRANSACTION_CONFLICT_OCCURRED_IN_MUTATION(
      Category.CONCURRENCY_ERROR,
      "0010",
      "A transaction conflict occurred in the mutation. Details: %s",
      "",
      ""),
  JDBC_TRANSACTION_CONFLICT_OCCURRED(
      Category.CONCURRENCY_ERROR,
      "0011",
      "A conflict occurred. Please try restarting the transaction. Details: %s",
      "",
      ""),
  JDBC_TRANSACTION_CONDITION_NOT_SATISFIED(
      Category.CONCURRENCY_ERROR,
      "0012",
      "The %s condition of the %s operation is not satisfied. Targeting column(s): %s",
      "",
      ""),
  CONSENSUS_COMMIT_PREPARING_RECORD_EXISTS(
      Category.CONCURRENCY_ERROR, "0013", "The record being prepared already exists", "", ""),
  CONSENSUS_COMMIT_CONFLICT_OCCURRED_WHEN_PREPARING_RECORDS(
      Category.CONCURRENCY_ERROR, "0014", "A conflict occurred when preparing records", "", ""),
  CONSENSUS_COMMIT_CONFLICT_OCCURRED_WHEN_COMMITTING_STATE(
      Category.CONCURRENCY_ERROR,
      "0015",
      "The committing state in the coordinator failed. The transaction has been aborted",
      "",
      ""),
  CONSENSUS_COMMIT_CONFLICT_OCCURRED_WHILE_IMPLICIT_PRE_READ(
      Category.CONCURRENCY_ERROR, "0016", "A conflict occurred during implicit pre-read", "", ""),
  CONSENSUS_COMMIT_READ_UNCOMMITTED_RECORD(
      Category.CONCURRENCY_ERROR, "0017", "This record needs to be recovered", "", ""),
  CONSENSUS_COMMIT_CONDITION_NOT_SATISFIED_BECAUSE_RECORD_NOT_EXISTS(
      Category.CONCURRENCY_ERROR,
      "0018",
      "The record does not exist, so the %s condition is not satisfied",
      "",
      ""),
  CONSENSUS_COMMIT_CONDITION_NOT_SATISFIED_BECAUSE_RECORD_EXISTS(
      Category.CONCURRENCY_ERROR,
      "0019",
      "The record exists, so the %s condition is not satisfied",
      "",
      ""),
  CONSENSUS_COMMIT_CONDITION_NOT_SATISFIED(
      Category.CONCURRENCY_ERROR,
      "0020",
      "The condition on the column '%s' is not satisfied",
      "",
      ""),
  CONSENSUS_COMMIT_ANTI_DEPENDENCY_FOUND(
      Category.CONCURRENCY_ERROR,
      "0022",
      "An anti-dependency was found. The transaction has been aborted",
      "",
      ""),
  JDBC_TRANSACTION_CONFLICT_OCCURRED_IN_INSERT(
      Category.CONCURRENCY_ERROR,
      "0023",
      "A transaction conflict occurred in the Insert operation",
      "",
      ""),
  SINGLE_CRUD_OPERATION_TRANSACTION_CONDITION_NOT_SATISFIED(
      Category.CONCURRENCY_ERROR,
      "0024",
      "The %s condition of the %s operation is not satisfied. Targeting column(s): %s",
      "",
      ""),
  SINGLE_CRUD_OPERATION_TRANSACTION_CONFLICT_OCCURRED_IN_INSERT(
      Category.CONCURRENCY_ERROR,
      "0025",
      "A transaction conflict occurred in the Insert operation",
      "",
      ""),

  //
  // Errors for the internal error category
  //
  CREATING_NAMESPACE_FAILED(
      Category.INTERNAL_ERROR, "0000", "Creating the namespace failed. Namespace: %s", "", ""),
  DROPPING_NAMESPACE_FAILED(
      Category.INTERNAL_ERROR, "0001", "Dropping the namespace failed. Namespace: %s", "", ""),
  CREATING_TABLE_FAILED(
      Category.INTERNAL_ERROR, "0002", "Creating the table failed. Table: %s", "", ""),
  DROPPING_TABLE_FAILED(
      Category.INTERNAL_ERROR, "0003", "Dropping the table failed. Table: %s", "", ""),
  TRUNCATING_TABLE_FAILED(
      Category.INTERNAL_ERROR, "0004", "Truncating the table failed. Table: %s", "", ""),
  CREATING_INDEX_FAILED(
      Category.INTERNAL_ERROR, "0005", "Creating the index failed. Table: %s, Column: %s", "", ""),
  DROPPING_INDEX_FAILED(
      Category.INTERNAL_ERROR, "0006", "Dropping the index failed. Table: %s, Column: %s", "", ""),
  GETTING_TABLE_METADATA_FAILED(
      Category.INTERNAL_ERROR, "0007", "Getting the table metadata failed. Table: %s", "", ""),
  GETTING_TABLE_NAMES_IN_NAMESPACE_FAILED(
      Category.INTERNAL_ERROR,
      "0008",
      "Getting the table names in the namespace failed. Namespace: %s",
      "",
      ""),
  CHECKING_NAMESPACE_EXISTENCE_FAILED(
      Category.INTERNAL_ERROR,
      "0009",
      "Checking the namespace existence failed. Namespace: %s",
      "",
      ""),
  CHECKING_TABLE_EXISTENCE_FAILED(
      Category.INTERNAL_ERROR, "0010", "Checking the table existence failed. Table: %s", "", ""),
  CHECKING_INDEX_EXISTENCE_FAILED(
      Category.INTERNAL_ERROR,
      "0011",
      "Checking the index existence failed. Table: %s; Column: %s",
      "",
      ""),
  REPAIRING_NAMESPACE_FAILED(
      Category.INTERNAL_ERROR, "0012", "Repairing the namespace failed. Namespace: %s", "", ""),
  REPAIRING_TABLE_FAILED(
      Category.INTERNAL_ERROR, "0013", "Repairing the table failed. Table: %s", "", ""),
  ADDING_NEW_COLUMN_TO_TABLE_FAILED(
      Category.INTERNAL_ERROR,
      "0014",
      "Adding a new column to the table failed. Table: %s; Column: %s; ColumnType: %s",
      "",
      ""),
  GETTING_NAMESPACE_NAMES_FAILED(
      Category.INTERNAL_ERROR, "0015", "Getting the namespace names failed", "", ""),
  GETTING_IMPORT_TABLE_METADATA_FAILED(
      Category.INTERNAL_ERROR,
      "0016",
      "Getting the table metadata of the table being imported failed. Table: %s",
      "",
      ""),
  IMPORTING_TABLE_FAILED(
      Category.INTERNAL_ERROR, "0017", "Importing the table failed. Table: %s", "", ""),
  ADDING_RAW_COLUMN_TO_TABLE_FAILED(
      Category.INTERNAL_ERROR,
      "0018",
      "Adding the raw column to the table failed. Table: %s; Column: %s; ColumnType: %s",
      "",
      ""),
  UPGRADING_SCALAR_DB_ENV_FAILED(
      Category.INTERNAL_ERROR, "0019", "Upgrading the ScalarDB environment failed", "", ""),
  CASSANDRA_WRITE_TIMEOUT_WITH_OTHER_WRITE_TYPE_IN_MUTATION(
      Category.INTERNAL_ERROR,
      "0020",
      "Something wrong because WriteType is neither CAS nor SIMPLE",
      "",
      ""),
  CASSANDRA_ERROR_OCCURRED_IN_SELECTION(
      Category.INTERNAL_ERROR, "0021", "An error occurred in the selection. Details: %s", "", ""),
  COSMOS_ERROR_OCCURRED_IN_MUTATION(
      Category.INTERNAL_ERROR, "0022", "An error occurred in the mutation. Details: %s", "", ""),
  COSMOS_ERROR_OCCURRED_IN_SELECTION(
      Category.INTERNAL_ERROR, "0023", "An error occurred in the selection. Details: %s", "", ""),
  DYNAMO_ERROR_OCCURRED_IN_MUTATION(
      Category.INTERNAL_ERROR, "0024", "An error occurred in the mutation. Details: %s", "", ""),
  DYNAMO_ERROR_OCCURRED_IN_SELECTION(
      Category.INTERNAL_ERROR, "0025", "An error occurred in the selection. Details: %s", "", ""),
  JDBC_ERROR_OCCURRED_IN_MUTATION(
      Category.INTERNAL_ERROR, "0026", "An error occurred in the mutation. Details: %s", "", ""),
  JDBC_ERROR_OCCURRED_IN_SELECTION(
      Category.INTERNAL_ERROR, "0027", "An error occurred in the selection. Details: %s", "", ""),
  JDBC_FETCHING_NEXT_RESULT_FAILED(
      Category.INTERNAL_ERROR, "0028", "Fetching the next result failed", "", ""),
  JDBC_TRANSACTION_ROLLING_BACK_TRANSACTION_FAILED(
      Category.INTERNAL_ERROR, "0029", "Rolling back the transaction failed. Details: %s", "", ""),
  JDBC_TRANSACTION_COMMITTING_TRANSACTION_FAILED(
      Category.INTERNAL_ERROR, "0030", "Committing the transaction failed. Details: %s", "", ""),
  JDBC_TRANSACTION_GET_OPERATION_FAILED(
      Category.INTERNAL_ERROR, "0031", "The Get operation failed. Details: %s", "", ""),
  JDBC_TRANSACTION_SCAN_OPERATION_FAILED(
      Category.INTERNAL_ERROR, "0032", "The Scan operation failed. Details: %s", "", ""),
  JDBC_TRANSACTION_PUT_OPERATION_FAILED(
      Category.INTERNAL_ERROR, "0033", "The Put operation failed. Details: %s", "", ""),
  JDBC_TRANSACTION_DELETE_OPERATION_FAILED(
      Category.INTERNAL_ERROR, "0034", "The Delete operation failed. Details: %s", "", ""),
  JDBC_TRANSACTION_BEGINNING_TRANSACTION_FAILED(
      Category.INTERNAL_ERROR, "0035", "Beginning a transaction failed. Details: %s", "", ""),
  CONSENSUS_COMMIT_PREPARING_RECORDS_FAILED(
      Category.INTERNAL_ERROR, "0036", "Preparing records failed", "", ""),
  CONSENSUS_COMMIT_VALIDATION_FAILED(Category.INTERNAL_ERROR, "0037", "Validation failed", "", ""),
  CONSENSUS_COMMIT_EXECUTING_IMPLICIT_PRE_READ_FAILED(
      Category.INTERNAL_ERROR, "0038", "Executing implicit pre-read failed", "", ""),
  CONSENSUS_COMMIT_READING_RECORD_FROM_STORAGE_FAILED(
      Category.INTERNAL_ERROR,
      "0039",
      "Reading a record from the underlying storage failed",
      "",
      ""),
  CONSENSUS_COMMIT_SCANNING_RECORDS_FROM_STORAGE_FAILED(
      Category.INTERNAL_ERROR,
      "0040",
      "Scanning records from the underlying storage failed",
      "",
      ""),
  CONSENSUS_COMMIT_ROLLBACK_FAILED_BECAUSE_TRANSACTION_ALREADY_COMMITTED(
      Category.INTERNAL_ERROR,
      "0041",
      "Rollback failed because the transaction has already been committed",
      "",
      ""),
  CONSENSUS_COMMIT_ROLLBACK_FAILED(Category.INTERNAL_ERROR, "0042", "Rollback failed", "", ""),
  JDBC_TRANSACTION_INSERT_OPERATION_FAILED(
      Category.INTERNAL_ERROR, "0043", "The Insert operation failed. Details: %s", "", ""),
  JDBC_TRANSACTION_UPSERT_OPERATION_FAILED(
      Category.INTERNAL_ERROR, "0044", "The Upsert operation failed. Details: %s", "", ""),
  JDBC_TRANSACTION_UPDATE_OPERATION_FAILED(
      Category.INTERNAL_ERROR, "0045", "The Update operation failed. Details: %s", "", ""),
  HANDLING_BEFORE_PREPARATION_SNAPSHOT_HOOK_FAILED(
      Category.INTERNAL_ERROR,
      "0046",
      "Handling the before-preparation snapshot hook failed. Details: %s",
      "",
      ""),
  DATA_LOADER_ERROR_CRUD_EXCEPTION(
      Category.INTERNAL_ERROR,
      "0047",
      "Something went wrong while trying to save the data. Details: %s",
      "",
      ""),
  DATA_LOADER_ERROR_SCAN(
      Category.INTERNAL_ERROR,
      "0048",
      "Something went wrong while scanning. Are you sure you are running in the correct transaction mode? Details: %s",
      "",
      ""),
  DATA_LOADER_CSV_FILE_READ_FAILED(
      Category.INTERNAL_ERROR, "0049", "Failed to read CSV file. Details: %s.", "", ""),
  DATA_LOADER_CSV_FILE_HEADER_READ_FAILED(
      Category.INTERNAL_ERROR, "0050", "Failed to CSV read header line. Details: %s.", "", ""),
  DATA_LOADER_DATA_CHUNK_PROCESS_FAILED(
      Category.INTERNAL_ERROR,
      "0051",
      "Data chunk processing was interrupted. Details: %s",
      "",
      ""),
  DATA_LOADER_JSON_FILE_READ_FAILED(
      Category.INTERNAL_ERROR, "0052", "Failed to read JSON file. Details: %s.", "", ""),
  DATA_LOADER_JSONLINES_FILE_READ_FAILED(
      Category.INTERNAL_ERROR, "0053", "Failed to read JSON Lines file. Details: %s.", "", ""),
  DATA_LOADER_CONVERT_TO_STRING_FAILED(
      Category.INTERNAL_ERROR,
      "0054",
      "Unable to convert value to string from data format: %s",
      "",
      ""),

  //
  // Errors for the unknown transaction status error category
  //
  JDBC_TRANSACTION_UNKNOWN_TRANSACTION_STATUS(
      Category.UNKNOWN_TRANSACTION_STATUS_ERROR,
      "0000",
      "Rolling back the transaction failed. Details: %s",
      "",
      ""),
  CONSENSUS_COMMIT_COMMITTING_STATE_FAILED_WITH_NO_MUTATION_EXCEPTION_BUT_COORDINATOR_STATUS_DOES_NOT_EXIST(
      Category.UNKNOWN_TRANSACTION_STATUS_ERROR,
      "0001",
      "Committing state failed with NoMutationException, but the coordinator status does not exist",
      "",
      ""),
  CONSENSUS_COMMIT_CANNOT_GET_STATE(
      Category.UNKNOWN_TRANSACTION_STATUS_ERROR, "0002", "The state cannot be retrieved", "", ""),
  CONSENSUS_COMMIT_UNKNOWN_COORDINATOR_STATUS(
      Category.UNKNOWN_TRANSACTION_STATUS_ERROR,
      "0003",
      "The coordinator status is unknown",
      "",
      ""),
  CONSENSUS_COMMIT_ABORTING_STATE_FAILED_WITH_NO_MUTATION_EXCEPTION_BUT_COORDINATOR_STATUS_DOES_NOT_EXIST(
      Category.UNKNOWN_TRANSACTION_STATUS_ERROR,
      "0004",
      "Aborting state failed with NoMutationException, but the coordinator status does not exist",
      "",
      ""),
  ;

  private static final String COMPONENT_NAME = "DB-CORE";

  private final Category category;
  private final String id;
  private final String message;
  private final String cause;
  private final String solution;

  CoreError(Category category, String id, String message, String cause, String solution) {
    validate(COMPONENT_NAME, category, id, message, cause, solution);

    this.category = category;
    this.id = id;
    this.message = message;
    this.cause = cause;
    this.solution = solution;
  }

  @Override
  public String getComponentName() {
    return COMPONENT_NAME;
  }

  @Override
  public Category getCategory() {
    return category;
  }

  @Override
  public String getId() {
    return id;
  }

  @Override
  public String getMessage() {
    return message;
  }

  @Override
  public String getCause() {
    return cause;
  }

  @Override
  public String getSolution() {
    return solution;
  }
}<|MERGE_RESOLUTION|>--- conflicted
+++ resolved
@@ -865,14 +865,6 @@
       "The replication feature is not enabled. To use this feature, you must enable it",
       "",
       ""),
-<<<<<<< HEAD
-  DATA_LOADER_INVALID_DATE_TIME_FOR_COLUMN_VALUE(
-      Category.USER_ERROR,
-      "0199",
-      "Invalid date time value specified for column %s in table %s in namespace %s",
-      "",
-      ""),
-=======
   DATA_LOADER_IMPORT_TARGET_MISSING(
       Category.USER_ERROR,
       "0189",
@@ -919,7 +911,6 @@
       Category.USER_ERROR, "0203", "Delimiter must not be null", "", ""),
   DATA_LOADER_CONFIG_FILE_PATH_BLANK(
       Category.USER_ERROR, "0204", "Config file path must not be blank", "", ""),
->>>>>>> 0a10941a
 
   //
   // Errors for the concurrency error category
