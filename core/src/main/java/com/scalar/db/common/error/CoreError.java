--- conflicted
+++ resolved
@@ -844,13 +844,10 @@
       "The data mapping source field '%s' for table '%s' is missing in the json data record",
       "",
       ""),
-<<<<<<< HEAD
-=======
   DATA_LOADER_CSV_DATA_MISMATCH(
       Category.USER_ERROR, "0186", "The CSV row: %s does not match header: %s.", "", ""),
   DATA_LOADER_JSON_CONTENT_START_ERROR(
       Category.USER_ERROR, "0187", "Expected JSON file content to be an array", "", ""),
->>>>>>> d9f239c1
 
   //
   // Errors for the concurrency error category
@@ -1114,14 +1111,12 @@
       "Something went wrong while scanning. Are you sure you are running in the correct transaction mode? Details: %s",
       "",
       ""),
-<<<<<<< HEAD
   DATA_LOADER_CONVERT_TO_STRING_FAILED(
       Category.INTERNAL_ERROR,
       "0049",
       "Unable to convert value to string from data format: %s",
       "",
       ""),
-=======
   DATA_LOADER_CSV_FILE_READ_FAILED(
       Category.INTERNAL_ERROR, "0049", "Failed to read CSV file. Details: %s.", "", ""),
   DATA_LOADER_CSV_FILE_HEADER_READ_FAILED(
@@ -1136,7 +1131,6 @@
       Category.INTERNAL_ERROR, "0052", "Failed to read JSON file. Details: %s.", "", ""),
   DATA_LOADER_JSONLINES_FILE_READ_FAILED(
       Category.INTERNAL_ERROR, "0053", "Failed to read JSON Lines file. Details: %s.", "", ""),
->>>>>>> d9f239c1
 
   //
   // Errors for the unknown transaction status error category
