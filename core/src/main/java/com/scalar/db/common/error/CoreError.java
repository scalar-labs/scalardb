package com.scalar.db.common.error;

public enum CoreError implements ScalarDbError {

  //
  // Errors for the user error category
  //
  OPERATION_CHECK_ERROR_INDEX_ONLY_SINGLE_COLUMN_INDEX_SUPPORTED(
      Category.USER_ERROR,
      "0000",
      "Only a single-column index is supported. Operation: %s",
      "",
      ""),
  OPERATION_CHECK_ERROR_INDEX_NON_INDEXED_COLUMN_SPECIFIED(
      Category.USER_ERROR,
      "0001",
      "The column of the specified index key is not indexed. Operation: %s",
      "",
      ""),
  OPERATION_CHECK_ERROR_INDEX_INDEX_KEY_NOT_PROPERLY_SPECIFIED(
      Category.USER_ERROR,
      "0002",
      "The index key is not properly specified. Operation: %s",
      "",
      ""),
  OPERATION_CHECK_ERROR_INDEX_CLUSTERING_KEY_SPECIFIED(
      Category.USER_ERROR,
      "0003",
      "Clustering keys cannot be specified when using an index. Operation: %s",
      "",
      ""),
  OPERATION_CHECK_ERROR_INDEX_ORDERING_SPECIFIED(
      Category.USER_ERROR,
      "0004",
      "Orderings cannot be specified when using an index. Operation: %s",
      "",
      ""),
  OPERATION_CHECK_ERROR_LIMIT(
      Category.USER_ERROR, "0005", "The limit cannot be negative. Operation: %s", "", ""),
  OPERATION_CHECK_ERROR_CROSS_PARTITION_SCAN(
      Category.USER_ERROR, "0006", "Cross-partition scan is not enabled. Operation: %s", "", ""),
  OPERATION_CHECK_ERROR_CROSS_PARTITION_SCAN_ORDERING(
      Category.USER_ERROR,
      "0007",
      "Cross-partition scan ordering is not enabled. Operation: %s",
      "",
      ""),
  OPERATION_CHECK_ERROR_CROSS_PARTITION_SCAN_FILTERING(
      Category.USER_ERROR,
      "0008",
      "Cross-partition scan filtering is not enabled. Operation: %s",
      "",
      ""),
  OPERATION_CHECK_ERROR_PROJECTION(
      Category.USER_ERROR,
      "0009",
      "The specified projection is not found. Projection: %s, Operation: %s",
      "",
      ""),
  OPERATION_CHECK_ERROR_CLUSTERING_KEY_BOUNDARY(
      Category.USER_ERROR,
      "0010",
      "The clustering key boundary is not properly specified. Operation: %s",
      "",
      ""),
  OPERATION_CHECK_ERROR_START_CLUSTERING_KEY(
      Category.USER_ERROR,
      "0011",
      "The start clustering key is not properly specified. Operation: %s",
      "",
      ""),
  OPERATION_CHECK_ERROR_END_CLUSTERING_KEY(
      Category.USER_ERROR,
      "0012",
      "The end clustering key is not properly specified. Operation: %s",
      "",
      ""),
  OPERATION_CHECK_ERROR_ORDERING_NOT_PROPERLY_SPECIFIED(
      Category.USER_ERROR, "0013", "Orderings are not properly specified. Operation: %s", "", ""),
  OPERATION_CHECK_ERROR_ORDERING_COLUMN_NOT_FOUND(
      Category.USER_ERROR,
      "0014",
      "The specified ordering column is not found. Ordering: %s, Operation: %s",
      "",
      ""),
  OPERATION_CHECK_ERROR_CONDITION(
      Category.USER_ERROR,
      "0015",
      "The condition is not properly specified. Operation: %s",
      "",
      ""),
  TABLE_NOT_FOUND(Category.USER_ERROR, "0016", "The table does not exist. Table: %s", "", ""),
  OPERATION_CHECK_ERROR_INVALID_COLUMN(
      Category.USER_ERROR,
      "0017",
      "The column value is not properly specified. Column: %s, Operation: %s",
      "",
      ""),
  EMPTY_MUTATIONS_SPECIFIED(Category.USER_ERROR, "0018", "The mutations are empty", "", ""),
  OPERATION_CHECK_ERROR_MULTI_PARTITION_MUTATION(
      Category.USER_ERROR,
      "0019",
      "Mutations that span multiple partitions are not supported. Mutations: %s",
      "",
      ""),
  OPERATION_CHECK_ERROR_PARTITION_KEY(
      Category.USER_ERROR,
      "0020",
      "The partition key is not properly specified. Operation: %s",
      "",
      ""),
  OPERATION_CHECK_ERROR_CLUSTERING_KEY(
      Category.USER_ERROR,
      "0021",
      "The clustering key is not properly specified. Operation: %s",
      "",
      ""),
  AUTH_NOT_ENABLED(
      Category.USER_ERROR,
      "0022",
      "The authentication and authorization feature is not enabled. To use this feature, you must enable it. Note that this feature is supported only in the ScalarDB Enterprise edition",
      "",
      ""),
  CONDITION_BUILD_ERROR_CONDITION_NOT_ALLOWED_FOR_PUT_IF(
      Category.USER_ERROR,
      "0023",
      "This condition is not allowed for the PutIf operation. Condition: %s",
      "",
      ""),
  CONDITION_BUILD_ERROR_CONDITION_NOT_ALLOWED_FOR_DELETE_IF(
      Category.USER_ERROR,
      "0024",
      "This condition is not allowed for the DeleteIf operation. Condition: %s",
      "",
      ""),
  LIKE_CHECK_ERROR_OPERATOR_MUST_BE_LIKE_OR_NOT_LIKE(
      Category.USER_ERROR, "0025", "Operator must be LIKE or NOT_LIKE. Operator: %s", "", ""),
  LIKE_CHECK_ERROR_ESCAPE_CHARACTER_MUST_BE_STRING_OF_SINGLE_CHARACTER_OR_EMPTY_STRING(
      Category.USER_ERROR,
      "0026",
      "An escape character must be a string of a single character or an empty string",
      "",
      ""),
  LIKE_CHECK_ERROR_LIKE_PATTERN_MUST_NOT_BE_NULL(
      Category.USER_ERROR, "0027", "The LIKE pattern must not be null", "", ""),
  LIKE_CHECK_ERROR_LIKE_PATTERN_MUST_NOT_INCLUDE_ONLY_ESCAPE_CHARACTER(
      Category.USER_ERROR,
      "0028",
      "The LIKE pattern must not include only an escape character",
      "",
      ""),
  LIKE_CHECK_ERROR_LIKE_PATTERN_MUST_NOT_END_WITH_ESCAPE_CHARACTER(
      Category.USER_ERROR,
      "0029",
      "The LIKE pattern must not end with an escape character",
      "",
      ""),
  COLUMN_NOT_FOUND(Category.USER_ERROR, "0030", "The column %s does not exist", "", ""),
  GET_BUILD_ERROR_OPERATION_NOT_SUPPORTED_WHEN_GETTING_RECORDS_OF_DATABASE_WITHOUT_USING_INDEX(
      Category.USER_ERROR,
      "0031",
      "This operation is not supported when getting records of a database without using an index",
      "",
      ""),
  GET_BUILD_ERROR_OPERATION_NOT_SUPPORTED_WHEN_GETTING_RECORDS_OF_DATABASE_USING_INDEX(
      Category.USER_ERROR,
      "0032",
      "This operation is not supported when getting records of a database by using an index",
      "",
      ""),
  SCAN_BUILD_ERROR_OPERATION_NOT_SUPPORTED_WHEN_SCANNING_ALL_RECORDS_OF_DATABASE_OR_SCANNING_RECORDS_OF_DATABASE_USING_INDEX(
      Category.USER_ERROR,
      "0033",
      "This operation is not supported when scanning all the records of a database "
          + "or scanning records of a database by using an index",
      "",
      ""),
  SCAN_BUILD_ERROR_OPERATION_SUPPORTED_ONLY_WHEN_SCANNING_RECORDS_OF_DATABASE_USING_INDEX(
      Category.USER_ERROR,
      "0034",
      "This operation is supported only when scanning records of a database by using an index",
      "",
      ""),
  SCAN_BUILD_ERROR_OPERATION_NOT_SUPPORTED_WHEN_SCANNING_RECORDS_OF_DATABASE_USING_INDEX(
      Category.USER_ERROR,
      "0035",
      "This operation is not supported when scanning records of a database by using an index",
      "",
      ""),
  SCAN_BUILD_ERROR_OPERATION_SUPPORTED_ONLY_WHEN_NO_CONDITIONS_ARE_SPECIFIED(
      Category.USER_ERROR,
      "0037",
      "This operation is supported only when no conditions are specified. "
          + "If you want to modify a condition, please use clearConditions() to remove all existing conditions first",
      "",
      ""),
  TABLE_METADATA_BUILD_ERROR_NO_COLUMNS_SPECIFIED(
      Category.USER_ERROR, "0038", "One or more columns must be specified.", "", ""),
  TABLE_METADATA_BUILD_ERROR_NO_PARTITION_KEYS_SPECIFIED(
      Category.USER_ERROR, "0039", "One or more partition keys must be specified.", "", ""),
  TABLE_METADATA_BUILD_ERROR_PARTITION_KEY_COLUMN_DEFINITION_NOT_SPECIFIED(
      Category.USER_ERROR,
      "0040",
      "The column definition must be specified since %s is specified as a partition key",
      "",
      ""),
  TABLE_METADATA_BUILD_ERROR_CLUSTERING_KEY_COLUMN_DEFINITION_NOT_SPECIFIED(
      Category.USER_ERROR,
      "0041",
      "The column definition must be specified since %s is specified as a clustering key",
      "",
      ""),
  TRANSACTION_STATE_INSTANTIATION_ERROR_INVALID_ID(
      Category.USER_ERROR, "0042", "Invalid ID specified. ID: %d", "", ""),
  TRANSACTION_NOT_ACTIVE(
      Category.USER_ERROR, "0043", "The transaction is not active. Status: %s", "", ""),
  TRANSACTION_ALREADY_COMMITTED_OR_ROLLED_BACK(
      Category.USER_ERROR,
      "0044",
      "The transaction has already been committed or rolled back. Status: %s",
      "",
      ""),
  TRANSACTION_NOT_PREPARED(
      Category.USER_ERROR, "0045", "The transaction has not been prepared. Status: %s", "", ""),
  TRANSACTION_NOT_PREPARED_OR_VALIDATED(
      Category.USER_ERROR,
      "0046",
      "The transaction has not been prepared or validated. Status: %s",
      "",
      ""),
  TRANSACTION_ALREADY_EXISTS(Category.USER_ERROR, "0047", "The transaction already exists", "", ""),
  TRANSACTION_NOT_FOUND(
      Category.USER_ERROR,
      "0048",
      "A transaction associated with the specified transaction ID is not found. "
          + "The transaction might have expired",
      "",
      ""),
  SYSTEM_NAMESPACE_SPECIFIED(
      Category.USER_ERROR, "0049", "%s is the system namespace name", "", ""),
  NAMESPACE_ALREADY_EXISTS(
      Category.USER_ERROR, "0050", "The namespace already exists. Namespace: %s", "", ""),
  NAMESPACE_NOT_FOUND(
      Category.USER_ERROR, "0051", "The namespace does not exist. Namespace: %s", "", ""),
  TABLE_ALREADY_EXISTS(Category.USER_ERROR, "0052", "The table already exists. Table: %s", "", ""),
  NAMESPACE_NOT_EMPTY(
      Category.USER_ERROR,
      "0053",
      "The namespace is not empty. Namespace: %s; Tables in the namespace: %s",
      "",
      ""),
  COLUMN_NOT_FOUND2(
      Category.USER_ERROR, "0054", "The column does not exist. Table: %s; Column: %s", "", ""),
  INDEX_ALREADY_EXISTS(
      Category.USER_ERROR, "0055", "The index already exists. Table: %s; Column: %s", "", ""),
  INDEX_NOT_FOUND(
      Category.USER_ERROR, "0056", "The index does not exist. Table: %s; Column: %s", "", ""),
  COLUMN_ALREADY_EXISTS(
      Category.USER_ERROR, "0057", "The column already exists. Table: %s; Column: %s", "", ""),
  OPERATION_DOES_NOT_HAVE_TARGET_NAMESPACE_OR_TABLE_NAME(
      Category.USER_ERROR,
      "0058",
      "The operation does not have the target namespace or table name. Operation: %s",
      "",
      ""),
  CONFIG_UTILS_INVALID_NUMBER_FORMAT(
      Category.USER_ERROR,
      "0059",
      "The specified value of the property '%s' is not a number. Value: %s",
      "",
      ""),
  CONFIG_UTILS_INVALID_BOOLEAN_FORMAT(
      Category.USER_ERROR,
      "0060",
      "The specified value of the property '%s' is not a boolean. Value: %s",
      "",
      ""),
  CONFIG_UTILS_READING_FILE_FAILED(
      Category.USER_ERROR, "0061", "Reading the file failed. File: %s", "", ""),
  CROSS_PARTITION_SCAN_MUST_BE_ENABLED_TO_USE_CROSS_PARTITION_SCAN_WITH_FILTERING_OR_ORDERING(
      Category.USER_ERROR,
      "0062",
      "The property 'scalar.db.cross_partition_scan.enabled' must be set to true "
          + "to use cross-partition scan with filtering or ordering",
      "",
      ""),
  OUT_OF_RANGE_COLUMN_VALUE_FOR_BIGINT(
      Category.USER_ERROR,
      "0063",
      "This column value is out of range for BigInt. Value: %s",
      "",
      ""),
  KEY_BUILD_ERROR_UNSUPPORTED_TYPE(
      Category.USER_ERROR, "0064", "This type is not supported. Name: %s, Type: %s", "", ""),
  STORAGE_NOT_FOUND(Category.USER_ERROR, "0065", "Storage '%s' is not found", "", ""),
  TRANSACTION_MANAGER_NOT_FOUND(
      Category.USER_ERROR, "0066", "Transaction manager '%s' is not found", "", ""),
  GET_OPERATION_USED_FOR_NON_EXACT_MATCH_SELECTION(
      Category.USER_ERROR,
      "0068",
      "Please use scan() for non-exact match selection. Operation: %s",
      "",
      ""),
  CASSANDRA_IMPORT_NOT_SUPPORTED(
      Category.USER_ERROR,
      "0069",
      "Import-related functionality is not supported in Cassandra",
      "",
      ""),
  CASSANDRA_NETWORK_STRATEGY_NOT_FOUND(
      Category.USER_ERROR, "0070", "The %s network strategy does not exist", "", ""),
  INVALID_CONTACT_PORT(
      Category.USER_ERROR,
      "0071",
      "The property 'scalar.db.contact_port' must be greater than or equal to zero",
      "",
      ""),
  COSMOS_CLUSTERING_KEY_BLOB_TYPE_NOT_SUPPORTED(
      Category.USER_ERROR,
      "0073",
      "The BLOB type is not supported for clustering keys in Cosmos DB. Column: %s",
      "",
      ""),
  COSMOS_IMPORT_NOT_SUPPORTED(
      Category.USER_ERROR,
      "0074",
      "Import-related functionality is not supported in Cosmos DB",
      "",
      ""),
  INVALID_CONTACT_POINTS(
      Category.USER_ERROR,
      "0075",
      "The property 'scalar.db.contact_points' must not be empty",
      "",
      ""),
  COSMOS_CONDITION_OPERATION_NOT_SUPPORTED_FOR_BLOB_TYPE(
      Category.USER_ERROR,
      "0076",
      "Cosmos DB supports only EQ, NE, IS_NULL, and IS_NOT_NULL operations for the BLOB type in conditions. Mutation: %s",
      "",
      ""),
  INVALID_CONSISTENCY_LEVEL(
      Category.USER_ERROR,
      "0077",
      "The specified consistency level is not supported. Consistency level: %s",
      "",
      ""),
  DYNAMO_ENCODER_0X00_BYTES_NOT_ACCEPTED_IN_BLOB_VALUES_IN_DESC_ORDER(
      Category.USER_ERROR,
      "0078",
      "0x00 bytes are not accepted in BLOB values in DESC order",
      "",
      ""),
  DYNAMO_ENCODER_CANNOT_ENCODE_TEXT_VALUE_CONTAINING_0X0000(
      Category.USER_ERROR, "0079", "Cannot encode a Text value that contains '\\u0000'", "", ""),
  DYNAMO_INDEX_COLUMN_CANNOT_BE_SET_TO_NULL_OR_EMPTY(
      Category.USER_ERROR,
      "0081",
      "An index column cannot be set to null or an empty value for Text or Blob in DynamoDB. Operation: %s",
      "",
      ""),
  DYNAMO_CONDITION_OPERATION_NOT_SUPPORTED_FOR_BOOLEAN_TYPE(
      Category.USER_ERROR,
      "0082",
      "DynamoDB supports only EQ, NE, IS_NULL, and IS_NOT_NULL operations for the BOOLEAN type in conditions. Mutation: %s",
      "",
      ""),
  MULTI_STORAGE_NESTED_MULTI_STORAGE_DEFINITION_NOT_SUPPORTED(
      Category.USER_ERROR,
      "0083",
      "Nested multi-storage definitions are not supported. Storage: %s",
      "",
      ""),
  MULTI_STORAGE_STORAGE_NOT_FOUND(
      Category.USER_ERROR, "0084", "Storage not found. Storage: %s", "", ""),
  JDBC_NAMESPACE_NAME_NOT_ACCEPTABLE(
      Category.USER_ERROR, "0085", "The namespace name is not acceptable. Namespace: %s", "", ""),
  JDBC_TABLE_NAME_NOT_ACCEPTABLE(
      Category.USER_ERROR, "0086", "The table name is not acceptable. Table: %s", "", ""),
  JDBC_IMPORT_NOT_SUPPORTED(
      Category.USER_ERROR,
      "0087",
      "Importing tables is not allowed in the RDB engine. RDB engine: %s",
      "",
      ""),
  JDBC_IMPORT_TABLE_WITHOUT_PRIMARY_KEY(
      Category.USER_ERROR, "0088", "The %s table must have a primary key", "", ""),
  JDBC_RDB_ENGINE_NOT_SUPPORTED(
      Category.USER_ERROR,
      "0089",
      "The RDB engine is not supported. JDBC connection URL: %s",
      "",
      ""),
  JDBC_IMPORT_DATA_TYPE_WITH_SIZE_NOT_SUPPORTED(
      Category.USER_ERROR, "0090", "Data type %s(%d) is not supported: %s", "", ""),
  JDBC_IMPORT_DATA_TYPE_NOT_SUPPORTED(
      Category.USER_ERROR, "0091", "Data type %s is not supported: %s", "", ""),
  JDBC_TRANSACTION_GETTING_TRANSACTION_STATE_NOT_SUPPORTED(
      Category.USER_ERROR,
      "0092",
      "Getting a transaction state is not supported in JDBC transactions",
      "",
      ""),
  JDBC_TRANSACTION_ROLLING_BACK_TRANSACTION_NOT_SUPPORTED(
      Category.USER_ERROR,
      "0093",
      "Rolling back a transaction is not supported in JDBC transactions",
      "",
      ""),
  CONSENSUS_COMMIT_COORDINATOR_TABLES_ALREADY_EXIST(
      Category.USER_ERROR, "0094", "Coordinator tables already exist", "", ""),
  CONSENSUS_COMMIT_COORDINATOR_TABLES_NOT_FOUND(
      Category.USER_ERROR, "0095", "Coordinator tables do not exist", "", ""),
  CONSENSUS_COMMIT_COORDINATOR_NAMESPACE_SPECIFIED(
      Category.USER_ERROR,
      "0096",
      "The namespace %s is reserved. Any operations on this namespace are not allowed",
      "",
      ""),
  CONSENSUS_COMMIT_MUTATING_TRANSACTION_METADATA_COLUMNS_NOT_ALLOWED(
      Category.USER_ERROR,
      "0097",
      "Mutating transaction metadata columns is not allowed. Table: %s; Column: %s",
      "",
      ""),
  CONSENSUS_COMMIT_CONDITION_NOT_ALLOWED_ON_PUT(
      Category.USER_ERROR, "0098", "A %s condition is not allowed on Put operations", "", ""),
  CONSENSUS_COMMIT_CONDITION_NOT_ALLOWED_ON_DELETE(
      Category.USER_ERROR, "0099", "A %s condition is not allowed on Delete operations", "", ""),
  CONSENSUS_COMMIT_CONDITION_NOT_ALLOWED_TO_TARGET_TRANSACTION_METADATA_COLUMNS(
      Category.USER_ERROR,
      "0100",
      "The condition is not allowed to target transaction metadata columns. Column: %s",
      "",
      ""),
  CONSENSUS_COMMIT_COLUMN_RESERVED_AS_TRANSACTION_METADATA(
      Category.USER_ERROR, "0101", "The column '%s' is reserved as transaction metadata", "", ""),
  CONSENSUS_COMMIT_BEFORE_PREFIXED_COLUMN_FOR_NON_PRIMARY_KEY_RESERVED_AS_TRANSACTION_METADATA(
      Category.USER_ERROR,
      "0102",
      "Non-primary key columns with the 'before_' prefix, '%s', are reserved as transaction metadata",
      "",
      ""),
  CONSENSUS_COMMIT_PUT_CANNOT_HAVE_CONDITION_WHEN_TARGET_RECORD_UNREAD_AND_IMPLICIT_PRE_READ_DISABLED(
      Category.USER_ERROR,
      "0103",
      "Put cannot have a condition when the target record is unread and implicit pre-read is disabled."
          + " Please read the target record beforehand or enable implicit pre-read: %s",
      "",
      ""),
  CONSENSUS_COMMIT_WRITING_ALREADY_DELETED_DATA_NOT_ALLOWED(
      Category.USER_ERROR, "0104", "Writing already-deleted data is not allowed", "", ""),
  CONSENSUS_COMMIT_GETTING_DATA_NEITHER_IN_READ_SET_NOR_DELETE_SET_NOT_ALLOWED(
      Category.USER_ERROR,
      "0105",
      "Getting data neither in the read set nor the delete set is not allowed",
      "",
      ""),
  CONSENSUS_COMMIT_READING_ALREADY_WRITTEN_DATA_NOT_ALLOWED(
      Category.USER_ERROR, "0106", "Reading already-written data is not allowed", "", ""),
  CONSENSUS_COMMIT_TRANSACTION_NOT_VALIDATED_IN_EXTRA_READ(
      Category.USER_ERROR,
      "0107",
      "The transaction is not validated."
          + " When using the EXTRA_READ serializable strategy, you need to call validate()"
          + " before calling commit()",
      "",
      ""),
  DYNAMO_BATCH_SIZE_EXCEEDED(
      Category.USER_ERROR, "0108", "DynamoDB cannot batch more than 100 mutations at once", "", ""),
  SCHEMA_LOADER_ALTERING_PARTITION_KEYS_NOT_SUPPORTED(
      Category.USER_ERROR,
      "0109",
      "The partition keys of the table %s.%s were modified, but altering partition keys is not supported",
      "",
      ""),
  SCHEMA_LOADER_ALTERING_CLUSTERING_KEYS_NOT_SUPPORTED(
      Category.USER_ERROR,
      "0110",
      "The clustering keys of the table %s.%s were modified, but altering clustering keys is not supported",
      "",
      ""),
  SCHEMA_LOADER_ALTERING_CLUSTERING_ORDER_NOT_SUPPORTED(
      Category.USER_ERROR,
      "0111",
      "The clustering ordering of the table %s.%s were modified, but altering clustering ordering is not supported",
      "",
      ""),
  SCHEMA_LOADER_DELETING_COLUMN_NOT_SUPPORTED(
      Category.USER_ERROR,
      "0112",
      "The column %s of the table %s.%s has been deleted. Column deletion is not supported when altering a table",
      "",
      ""),
  SCHEMA_LOADER_ALTERING_COLUMN_DATA_TYPE_NOT_SUPPORTED(
      Category.USER_ERROR,
      "0113",
      "The data type of the column %s of the table %s.%s was modified, but altering data types is not supported",
      "",
      ""),
  SCHEMA_LOADER_SPECIFYING_SCHEMA_FILE_REQUIRED_WHEN_USING_REPAIR_ALL(
      Category.USER_ERROR,
      "0114",
      "Specifying the '--schema-file' option is required when using the '--repair-all' option",
      "",
      ""),
  SCHEMA_LOADER_SPECIFYING_SCHEMA_FILE_REQUIRED_WHEN_USING_ALTER(
      Category.USER_ERROR,
      "0115",
      "Specifying the '--schema-file' option is required when using the '--alter' option",
      "",
      ""),
  SCHEMA_LOADER_SPECIFYING_SCHEMA_FILE_REQUIRED_WHEN_USING_IMPORT(
      Category.USER_ERROR,
      "0116",
      "Specifying the '--schema-file' option is required when using the '--import' option",
      "",
      ""),
  SCHEMA_LOADER_SPECIFYING_COORDINATOR_WITH_IMPORT_NOT_ALLOWED(
      Category.USER_ERROR,
      "0117",
      "Specifying the '--coordinator' option with the '--import' option is not allowed."
          + " Create Coordinator tables separately",
      "",
      ""),
  SCHEMA_LOADER_READING_CONFIG_FILE_FAILED(
      Category.USER_ERROR, "0118", "Reading the configuration file failed. File: %s", "", ""),
  SCHEMA_LOADER_READING_SCHEMA_FILE_FAILED(
      Category.USER_ERROR, "0119", "Reading the schema file failed. File: %s", "", ""),
  SCHEMA_LOADER_PARSING_SCHEMA_JSON_FAILED(
      Category.USER_ERROR, "0120", "Parsing the schema JSON failed. Details: %s", "", ""),
  SCHEMA_LOADER_PARSE_ERROR_TABLE_NAME_MUST_CONTAIN_NAMESPACE_AND_TABLE(
      Category.USER_ERROR,
      "0121",
      "The table name must contain the namespace and the table. Table: %s",
      "",
      ""),
  SCHEMA_LOADER_PARSE_ERROR_PARTITION_KEY_MUST_BE_SPECIFIED(
      Category.USER_ERROR, "0122", "The partition key must be specified. Table: %s", "", ""),
  SCHEMA_LOADER_PARSE_ERROR_INVALID_CLUSTERING_KEY_FORMAT(
      Category.USER_ERROR,
      "0123",
      "Invalid clustering-key format. The clustering key must be in the format of 'column_name' or 'column_name ASC/DESC'."
          + " Table: %s; Clustering key: %s",
      "",
      ""),
  SCHEMA_LOADER_PARSE_ERROR_COLUMNS_NOT_SPECIFIED(
      Category.USER_ERROR, "0124", "Columns must be specified. Table: %s", "", ""),
  SCHEMA_LOADER_PARSE_ERROR_INVALID_COLUMN_TYPE(
      Category.USER_ERROR, "0125", "Invalid column type. Table: %s; Column: %s; Type: %s", "", ""),
  OPERATION_CHECK_ERROR_UNSUPPORTED_MUTATION_TYPE(
      Category.USER_ERROR,
      "0126",
      "The mutation type is not supported. Only the Put or Delete type is supported. Mutation: %s",
      "",
      ""),
  CONDITION_BUILD_ERROR_CONDITION_NOT_ALLOWED_FOR_UPDATE_IF(
      Category.USER_ERROR,
      "0127",
      "This condition is not allowed for the UpdateIf operation. Condition: %s",
      "",
      ""),
  CASSANDRA_CROSS_PARTITION_SCAN_WITH_ORDERING_NOT_SUPPORTED(
      Category.USER_ERROR,
      "0128",
      "Cross-partition scan with ordering is not supported in Cassandra",
      "",
      ""),
  COSMOS_CROSS_PARTITION_SCAN_WITH_ORDERING_NOT_SUPPORTED(
      Category.USER_ERROR,
      "0129",
      "Cross-partition scan with ordering is not supported in Cosmos DB",
      "",
      ""),
  DYNAMO_CROSS_PARTITION_SCAN_WITH_ORDERING_NOT_SUPPORTED(
      Category.USER_ERROR,
      "0130",
      "Cross-partition scan with ordering is not supported in DynamoDB",
      "",
      ""),
  DATA_LOADER_DIRECTORY_WRITE_ACCESS_NOT_ALLOWED(
      Category.USER_ERROR,
      "0131",
      "The directory '%s' does not have write permissions. Please ensure that the current user has write access to the directory.",
      "",
      ""),
  DATA_LOADER_DIRECTORY_CREATE_FAILED(
      Category.USER_ERROR,
      "0132",
      "Failed to create the directory '%s'. Please check if you have sufficient permissions and if there are any file system restrictions. Details: %s",
      "",
      ""),
  DATA_LOADER_MISSING_DIRECTORY_NOT_ALLOWED(
      Category.USER_ERROR, "0133", "Directory path cannot be null or empty.", "", ""),
  DATA_LOADER_MISSING_FILE_EXTENSION(
      Category.USER_ERROR,
      "0134",
      "No file extension was found on the provided file name %s.",
      "",
      ""),
  DATA_LOADER_INVALID_FILE_EXTENSION(
      Category.USER_ERROR,
      "0135",
      "Invalid file extension: %s. Allowed extensions are: %s",
      "",
      ""),
  SINGLE_CRUD_OPERATION_TRANSACTION_GETTING_TRANSACTION_STATE_NOT_SUPPORTED(
      Category.USER_ERROR,
      "0136",
      "Getting a transaction state is not supported in single CRUD operation transactions",
      "",
      ""),
  SINGLE_CRUD_OPERATION_TRANSACTION_ROLLING_BACK_TRANSACTION_NOT_SUPPORTED(
      Category.USER_ERROR,
      "0137",
      "Rolling back a transaction is not supported in single CRUD operation transactions",
      "",
      ""),
  SINGLE_CRUD_OPERATION_TRANSACTION_MULTIPLE_MUTATIONS_NOT_SUPPORTED(
      Category.USER_ERROR,
      "0138",
      "Multiple mutations are not supported in single CRUD operation transactions",
      "",
      ""),
  SINGLE_CRUD_OPERATION_TRANSACTION_BEGINNING_TRANSACTION_NOT_ALLOWED(
      Category.USER_ERROR,
      "0139",
      "Beginning a transaction is not allowed in single CRUD operation transactions",
      "",
      ""),
  SINGLE_CRUD_OPERATION_TRANSACTION_RESUMING_TRANSACTION_NOT_ALLOWED(
      Category.USER_ERROR,
      "0140",
      "Resuming a transaction is not allowed in single CRUD operation transactions",
      "",
      ""),
  CONSENSUS_COMMIT_GROUP_COMMIT_WITH_TWO_PHASE_COMMIT_INTERFACE_NOT_ALLOWED(
      Category.USER_ERROR,
      "0141",
      "Using the group commit feature on the Coordinator table with a two-phase commit interface is not allowed",
      "",
      ""),
  GET_BUILD_ERROR_OPERATION_SUPPORTED_ONLY_WHEN_NO_CONDITIONS_ARE_SPECIFIED(
      Category.USER_ERROR,
      "0142",
      "This operation is supported only when no conditions are specified. "
          + "If you want to modify a condition, please use clearConditions() to remove all existing conditions first",
      "",
      ""),
  ENCRYPTION_NOT_ENABLED(
      Category.USER_ERROR,
      "0143",
      "The encryption feature is not enabled. To encrypt data at rest, you must enable this feature. Note that this feature is supported only in the ScalarDB Enterprise edition",
      "",
      ""),
  INVALID_VARIABLE_KEY_COLUMN_SIZE(
      Category.USER_ERROR,
      "0144",
      "The variable key column size must be greater than or equal to 64",
      "",
      ""),
  COSMOS_PRIMARY_KEY_CONTAINS_ILLEGAL_CHARACTER(
      Category.USER_ERROR,
      "0145",
      "The value of the column %s in the primary key contains an illegal character. "
          + "Primary-key columns must not contain any of the following characters in Cosmos DB: ':', '/', '\\', '#', '?'. Value: %s",
      "",
      ""),
  CONSENSUS_COMMIT_INSERTING_ALREADY_WRITTEN_DATA_NOT_ALLOWED(
      Category.USER_ERROR, "0146", "Inserting already-written data is not allowed", "", ""),
  CONSENSUS_COMMIT_DELETING_ALREADY_INSERTED_DATA_NOT_ALLOWED(
      Category.USER_ERROR, "0147", "Deleting already-inserted data is not allowed", "", ""),
  DATA_LOADER_INVALID_COLUMN_NON_EXISTENT(
      Category.USER_ERROR,
      "0148",
      "Invalid key: Column %s does not exist in the table %s in namespace %s.",
      "",
      ""),
  DATA_LOADER_INVALID_BASE64_ENCODING_FOR_COLUMN_VALUE(
      Category.USER_ERROR,
      "0149",
      "Invalid base64 encoding for blob value for column %s in table %s in namespace %s",
      "",
      ""),
  DATA_LOADER_INVALID_NUMBER_FORMAT_FOR_COLUMN_VALUE(
      Category.USER_ERROR,
      "0150",
      "Invalid number specified for column %s in table %s in namespace %s",
      "",
      ""),
  DATA_LOADER_ERROR_METHOD_NULL_ARGUMENT(
      Category.USER_ERROR, "0151", "Method null argument not allowed", "", ""),
  ABAC_NOT_ENABLED(
      Category.USER_ERROR,
      "0152",
      "The attribute-based access control feature is not enabled. To use this feature, you must enable it. Note that this feature is supported only in the ScalarDB Enterprise edition",
      "",
      ""),
  DATA_LOADER_CLUSTERING_KEY_NOT_FOUND(
      Category.USER_ERROR, "0153", "The provided clustering key %s was not found", "", ""),
  DATA_LOADER_INVALID_PROJECTION(
      Category.USER_ERROR, "0154", "The column '%s' was not found", "", ""),
  DATA_LOADER_INCOMPLETE_PARTITION_KEY(
      Category.USER_ERROR,
      "0155",
      "The provided partition key is incomplete. Required key: %s",
      "",
      ""),
  DATA_LOADER_CLUSTERING_KEY_ORDER_MISMATCH(
      Category.USER_ERROR,
      "0156",
      "The provided clustering key order does not match the table schema. Required order: %s",
      "",
      ""),
  DATA_LOADER_PARTITION_KEY_ORDER_MISMATCH(
      Category.USER_ERROR,
      "0157",
      "The provided partition key order does not match the table schema. Required order: %s",
      "",
      ""),
  OUT_OF_RANGE_COLUMN_VALUE_FOR_DATE(
      Category.USER_ERROR,
      "0158",
      "This DATE column value is out of the valid range. It must be between 1000-01-01 and 9999-12-12. Value: %s",
      "",
      ""),
  SUBMICROSECOND_PRECISION_NOT_SUPPORTED_FOR_TIME(
      Category.USER_ERROR,
      "0159",
      "This TIME column value precision cannot be shorter than one microsecond. Value: %s",
      "",
      ""),
  OUT_OF_RANGE_COLUMN_VALUE_FOR_TIMESTAMP(
      Category.USER_ERROR,
      "0160",
      "This TIMESTAMP column value is out of the valid range. It must be between 1000-01-01T00:00:00.000 and 9999-12-31T23:59:59.999. Value: %s",
      "",
      ""),
  SUBMILLISECOND_PRECISION_NOT_SUPPORTED_FOR_TIMESTAMP(
      Category.USER_ERROR,
      "0161",
      "This TIMESTAMP column value precision cannot be shorter than one millisecond. Value: %s",
      "",
      ""),
  OUT_OF_RANGE_COLUMN_VALUE_FOR_TIMESTAMPTZ(
      Category.USER_ERROR,
      "0162",
      "This TIMESTAMPTZ column value is out of the valid range. It must be between 1000-01-01T00:00:00.000Z to 9999-12-31T23:59:59.999Z. Value: %s",
      "",
      ""),
  SUBMILLISECOND_PRECISION_NOT_SUPPORTED_FOR_TIMESTAMPTZ(
      Category.USER_ERROR,
      "0163",
      "This TIMESTAMPTZ column value precision cannot be shorter than one millisecond. Value: %s",
      "",
      ""),
  JDBC_IMPORT_DATA_TYPE_OVERRIDE_NOT_SUPPORTED(
      Category.USER_ERROR,
      "0164",
      "The underlying-storage data type %s is not supported as the ScalarDB %s data type: %s",
      "",
      ""),
  DATA_LOADER_MISSING_NAMESPACE_OR_TABLE(
      Category.USER_ERROR, "0165", "Missing namespace or table: %s, %s", "", ""),
  DATA_LOADER_TABLE_METADATA_RETRIEVAL_FAILED(
      Category.USER_ERROR, "0166", "Failed to retrieve table metadata. Details: %s", "", ""),
  DATA_LOADER_DUPLICATE_DATA_MAPPINGS(
      Category.USER_ERROR,
      "0167",
      "Duplicate data mappings found for table '%s' in the control file",
      "",
      ""),
  DATA_LOADER_MISSING_COLUMN_MAPPING(
      Category.USER_ERROR,
      "0168",
      "No mapping found for column '%s' in table '%s' in the control file. Control file validation set at 'FULL'. All columns need to be mapped.",
      "",
      ""),
  DATA_LOADER_CONTROL_FILE_MISSING_DATA_MAPPINGS(
      Category.USER_ERROR, "0169", "The control file is missing data mappings", "", ""),
  DATA_LOADER_TARGET_COLUMN_NOT_FOUND(
      Category.USER_ERROR,
      "0170",
      "The target column '%s' for source field '%s' could not be found in table '%s'",
      "",
      ""),
  DATA_LOADER_MISSING_PARTITION_KEY(
      Category.USER_ERROR,
      "0171",
      "The required partition key '%s' is missing in the control file mapping for table '%s'",
      "",
      ""),
  DATA_LOADER_MISSING_CLUSTERING_KEY(
      Category.USER_ERROR,
      "0172",
      "The required clustering key '%s' is missing in the control file mapping for table '%s'",
      "",
      ""),
  DATA_LOADER_MULTIPLE_MAPPINGS_FOR_COLUMN_FOUND(
      Category.USER_ERROR,
      "0173",
      "Duplicated data mappings found for column '%s' in table '%s'",
      "",
      ""),
  DATA_LOADER_MISSING_CLUSTERING_KEY_COLUMN(
      Category.USER_ERROR,
      "0174",
      "Missing required field or column mapping for clustering key %s",
      "",
      ""),
  DATA_LOADER_MISSING_PARTITION_KEY_COLUMN(
      Category.USER_ERROR,
      "0175",
      "Missing required field or column mapping for partition key %s",
      "",
      ""),
  DATA_LOADER_MISSING_COLUMN(
      Category.USER_ERROR, "0176", "Missing field or column mapping for %s", "", ""),
<<<<<<< HEAD
  DATA_LOADER_MISSING_SOURCE_FIELD(
      Category.USER_ERROR,
      "0178",
      "The data mapping source field '%s' for table '%s' is missing in the json data record",
      "",
      ""),
=======
  DATA_LOADER_VALUE_TO_STRING_CONVERSION_FAILED(
      Category.USER_ERROR,
      "0177",
      "Something went wrong while converting the ScalarDB values to strings. The table metadata and Value datatype probably do not match. Details: %s",
      "",
      ""),
  DATA_LOADER_FILE_FORMAT_NOT_SUPPORTED(
      Category.USER_ERROR, "0178", "The provided file format is not supported : %s", "", ""),
>>>>>>> 15b0df70

  //
  // Errors for the concurrency error category
  //
  NO_MUTATION_APPLIED(Category.CONCURRENCY_ERROR, "0000", "No mutation was applied", "", ""),
  CASSANDRA_LOGGING_FAILED_IN_BATCH(
      Category.CONCURRENCY_ERROR, "0001", "Logging failed in the batch", "", ""),
  CASSANDRA_OPERATION_FAILED_IN_BATCH(
      Category.CONCURRENCY_ERROR, "0002", "The operation failed in the batch with type %s", "", ""),
  CASSANDRA_ERROR_OCCURRED_IN_BATCH(
      Category.CONCURRENCY_ERROR, "0003", "An error occurred in the batch. Details: %s", "", ""),
  CASSANDRA_WRITE_TIMEOUT_IN_PAXOS_PHASE_IN_MUTATION(
      Category.CONCURRENCY_ERROR, "0004", "A Paxos phase in the CAS operation failed", "", ""),
  CASSANDRA_WRITE_TIMEOUT_IN_LEARN_PHASE_IN_MUTATION(
      Category.CONCURRENCY_ERROR, "0005", "The learn phase in the CAS operation failed", "", ""),
  CASSANDRA_WRITE_TIMEOUT_SIMPLE_WRITE_OPERATION_FAILED_IN_MUTATION(
      Category.CONCURRENCY_ERROR, "0006", "A simple write operation failed", "", ""),
  CASSANDRA_ERROR_OCCURRED_IN_MUTATION(
      Category.CONCURRENCY_ERROR, "0007", "An error occurred in the mutation. Details: %s", "", ""),
  COSMOS_RETRY_WITH_ERROR_OCCURRED_IN_MUTATION(
      Category.CONCURRENCY_ERROR,
      "0008",
      "A RetryWith error occurred in the mutation. Details: %s",
      "",
      ""),
  DYNAMO_TRANSACTION_CONFLICT_OCCURRED_IN_MUTATION(
      Category.CONCURRENCY_ERROR,
      "0009",
      "A transaction conflict occurred in the mutation. Details: %s",
      "",
      ""),
  JDBC_TRANSACTION_CONFLICT_OCCURRED_IN_MUTATION(
      Category.CONCURRENCY_ERROR,
      "0010",
      "A transaction conflict occurred in the mutation. Details: %s",
      "",
      ""),
  JDBC_TRANSACTION_CONFLICT_OCCURRED(
      Category.CONCURRENCY_ERROR,
      "0011",
      "A conflict occurred. Please try restarting the transaction. Details: %s",
      "",
      ""),
  JDBC_TRANSACTION_CONDITION_NOT_SATISFIED(
      Category.CONCURRENCY_ERROR,
      "0012",
      "The %s condition of the %s operation is not satisfied. Targeting column(s): %s",
      "",
      ""),
  CONSENSUS_COMMIT_PREPARING_RECORD_EXISTS(
      Category.CONCURRENCY_ERROR, "0013", "The record being prepared already exists", "", ""),
  CONSENSUS_COMMIT_CONFLICT_OCCURRED_WHEN_PREPARING_RECORDS(
      Category.CONCURRENCY_ERROR, "0014", "A conflict occurred when preparing records", "", ""),
  CONSENSUS_COMMIT_CONFLICT_OCCURRED_WHEN_COMMITTING_STATE(
      Category.CONCURRENCY_ERROR,
      "0015",
      "The committing state in the coordinator failed. The transaction has been aborted",
      "",
      ""),
  CONSENSUS_COMMIT_CONFLICT_OCCURRED_WHILE_IMPLICIT_PRE_READ(
      Category.CONCURRENCY_ERROR, "0016", "A conflict occurred during implicit pre-read", "", ""),
  CONSENSUS_COMMIT_READ_UNCOMMITTED_RECORD(
      Category.CONCURRENCY_ERROR, "0017", "This record needs to be recovered", "", ""),
  CONSENSUS_COMMIT_CONDITION_NOT_SATISFIED_BECAUSE_RECORD_NOT_EXISTS(
      Category.CONCURRENCY_ERROR,
      "0018",
      "The record does not exist, so the %s condition is not satisfied",
      "",
      ""),
  CONSENSUS_COMMIT_CONDITION_NOT_SATISFIED_BECAUSE_RECORD_EXISTS(
      Category.CONCURRENCY_ERROR,
      "0019",
      "The record exists, so the %s condition is not satisfied",
      "",
      ""),
  CONSENSUS_COMMIT_CONDITION_NOT_SATISFIED(
      Category.CONCURRENCY_ERROR,
      "0020",
      "The condition on the column '%s' is not satisfied",
      "",
      ""),
  CONSENSUS_COMMIT_READING_EMPTY_RECORDS_IN_EXTRA_WRITE(
      Category.CONCURRENCY_ERROR,
      "0021",
      "Reading empty records might cause a write skew anomaly, so the transaction has been aborted for safety purposes",
      "",
      ""),
  CONSENSUS_COMMIT_ANTI_DEPENDENCY_FOUND_IN_EXTRA_READ(
      Category.CONCURRENCY_ERROR,
      "0022",
      "An anti-dependency was found. The transaction has been aborted",
      "",
      ""),
  JDBC_TRANSACTION_CONFLICT_OCCURRED_IN_INSERT(
      Category.CONCURRENCY_ERROR,
      "0023",
      "A transaction conflict occurred in the Insert operation",
      "",
      ""),
  SINGLE_CRUD_OPERATION_TRANSACTION_CONDITION_NOT_SATISFIED(
      Category.CONCURRENCY_ERROR,
      "0024",
      "The %s condition of the %s operation is not satisfied. Targeting column(s): %s",
      "",
      ""),
  SINGLE_CRUD_OPERATION_TRANSACTION_CONFLICT_OCCURRED_IN_INSERT(
      Category.CONCURRENCY_ERROR,
      "0025",
      "A transaction conflict occurred in the Insert operation",
      "",
      ""),

  //
  // Errors for the internal error category
  //
  CREATING_NAMESPACE_FAILED(
      Category.INTERNAL_ERROR, "0000", "Creating the namespace failed. Namespace: %s", "", ""),
  DROPPING_NAMESPACE_FAILED(
      Category.INTERNAL_ERROR, "0001", "Dropping the namespace failed. Namespace: %s", "", ""),
  CREATING_TABLE_FAILED(
      Category.INTERNAL_ERROR, "0002", "Creating the table failed. Table: %s", "", ""),
  DROPPING_TABLE_FAILED(
      Category.INTERNAL_ERROR, "0003", "Dropping the table failed. Table: %s", "", ""),
  TRUNCATING_TABLE_FAILED(
      Category.INTERNAL_ERROR, "0004", "Truncating the table failed. Table: %s", "", ""),
  CREATING_INDEX_FAILED(
      Category.INTERNAL_ERROR, "0005", "Creating the index failed. Table: %s, Column: %s", "", ""),
  DROPPING_INDEX_FAILED(
      Category.INTERNAL_ERROR, "0006", "Dropping the index failed. Table: %s, Column: %s", "", ""),
  GETTING_TABLE_METADATA_FAILED(
      Category.INTERNAL_ERROR, "0007", "Getting the table metadata failed. Table: %s", "", ""),
  GETTING_TABLE_NAMES_IN_NAMESPACE_FAILED(
      Category.INTERNAL_ERROR,
      "0008",
      "Getting the table names in the namespace failed. Namespace: %s",
      "",
      ""),
  CHECKING_NAMESPACE_EXISTENCE_FAILED(
      Category.INTERNAL_ERROR,
      "0009",
      "Checking the namespace existence failed. Namespace: %s",
      "",
      ""),
  CHECKING_TABLE_EXISTENCE_FAILED(
      Category.INTERNAL_ERROR, "0010", "Checking the table existence failed. Table: %s", "", ""),
  CHECKING_INDEX_EXISTENCE_FAILED(
      Category.INTERNAL_ERROR,
      "0011",
      "Checking the index existence failed. Table: %s; Column: %s",
      "",
      ""),
  REPAIRING_NAMESPACE_FAILED(
      Category.INTERNAL_ERROR, "0012", "Repairing the namespace failed. Namespace: %s", "", ""),
  REPAIRING_TABLE_FAILED(
      Category.INTERNAL_ERROR, "0013", "Repairing the table failed. Table: %s", "", ""),
  ADDING_NEW_COLUMN_TO_TABLE_FAILED(
      Category.INTERNAL_ERROR,
      "0014",
      "Adding a new column to the table failed. Table: %s; Column: %s; ColumnType: %s",
      "",
      ""),
  GETTING_NAMESPACE_NAMES_FAILED(
      Category.INTERNAL_ERROR, "0015", "Getting the namespace names failed", "", ""),
  GETTING_IMPORT_TABLE_METADATA_FAILED(
      Category.INTERNAL_ERROR,
      "0016",
      "Getting the table metadata of the table being imported failed. Table: %s",
      "",
      ""),
  IMPORTING_TABLE_FAILED(
      Category.INTERNAL_ERROR, "0017", "Importing the table failed. Table: %s", "", ""),
  ADDING_RAW_COLUMN_TO_TABLE_FAILED(
      Category.INTERNAL_ERROR,
      "0018",
      "Adding the raw column to the table failed. Table: %s; Column: %s; ColumnType: %s",
      "",
      ""),
  UPGRADING_SCALAR_DB_ENV_FAILED(
      Category.INTERNAL_ERROR, "0019", "Upgrading the ScalarDB environment failed", "", ""),
  CASSANDRA_WRITE_TIMEOUT_WITH_OTHER_WRITE_TYPE_IN_MUTATION(
      Category.INTERNAL_ERROR,
      "0020",
      "Something wrong because WriteType is neither CAS nor SIMPLE",
      "",
      ""),
  CASSANDRA_ERROR_OCCURRED_IN_SELECTION(
      Category.INTERNAL_ERROR, "0021", "An error occurred in the selection. Details: %s", "", ""),
  COSMOS_ERROR_OCCURRED_IN_MUTATION(
      Category.INTERNAL_ERROR, "0022", "An error occurred in the mutation. Details: %s", "", ""),
  COSMOS_ERROR_OCCURRED_IN_SELECTION(
      Category.INTERNAL_ERROR, "0023", "An error occurred in the selection. Details: %s", "", ""),
  DYNAMO_ERROR_OCCURRED_IN_MUTATION(
      Category.INTERNAL_ERROR, "0024", "An error occurred in the mutation. Details: %s", "", ""),
  DYNAMO_ERROR_OCCURRED_IN_SELECTION(
      Category.INTERNAL_ERROR, "0025", "An error occurred in the selection. Details: %s", "", ""),
  JDBC_ERROR_OCCURRED_IN_MUTATION(
      Category.INTERNAL_ERROR, "0026", "An error occurred in the mutation. Details: %s", "", ""),
  JDBC_ERROR_OCCURRED_IN_SELECTION(
      Category.INTERNAL_ERROR, "0027", "An error occurred in the selection. Details: %s", "", ""),
  JDBC_FETCHING_NEXT_RESULT_FAILED(
      Category.INTERNAL_ERROR, "0028", "Fetching the next result failed", "", ""),
  JDBC_TRANSACTION_ROLLING_BACK_TRANSACTION_FAILED(
      Category.INTERNAL_ERROR, "0029", "Rolling back the transaction failed. Details: %s", "", ""),
  JDBC_TRANSACTION_COMMITTING_TRANSACTION_FAILED(
      Category.INTERNAL_ERROR, "0030", "Committing the transaction failed. Details: %s", "", ""),
  JDBC_TRANSACTION_GET_OPERATION_FAILED(
      Category.INTERNAL_ERROR, "0031", "The Get operation failed. Details: %s", "", ""),
  JDBC_TRANSACTION_SCAN_OPERATION_FAILED(
      Category.INTERNAL_ERROR, "0032", "The Scan operation failed. Details: %s", "", ""),
  JDBC_TRANSACTION_PUT_OPERATION_FAILED(
      Category.INTERNAL_ERROR, "0033", "The Put operation failed. Details: %s", "", ""),
  JDBC_TRANSACTION_DELETE_OPERATION_FAILED(
      Category.INTERNAL_ERROR, "0034", "The Delete operation failed. Details: %s", "", ""),
  JDBC_TRANSACTION_BEGINNING_TRANSACTION_FAILED(
      Category.INTERNAL_ERROR, "0035", "Beginning a transaction failed. Details: %s", "", ""),
  CONSENSUS_COMMIT_PREPARING_RECORDS_FAILED(
      Category.INTERNAL_ERROR, "0036", "Preparing records failed", "", ""),
  CONSENSUS_COMMIT_VALIDATION_FAILED(Category.INTERNAL_ERROR, "0037", "Validation failed", "", ""),
  CONSENSUS_COMMIT_EXECUTING_IMPLICIT_PRE_READ_FAILED(
      Category.INTERNAL_ERROR, "0038", "Executing implicit pre-read failed", "", ""),
  CONSENSUS_COMMIT_READING_RECORD_FROM_STORAGE_FAILED(
      Category.INTERNAL_ERROR,
      "0039",
      "Reading a record from the underlying storage failed",
      "",
      ""),
  CONSENSUS_COMMIT_SCANNING_RECORDS_FROM_STORAGE_FAILED(
      Category.INTERNAL_ERROR,
      "0040",
      "Scanning records from the underlying storage failed",
      "",
      ""),
  CONSENSUS_COMMIT_ROLLBACK_FAILED_BECAUSE_TRANSACTION_ALREADY_COMMITTED(
      Category.INTERNAL_ERROR,
      "0041",
      "Rollback failed because the transaction has already been committed",
      "",
      ""),
  CONSENSUS_COMMIT_ROLLBACK_FAILED(Category.INTERNAL_ERROR, "0042", "Rollback failed", "", ""),
  JDBC_TRANSACTION_INSERT_OPERATION_FAILED(
      Category.INTERNAL_ERROR, "0043", "The Insert operation failed. Details: %s", "", ""),
  JDBC_TRANSACTION_UPSERT_OPERATION_FAILED(
      Category.INTERNAL_ERROR, "0044", "The Upsert operation failed. Details: %s", "", ""),
  JDBC_TRANSACTION_UPDATE_OPERATION_FAILED(
      Category.INTERNAL_ERROR, "0045", "The Update operation failed. Details: %s", "", ""),
  HANDLING_BEFORE_PREPARATION_SNAPSHOT_HOOK_FAILED(
      Category.INTERNAL_ERROR,
      "0046",
      "Handling the before-preparation snapshot hook failed. Details: %s",
      "",
      ""),
  DATA_LOADER_ERROR_CRUD_EXCEPTION(
      Category.INTERNAL_ERROR,
      "0047",
      "Something went wrong while trying to save the data. Details: %s",
      "",
      ""),
  DATA_LOADER_ERROR_SCAN(
      Category.INTERNAL_ERROR,
      "0048",
      "Something went wrong while scanning. Are you sure you are running in the correct transaction mode? Details: %s",
      "",
      ""),
  DATA_LOADER_CONVERT_TO_STRING_FAILED(
      Category.INTERNAL_ERROR,
      "0049",
      "Unable to convert value to string from data format: %s",
      "",
      ""),

  //
  // Errors for the unknown transaction status error category
  //
  JDBC_TRANSACTION_UNKNOWN_TRANSACTION_STATUS(
      Category.UNKNOWN_TRANSACTION_STATUS_ERROR,
      "0000",
      "Rolling back the transaction failed. Details: %s",
      "",
      ""),
  CONSENSUS_COMMIT_COMMITTING_STATE_FAILED_WITH_NO_MUTATION_EXCEPTION_BUT_COORDINATOR_STATUS_DOES_NOT_EXIST(
      Category.UNKNOWN_TRANSACTION_STATUS_ERROR,
      "0001",
      "Committing state failed with NoMutationException, but the coordinator status does not exist",
      "",
      ""),
  CONSENSUS_COMMIT_CANNOT_GET_STATE(
      Category.UNKNOWN_TRANSACTION_STATUS_ERROR, "0002", "The state cannot be retrieved", "", ""),
  CONSENSUS_COMMIT_UNKNOWN_COORDINATOR_STATUS(
      Category.UNKNOWN_TRANSACTION_STATUS_ERROR,
      "0003",
      "The coordinator status is unknown",
      "",
      ""),
  CONSENSUS_COMMIT_ABORTING_STATE_FAILED_WITH_NO_MUTATION_EXCEPTION_BUT_COORDINATOR_STATUS_DOES_NOT_EXIST(
      Category.UNKNOWN_TRANSACTION_STATUS_ERROR,
      "0004",
      "Aborting state failed with NoMutationException, but the coordinator status does not exist",
      "",
      ""),
  ;

  private static final String COMPONENT_NAME = "DB-CORE";

  private final Category category;
  private final String id;
  private final String message;
  private final String cause;
  private final String solution;

  CoreError(Category category, String id, String message, String cause, String solution) {
    validate(COMPONENT_NAME, category, id, message, cause, solution);

    this.category = category;
    this.id = id;
    this.message = message;
    this.cause = cause;
    this.solution = solution;
  }

  @Override
  public String getComponentName() {
    return COMPONENT_NAME;
  }

  @Override
  public Category getCategory() {
    return category;
  }

  @Override
  public String getId() {
    return id;
  }

  @Override
  public String getMessage() {
    return message;
  }

  @Override
  public String getCause() {
    return cause;
  }

  @Override
  public String getSolution() {
    return solution;
  }
}<|MERGE_RESOLUTION|>--- conflicted
+++ resolved
@@ -816,14 +816,12 @@
       ""),
   DATA_LOADER_MISSING_COLUMN(
       Category.USER_ERROR, "0176", "Missing field or column mapping for %s", "", ""),
-<<<<<<< HEAD
   DATA_LOADER_MISSING_SOURCE_FIELD(
       Category.USER_ERROR,
-      "0178",
+      "0176",
       "The data mapping source field '%s' for table '%s' is missing in the json data record",
       "",
       ""),
-=======
   DATA_LOADER_VALUE_TO_STRING_CONVERSION_FAILED(
       Category.USER_ERROR,
       "0177",
@@ -832,7 +830,6 @@
       ""),
   DATA_LOADER_FILE_FORMAT_NOT_SUPPORTED(
       Category.USER_ERROR, "0178", "The provided file format is not supported : %s", "", ""),
->>>>>>> 15b0df70
 
   //
   // Errors for the concurrency error category
