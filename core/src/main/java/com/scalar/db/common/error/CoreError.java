package com.scalar.db.common.error;

public enum CoreError implements ScalarDbError {

  //
  // Errors for the user error category
  //
  OPERATION_CHECK_ERROR_INDEX_ONLY_SINGLE_COLUMN_INDEX_SUPPORTED(
      Category.USER_ERROR,
      "0000",
      "Only a single-column index is supported. Operation: %s",
      "",
      ""),
  OPERATION_CHECK_ERROR_INDEX_NON_INDEXED_COLUMN_SPECIFIED(
      Category.USER_ERROR,
      "0001",
      "The column of the specified index key is not indexed. Operation: %s",
      "",
      ""),
  OPERATION_CHECK_ERROR_INDEX_INDEX_KEY_NOT_PROPERLY_SPECIFIED(
      Category.USER_ERROR,
      "0002",
      "The index key is not properly specified. Operation: %s",
      "",
      ""),
  OPERATION_CHECK_ERROR_INDEX_CLUSTERING_KEY_SPECIFIED(
      Category.USER_ERROR,
      "0003",
      "Clustering keys cannot be specified when using an index. Operation: %s",
      "",
      ""),
  OPERATION_CHECK_ERROR_INDEX_ORDERING_SPECIFIED(
      Category.USER_ERROR,
      "0004",
      "Orderings cannot be specified when using an index. Operation: %s",
      "",
      ""),
  OPERATION_CHECK_ERROR_LIMIT(
      Category.USER_ERROR, "0005", "The limit cannot be negative. Operation: %s", "", ""),
  OPERATION_CHECK_ERROR_CROSS_PARTITION_SCAN(
      Category.USER_ERROR, "0006", "Cross-partition scan is not enabled. Operation: %s", "", ""),
  OPERATION_CHECK_ERROR_CROSS_PARTITION_SCAN_ORDERING(
      Category.USER_ERROR,
      "0007",
      "Cross-partition scan ordering is not enabled. Operation: %s",
      "",
      ""),
  OPERATION_CHECK_ERROR_CROSS_PARTITION_SCAN_FILTERING(
      Category.USER_ERROR,
      "0008",
      "Cross-partition scan filtering is not enabled. Operation: %s",
      "",
      ""),
  OPERATION_CHECK_ERROR_PROJECTION(
      Category.USER_ERROR,
      "0009",
      "The specified projection is not found. Projection: %s, Operation: %s",
      "",
      ""),
  OPERATION_CHECK_ERROR_CLUSTERING_KEY_BOUNDARY(
      Category.USER_ERROR,
      "0010",
      "The clustering key boundary is not properly specified. Operation: %s",
      "",
      ""),
  OPERATION_CHECK_ERROR_START_CLUSTERING_KEY(
      Category.USER_ERROR,
      "0011",
      "The start clustering key is not properly specified. Operation: %s",
      "",
      ""),
  OPERATION_CHECK_ERROR_END_CLUSTERING_KEY(
      Category.USER_ERROR,
      "0012",
      "The end clustering key is not properly specified. Operation: %s",
      "",
      ""),
  OPERATION_CHECK_ERROR_ORDERING_NOT_PROPERLY_SPECIFIED(
      Category.USER_ERROR, "0013", "Orderings are not properly specified. Operation: %s", "", ""),
  OPERATION_CHECK_ERROR_ORDERING_COLUMN_NOT_FOUND(
      Category.USER_ERROR,
      "0014",
      "The specified ordering column is not found. Ordering: %s, Operation: %s",
      "",
      ""),
  OPERATION_CHECK_ERROR_CONDITION(
      Category.USER_ERROR,
      "0015",
      "The condition is not properly specified. Operation: %s",
      "",
      ""),
  TABLE_NOT_FOUND(Category.USER_ERROR, "0016", "The table does not exist. Table: %s", "", ""),
  OPERATION_CHECK_ERROR_INVALID_COLUMN(
      Category.USER_ERROR,
      "0017",
      "The column value is not properly specified. Column: %s, Operation: %s",
      "",
      ""),
  EMPTY_MUTATIONS_SPECIFIED(Category.USER_ERROR, "0018", "The mutations are empty", "", ""),
  OPERATION_CHECK_ERROR_MULTI_PARTITION_MUTATION(
      Category.USER_ERROR,
      "0019",
      "Mutations that span multiple partitions are not supported. Mutations: %s",
      "",
      ""),
  OPERATION_CHECK_ERROR_PARTITION_KEY(
      Category.USER_ERROR,
      "0020",
      "The partition key is not properly specified. Operation: %s",
      "",
      ""),
  OPERATION_CHECK_ERROR_CLUSTERING_KEY(
      Category.USER_ERROR,
      "0021",
      "The clustering key is not properly specified. Operation: %s",
      "",
      ""),
  AUTH_NOT_ENABLED(
      Category.USER_ERROR,
      "0022",
      "The authentication and authorization feature is not enabled. To use this feature, you must enable it. Note that this feature is supported only in the ScalarDB Enterprise edition",
      "",
      ""),
  CONDITION_BUILD_ERROR_CONDITION_NOT_ALLOWED_FOR_PUT_IF(
      Category.USER_ERROR,
      "0023",
      "This condition is not allowed for the PutIf operation. Condition: %s",
      "",
      ""),
  CONDITION_BUILD_ERROR_CONDITION_NOT_ALLOWED_FOR_DELETE_IF(
      Category.USER_ERROR,
      "0024",
      "This condition is not allowed for the DeleteIf operation. Condition: %s",
      "",
      ""),
  LIKE_CHECK_ERROR_OPERATOR_MUST_BE_LIKE_OR_NOT_LIKE(
      Category.USER_ERROR, "0025", "Operator must be LIKE or NOT_LIKE. Operator: %s", "", ""),
  LIKE_CHECK_ERROR_ESCAPE_CHARACTER_MUST_BE_STRING_OF_SINGLE_CHARACTER_OR_EMPTY_STRING(
      Category.USER_ERROR,
      "0026",
      "An escape character must be a string of a single character or an empty string",
      "",
      ""),
  LIKE_CHECK_ERROR_LIKE_PATTERN_MUST_NOT_BE_NULL(
      Category.USER_ERROR, "0027", "The LIKE pattern must not be null", "", ""),
  LIKE_CHECK_ERROR_LIKE_PATTERN_MUST_NOT_INCLUDE_ONLY_ESCAPE_CHARACTER(
      Category.USER_ERROR,
      "0028",
      "The LIKE pattern must not include only an escape character",
      "",
      ""),
  LIKE_CHECK_ERROR_LIKE_PATTERN_MUST_NOT_END_WITH_ESCAPE_CHARACTER(
      Category.USER_ERROR,
      "0029",
      "The LIKE pattern must not end with an escape character",
      "",
      ""),
  COLUMN_NOT_FOUND(Category.USER_ERROR, "0030", "The column %s does not exist", "", ""),
  GET_BUILD_ERROR_OPERATION_NOT_SUPPORTED_WHEN_GETTING_RECORDS_OF_DATABASE_WITHOUT_USING_INDEX(
      Category.USER_ERROR,
      "0031",
      "This operation is not supported when getting records of a database without using an index",
      "",
      ""),
  GET_BUILD_ERROR_OPERATION_NOT_SUPPORTED_WHEN_GETTING_RECORDS_OF_DATABASE_USING_INDEX(
      Category.USER_ERROR,
      "0032",
      "This operation is not supported when getting records of a database by using an index",
      "",
      ""),
  SCAN_BUILD_ERROR_OPERATION_NOT_SUPPORTED_WHEN_SCANNING_ALL_RECORDS_OF_DATABASE_OR_SCANNING_RECORDS_OF_DATABASE_USING_INDEX(
      Category.USER_ERROR,
      "0033",
      "This operation is not supported when scanning all the records of a database "
          + "or scanning records of a database by using an index",
      "",
      ""),
  SCAN_BUILD_ERROR_OPERATION_SUPPORTED_ONLY_WHEN_SCANNING_RECORDS_OF_DATABASE_USING_INDEX(
      Category.USER_ERROR,
      "0034",
      "This operation is supported only when scanning records of a database by using an index",
      "",
      ""),
  SCAN_BUILD_ERROR_OPERATION_NOT_SUPPORTED_WHEN_SCANNING_RECORDS_OF_DATABASE_USING_INDEX(
      Category.USER_ERROR,
      "0035",
      "This operation is not supported when scanning records of a database by using an index",
      "",
      ""),
  SCAN_BUILD_ERROR_OPERATION_SUPPORTED_ONLY_WHEN_NO_CONDITIONS_ARE_SPECIFIED(
      Category.USER_ERROR,
      "0037",
      "This operation is supported only when no conditions are specified. "
          + "If you want to modify a condition, please use clearConditions() to remove all existing conditions first",
      "",
      ""),
  TABLE_METADATA_BUILD_ERROR_NO_COLUMNS_SPECIFIED(
      Category.USER_ERROR, "0038", "One or more columns must be specified.", "", ""),
  TABLE_METADATA_BUILD_ERROR_NO_PARTITION_KEYS_SPECIFIED(
      Category.USER_ERROR, "0039", "One or more partition keys must be specified.", "", ""),
  TABLE_METADATA_BUILD_ERROR_PARTITION_KEY_COLUMN_DEFINITION_NOT_SPECIFIED(
      Category.USER_ERROR,
      "0040",
      "The column definition must be specified since %s is specified as a partition key",
      "",
      ""),
  TABLE_METADATA_BUILD_ERROR_CLUSTERING_KEY_COLUMN_DEFINITION_NOT_SPECIFIED(
      Category.USER_ERROR,
      "0041",
      "The column definition must be specified since %s is specified as a clustering key",
      "",
      ""),
  TRANSACTION_STATE_INSTANTIATION_ERROR_INVALID_ID(
      Category.USER_ERROR, "0042", "Invalid ID specified. ID: %d", "", ""),
  TRANSACTION_NOT_ACTIVE(
      Category.USER_ERROR, "0043", "The transaction is not active. Status: %s", "", ""),
  TRANSACTION_ALREADY_COMMITTED_OR_ROLLED_BACK(
      Category.USER_ERROR,
      "0044",
      "The transaction has already been committed or rolled back. Status: %s",
      "",
      ""),
  TRANSACTION_NOT_PREPARED(
      Category.USER_ERROR, "0045", "The transaction has not been prepared. Status: %s", "", ""),
  TRANSACTION_NOT_PREPARED_OR_VALIDATED(
      Category.USER_ERROR,
      "0046",
      "The transaction has not been prepared or validated. Status: %s",
      "",
      ""),
  TRANSACTION_ALREADY_EXISTS(Category.USER_ERROR, "0047", "The transaction already exists", "", ""),
  TRANSACTION_NOT_FOUND(
      Category.USER_ERROR,
      "0048",
      "A transaction associated with the specified transaction ID is not found. "
          + "The transaction might have expired",
      "",
      ""),
  SYSTEM_NAMESPACE_SPECIFIED(
      Category.USER_ERROR, "0049", "%s is the system namespace name", "", ""),
  NAMESPACE_ALREADY_EXISTS(
      Category.USER_ERROR, "0050", "The namespace already exists. Namespace: %s", "", ""),
  NAMESPACE_NOT_FOUND(
      Category.USER_ERROR, "0051", "The namespace does not exist. Namespace: %s", "", ""),
  TABLE_ALREADY_EXISTS(Category.USER_ERROR, "0052", "The table already exists. Table: %s", "", ""),
  NAMESPACE_NOT_EMPTY(
      Category.USER_ERROR,
      "0053",
      "The namespace is not empty. Namespace: %s; Tables in the namespace: %s",
      "",
      ""),
  COLUMN_NOT_FOUND2(
      Category.USER_ERROR, "0054", "The column does not exist. Table: %s; Column: %s", "", ""),
  INDEX_ALREADY_EXISTS(
      Category.USER_ERROR, "0055", "The index already exists. Table: %s; Column: %s", "", ""),
  INDEX_NOT_FOUND(
      Category.USER_ERROR, "0056", "The index does not exist. Table: %s; Column: %s", "", ""),
  COLUMN_ALREADY_EXISTS(
      Category.USER_ERROR, "0057", "The column already exists. Table: %s; Column: %s", "", ""),
  OPERATION_DOES_NOT_HAVE_TARGET_NAMESPACE_OR_TABLE_NAME(
      Category.USER_ERROR,
      "0058",
      "The operation does not have the target namespace or table name. Operation: %s",
      "",
      ""),
  CONFIG_UTILS_INVALID_NUMBER_FORMAT(
      Category.USER_ERROR,
      "0059",
      "The specified value of the property '%s' is not a number. Value: %s",
      "",
      ""),
  CONFIG_UTILS_INVALID_BOOLEAN_FORMAT(
      Category.USER_ERROR,
      "0060",
      "The specified value of the property '%s' is not a boolean. Value: %s",
      "",
      ""),
  CONFIG_UTILS_READING_FILE_FAILED(
      Category.USER_ERROR, "0061", "Reading the file failed. File: %s", "", ""),
  CROSS_PARTITION_SCAN_MUST_BE_ENABLED_TO_USE_CROSS_PARTITION_SCAN_WITH_FILTERING_OR_ORDERING(
      Category.USER_ERROR,
      "0062",
      "The property 'scalar.db.cross_partition_scan.enabled' must be set to true "
          + "to use cross-partition scan with filtering or ordering",
      "",
      ""),
  OUT_OF_RANGE_COLUMN_VALUE_FOR_BIGINT(
      Category.USER_ERROR,
      "0063",
      "This column value is out of range for BigInt. Value: %s",
      "",
      ""),
  KEY_BUILD_ERROR_UNSUPPORTED_TYPE(
      Category.USER_ERROR, "0064", "This type is not supported. Name: %s, Type: %s", "", ""),
  STORAGE_NOT_FOUND(Category.USER_ERROR, "0065", "Storage '%s' is not found", "", ""),
  TRANSACTION_MANAGER_NOT_FOUND(
      Category.USER_ERROR, "0066", "Transaction manager '%s' is not found", "", ""),
  GET_OPERATION_USED_FOR_NON_EXACT_MATCH_SELECTION(
      Category.USER_ERROR,
      "0068",
      "Please use scan() for non-exact match selection. Operation: %s",
      "",
      ""),
  CASSANDRA_IMPORT_NOT_SUPPORTED(
      Category.USER_ERROR,
      "0069",
      "Import-related functionality is not supported in Cassandra",
      "",
      ""),
  CASSANDRA_NETWORK_STRATEGY_NOT_FOUND(
      Category.USER_ERROR, "0070", "The %s network strategy does not exist", "", ""),
  INVALID_CONTACT_PORT(
      Category.USER_ERROR,
      "0071",
      "The property 'scalar.db.contact_port' must be greater than or equal to zero",
      "",
      ""),
  COSMOS_CLUSTERING_KEY_BLOB_TYPE_NOT_SUPPORTED(
      Category.USER_ERROR,
      "0073",
      "The BLOB type is not supported for clustering keys in Cosmos DB. Column: %s",
      "",
      ""),
  COSMOS_IMPORT_NOT_SUPPORTED(
      Category.USER_ERROR,
      "0074",
      "Import-related functionality is not supported in Cosmos DB",
      "",
      ""),
  INVALID_CONTACT_POINTS(
      Category.USER_ERROR,
      "0075",
      "The property 'scalar.db.contact_points' must not be empty",
      "",
      ""),
  COSMOS_CONDITION_OPERATION_NOT_SUPPORTED_FOR_BLOB_TYPE(
      Category.USER_ERROR,
      "0076",
      "Cosmos DB supports only EQ, NE, IS_NULL, and IS_NOT_NULL operations for the BLOB type in conditions. Mutation: %s",
      "",
      ""),
  INVALID_CONSISTENCY_LEVEL(
      Category.USER_ERROR,
      "0077",
      "The specified consistency level is not supported. Consistency level: %s",
      "",
      ""),
  DYNAMO_ENCODER_0X00_BYTES_NOT_ACCEPTED_IN_BLOB_VALUES_IN_DESC_ORDER(
      Category.USER_ERROR,
      "0078",
      "0x00 bytes are not accepted in BLOB values in DESC order",
      "",
      ""),
  DYNAMO_ENCODER_CANNOT_ENCODE_TEXT_VALUE_CONTAINING_0X0000(
      Category.USER_ERROR, "0079", "Cannot encode a Text value that contains '\\u0000'", "", ""),
  DYNAMO_INDEX_COLUMN_CANNOT_BE_SET_TO_NULL_OR_EMPTY(
      Category.USER_ERROR,
      "0081",
      "An index column cannot be set to null or an empty value for Text or Blob in DynamoDB. Operation: %s",
      "",
      ""),
  DYNAMO_CONDITION_OPERATION_NOT_SUPPORTED_FOR_BOOLEAN_TYPE(
      Category.USER_ERROR,
      "0082",
      "DynamoDB supports only EQ, NE, IS_NULL, and IS_NOT_NULL operations for the BOOLEAN type in conditions. Mutation: %s",
      "",
      ""),
  MULTI_STORAGE_NESTED_MULTI_STORAGE_DEFINITION_NOT_SUPPORTED(
      Category.USER_ERROR,
      "0083",
      "Nested multi-storage definitions are not supported. Storage: %s",
      "",
      ""),
  MULTI_STORAGE_STORAGE_NOT_FOUND(
      Category.USER_ERROR, "0084", "Storage not found. Storage: %s", "", ""),
  JDBC_NAMESPACE_NAME_NOT_ACCEPTABLE(
      Category.USER_ERROR, "0085", "The namespace name is not acceptable. Namespace: %s", "", ""),
  JDBC_TABLE_NAME_NOT_ACCEPTABLE(
      Category.USER_ERROR, "0086", "The table name is not acceptable. Table: %s", "", ""),
  JDBC_IMPORT_NOT_SUPPORTED(
      Category.USER_ERROR,
      "0087",
      "Importing tables is not allowed in the RDB engine. RDB engine: %s",
      "",
      ""),
  JDBC_IMPORT_TABLE_WITHOUT_PRIMARY_KEY(
      Category.USER_ERROR, "0088", "The %s table must have a primary key", "", ""),
  JDBC_RDB_ENGINE_NOT_SUPPORTED(
      Category.USER_ERROR,
      "0089",
      "The RDB engine is not supported. JDBC connection URL: %s",
      "",
      ""),
  JDBC_IMPORT_DATA_TYPE_WITH_SIZE_NOT_SUPPORTED(
      Category.USER_ERROR, "0090", "Data type %s(%d) is not supported: %s", "", ""),
  JDBC_IMPORT_DATA_TYPE_NOT_SUPPORTED(
      Category.USER_ERROR, "0091", "Data type %s is not supported: %s", "", ""),
  JDBC_TRANSACTION_GETTING_TRANSACTION_STATE_NOT_SUPPORTED(
      Category.USER_ERROR,
      "0092",
      "Getting a transaction state is not supported in JDBC transactions",
      "",
      ""),
  JDBC_TRANSACTION_ROLLING_BACK_TRANSACTION_NOT_SUPPORTED(
      Category.USER_ERROR,
      "0093",
      "Rolling back a transaction is not supported in JDBC transactions",
      "",
      ""),
  CONSENSUS_COMMIT_COORDINATOR_TABLES_ALREADY_EXIST(
      Category.USER_ERROR, "0094", "Coordinator tables already exist", "", ""),
  CONSENSUS_COMMIT_COORDINATOR_TABLES_NOT_FOUND(
      Category.USER_ERROR, "0095", "Coordinator tables do not exist", "", ""),
  CONSENSUS_COMMIT_COORDINATOR_NAMESPACE_SPECIFIED(
      Category.USER_ERROR,
      "0096",
      "The namespace %s is reserved. Any operations on this namespace are not allowed",
      "",
      ""),
  CONSENSUS_COMMIT_MUTATING_TRANSACTION_METADATA_COLUMNS_NOT_ALLOWED(
      Category.USER_ERROR,
      "0097",
      "Mutating transaction metadata columns is not allowed. Table: %s; Column: %s",
      "",
      ""),
  CONSENSUS_COMMIT_CONDITION_NOT_ALLOWED_ON_PUT(
      Category.USER_ERROR, "0098", "A %s condition is not allowed on Put operations", "", ""),
  CONSENSUS_COMMIT_CONDITION_NOT_ALLOWED_ON_DELETE(
      Category.USER_ERROR, "0099", "A %s condition is not allowed on Delete operations", "", ""),
  CONSENSUS_COMMIT_CONDITION_NOT_ALLOWED_TO_TARGET_TRANSACTION_METADATA_COLUMNS(
      Category.USER_ERROR,
      "0100",
      "The condition is not allowed to target transaction metadata columns. Column: %s",
      "",
      ""),
  CONSENSUS_COMMIT_COLUMN_RESERVED_AS_TRANSACTION_METADATA(
      Category.USER_ERROR, "0101", "The column '%s' is reserved as transaction metadata", "", ""),
  CONSENSUS_COMMIT_BEFORE_PREFIXED_COLUMN_FOR_NON_PRIMARY_KEY_RESERVED_AS_TRANSACTION_METADATA(
      Category.USER_ERROR,
      "0102",
      "Non-primary key columns with the 'before_' prefix, '%s', are reserved as transaction metadata",
      "",
      ""),
  CONSENSUS_COMMIT_PUT_CANNOT_HAVE_CONDITION_WHEN_TARGET_RECORD_UNREAD_AND_IMPLICIT_PRE_READ_DISABLED(
      Category.USER_ERROR,
      "0103",
      "Put cannot have a condition when the target record is unread and implicit pre-read is disabled."
          + " Please read the target record beforehand or enable implicit pre-read: %s",
      "",
      ""),
  CONSENSUS_COMMIT_WRITING_ALREADY_DELETED_DATA_NOT_ALLOWED(
      Category.USER_ERROR, "0104", "Writing already-deleted data is not allowed", "", ""),
  CONSENSUS_COMMIT_GETTING_DATA_NEITHER_IN_READ_SET_NOR_DELETE_SET_NOT_ALLOWED(
      Category.USER_ERROR,
      "0105",
      "Getting data neither in the read set nor the delete set is not allowed",
      "",
      ""),
  CONSENSUS_COMMIT_READING_ALREADY_WRITTEN_DATA_NOT_ALLOWED(
      Category.USER_ERROR, "0106", "Reading already-written data is not allowed", "", ""),
  CONSENSUS_COMMIT_TRANSACTION_NOT_VALIDATED_IN_EXTRA_READ(
      Category.USER_ERROR,
      "0107",
      "The transaction is not validated."
          + " When using the EXTRA_READ serializable strategy, you need to call validate()"
          + " before calling commit()",
      "",
      ""),
  DYNAMO_BATCH_SIZE_EXCEEDED(
      Category.USER_ERROR, "0108", "DynamoDB cannot batch more than 100 mutations at once", "", ""),
  SCHEMA_LOADER_ALTERING_PARTITION_KEYS_NOT_SUPPORTED(
      Category.USER_ERROR,
      "0109",
      "The partition keys of the table %s.%s were modified, but altering partition keys is not supported",
      "",
      ""),
  SCHEMA_LOADER_ALTERING_CLUSTERING_KEYS_NOT_SUPPORTED(
      Category.USER_ERROR,
      "0110",
      "The clustering keys of the table %s.%s were modified, but altering clustering keys is not supported",
      "",
      ""),
  SCHEMA_LOADER_ALTERING_CLUSTERING_ORDER_NOT_SUPPORTED(
      Category.USER_ERROR,
      "0111",
      "The clustering ordering of the table %s.%s were modified, but altering clustering ordering is not supported",
      "",
      ""),
  SCHEMA_LOADER_DELETING_COLUMN_NOT_SUPPORTED(
      Category.USER_ERROR,
      "0112",
      "The column %s of the table %s.%s has been deleted. Column deletion is not supported when altering a table",
      "",
      ""),
  SCHEMA_LOADER_ALTERING_COLUMN_DATA_TYPE_NOT_SUPPORTED(
      Category.USER_ERROR,
      "0113",
      "The data type of the column %s of the table %s.%s was modified, but altering data types is not supported",
      "",
      ""),
  SCHEMA_LOADER_SPECIFYING_SCHEMA_FILE_REQUIRED_WHEN_USING_REPAIR_ALL(
      Category.USER_ERROR,
      "0114",
      "Specifying the '--schema-file' option is required when using the '--repair-all' option",
      "",
      ""),
  SCHEMA_LOADER_SPECIFYING_SCHEMA_FILE_REQUIRED_WHEN_USING_ALTER(
      Category.USER_ERROR,
      "0115",
      "Specifying the '--schema-file' option is required when using the '--alter' option",
      "",
      ""),
  SCHEMA_LOADER_SPECIFYING_SCHEMA_FILE_REQUIRED_WHEN_USING_IMPORT(
      Category.USER_ERROR,
      "0116",
      "Specifying the '--schema-file' option is required when using the '--import' option",
      "",
      ""),
  SCHEMA_LOADER_SPECIFYING_COORDINATOR_WITH_IMPORT_NOT_ALLOWED(
      Category.USER_ERROR,
      "0117",
      "Specifying the '--coordinator' option with the '--import' option is not allowed."
          + " Create Coordinator tables separately",
      "",
      ""),
  SCHEMA_LOADER_READING_CONFIG_FILE_FAILED(
      Category.USER_ERROR, "0118", "Reading the configuration file failed. File: %s", "", ""),
  SCHEMA_LOADER_READING_SCHEMA_FILE_FAILED(
      Category.USER_ERROR, "0119", "Reading the schema file failed. File: %s", "", ""),
  SCHEMA_LOADER_PARSING_SCHEMA_JSON_FAILED(
      Category.USER_ERROR, "0120", "Parsing the schema JSON failed. Details: %s", "", ""),
  SCHEMA_LOADER_PARSE_ERROR_TABLE_NAME_MUST_CONTAIN_NAMESPACE_AND_TABLE(
      Category.USER_ERROR,
      "0121",
      "The table name must contain the namespace and the table. Table: %s",
      "",
      ""),
  SCHEMA_LOADER_PARSE_ERROR_PARTITION_KEY_MUST_BE_SPECIFIED(
      Category.USER_ERROR, "0122", "The partition key must be specified. Table: %s", "", ""),
  SCHEMA_LOADER_PARSE_ERROR_INVALID_CLUSTERING_KEY_FORMAT(
      Category.USER_ERROR,
      "0123",
      "Invalid clustering-key format. The clustering key must be in the format of 'column_name' or 'column_name ASC/DESC'."
          + " Table: %s; Clustering key: %s",
      "",
      ""),
  SCHEMA_LOADER_PARSE_ERROR_COLUMNS_NOT_SPECIFIED(
      Category.USER_ERROR, "0124", "Columns must be specified. Table: %s", "", ""),
  SCHEMA_LOADER_PARSE_ERROR_INVALID_COLUMN_TYPE(
      Category.USER_ERROR, "0125", "Invalid column type. Table: %s; Column: %s; Type: %s", "", ""),
  OPERATION_CHECK_ERROR_UNSUPPORTED_MUTATION_TYPE(
      Category.USER_ERROR,
      "0126",
      "The mutation type is not supported. Only the Put or Delete type is supported. Mutation: %s",
      "",
      ""),
  CONDITION_BUILD_ERROR_CONDITION_NOT_ALLOWED_FOR_UPDATE_IF(
      Category.USER_ERROR,
      "0127",
      "This condition is not allowed for the UpdateIf operation. Condition: %s",
      "",
      ""),
  CASSANDRA_CROSS_PARTITION_SCAN_WITH_ORDERING_NOT_SUPPORTED(
      Category.USER_ERROR,
      "0128",
      "Cross-partition scan with ordering is not supported in Cassandra",
      "",
      ""),
  COSMOS_CROSS_PARTITION_SCAN_WITH_ORDERING_NOT_SUPPORTED(
      Category.USER_ERROR,
      "0129",
      "Cross-partition scan with ordering is not supported in Cosmos DB",
      "",
      ""),
  DYNAMO_CROSS_PARTITION_SCAN_WITH_ORDERING_NOT_SUPPORTED(
      Category.USER_ERROR,
      "0130",
      "Cross-partition scan with ordering is not supported in DynamoDB",
      "",
      ""),
  DATA_LOADER_DIRECTORY_WRITE_ACCESS_NOT_ALLOWED(
      Category.USER_ERROR,
      "0131",
      "The directory '%s' does not have write permissions. Please ensure that the current user has write access to the directory.",
      "",
      ""),
  DATA_LOADER_DIRECTORY_CREATE_FAILED(
      Category.USER_ERROR,
      "0132",
      "Failed to create the directory '%s'. Please check if you have sufficient permissions and if there are any file system restrictions. Details: %s",
      "",
      ""),
  DATA_LOADER_MISSING_DIRECTORY_NOT_ALLOWED(
      Category.USER_ERROR, "0133", "Directory path cannot be null or empty.", "", ""),
  DATA_LOADER_MISSING_FILE_EXTENSION(
      Category.USER_ERROR,
      "0134",
      "No file extension was found on the provided file name %s.",
      "",
      ""),
  DATA_LOADER_INVALID_FILE_EXTENSION(
      Category.USER_ERROR,
      "0135",
      "Invalid file extension: %s. Allowed extensions are: %s",
      "",
      ""),
  SINGLE_CRUD_OPERATION_TRANSACTION_GETTING_TRANSACTION_STATE_NOT_SUPPORTED(
      Category.USER_ERROR,
      "0136",
      "Getting a transaction state is not supported in single CRUD operation transactions",
      "",
      ""),
  SINGLE_CRUD_OPERATION_TRANSACTION_ROLLING_BACK_TRANSACTION_NOT_SUPPORTED(
      Category.USER_ERROR,
      "0137",
      "Rolling back a transaction is not supported in single CRUD operation transactions",
      "",
      ""),
  SINGLE_CRUD_OPERATION_TRANSACTION_MULTIPLE_MUTATIONS_NOT_SUPPORTED(
      Category.USER_ERROR,
      "0138",
      "Multiple mutations are not supported in single CRUD operation transactions",
      "",
      ""),
  SINGLE_CRUD_OPERATION_TRANSACTION_BEGINNING_TRANSACTION_NOT_ALLOWED(
      Category.USER_ERROR,
      "0139",
      "Beginning a transaction is not allowed in single CRUD operation transactions",
      "",
      ""),
  SINGLE_CRUD_OPERATION_TRANSACTION_RESUMING_TRANSACTION_NOT_ALLOWED(
      Category.USER_ERROR,
      "0140",
      "Resuming a transaction is not allowed in single CRUD operation transactions",
      "",
      ""),
  CONSENSUS_COMMIT_GROUP_COMMIT_WITH_TWO_PHASE_COMMIT_INTERFACE_NOT_ALLOWED(
      Category.USER_ERROR,
      "0141",
      "Using the group commit feature on the Coordinator table with a two-phase commit interface is not allowed",
      "",
      ""),
  GET_BUILD_ERROR_OPERATION_SUPPORTED_ONLY_WHEN_NO_CONDITIONS_ARE_SPECIFIED(
      Category.USER_ERROR,
      "0142",
      "This operation is supported only when no conditions are specified. "
          + "If you want to modify a condition, please use clearConditions() to remove all existing conditions first",
      "",
      ""),
  ENCRYPTION_NOT_ENABLED(
      Category.USER_ERROR,
      "0143",
      "The encryption feature is not enabled. To encrypt data at rest, you must enable this feature. Note that this feature is supported only in the ScalarDB Enterprise edition",
      "",
      ""),
  INVALID_VARIABLE_KEY_COLUMN_SIZE(
      Category.USER_ERROR,
      "0144",
      "The variable key column size must be greater than or equal to 64",
      "",
      ""),
  COSMOS_PRIMARY_KEY_CONTAINS_ILLEGAL_CHARACTER(
      Category.USER_ERROR,
      "0145",
      "The value of the column %s in the primary key contains an illegal character. "
          + "Primary-key columns must not contain any of the following characters in Cosmos DB: ':', '/', '\\', '#', '?'. Value: %s",
      "",
      ""),
  CONSENSUS_COMMIT_INSERTING_ALREADY_WRITTEN_DATA_NOT_ALLOWED(
      Category.USER_ERROR, "0146", "Inserting already-written data is not allowed", "", ""),
  CONSENSUS_COMMIT_DELETING_ALREADY_INSERTED_DATA_NOT_ALLOWED(
      Category.USER_ERROR, "0147", "Deleting already-inserted data is not allowed", "", ""),
  DATA_LOADER_INVALID_COLUMN_NON_EXISTENT(
      Category.USER_ERROR,
      "0148",
      "Invalid key: Column %s does not exist in the table %s in namespace %s.",
      "",
      ""),
  DATA_LOADER_INVALID_BASE64_ENCODING_FOR_COLUMN_VALUE(
      Category.USER_ERROR,
      "0149",
      "Invalid base64 encoding for blob value for column %s in table %s in namespace %s",
      "",
      ""),
  DATA_LOADER_INVALID_NUMBER_FORMAT_FOR_COLUMN_VALUE(
      Category.USER_ERROR,
      "0150",
      "Invalid number specified for column %s in table %s in namespace %s",
      "",
      ""),
  DATA_LOADER_ERROR_METHOD_NULL_ARGUMENT(
      Category.USER_ERROR, "0151", "Method null argument not allowed", "", ""),
<<<<<<< HEAD
  DATA_LOADER_CLUSTERING_KEY_NOT_FOUND(
      Category.USER_ERROR, "0152", "The provided clustering key %s was not found", "", ""),
  DATA_LOADER_INVALID_PROJECTION(
      Category.USER_ERROR, "0153", "The column '%s' was not found", "", ""),
  DATA_LOADER_INCOMPLETE_PARTITION_KEY(
      Category.USER_ERROR,
      "0154",
      "The provided partition key is incomplete. Required key: %s",
      "",
      ""),
  DATA_LOADER_CLUSTERING_KEY_ORDER_MISMATCH(
      Category.USER_ERROR,
      "0155",
      "The provided clustering key order does not match the table schema. Required order: %s",
      "",
      ""),
  DATA_LOADER_PARTITION_KEY_ORDER_MISMATCH(
      Category.USER_ERROR,
      "0156",
      "The provided partition key order does not match the table schema. Required order: %s",
=======
  ABAC_NOT_ENABLED(
      Category.USER_ERROR,
      "0152",
      "The attribute-based access control feature is not enabled. To use this feature, you must enable it. Note that this feature is supported only in the ScalarDB Enterprise edition",
>>>>>>> 7faf7a51
      "",
      ""),

  //
  // Errors for the concurrency error category
  //
  NO_MUTATION_APPLIED(Category.CONCURRENCY_ERROR, "0000", "No mutation was applied", "", ""),
  CASSANDRA_LOGGING_FAILED_IN_BATCH(
      Category.CONCURRENCY_ERROR, "0001", "Logging failed in the batch", "", ""),
  CASSANDRA_OPERATION_FAILED_IN_BATCH(
      Category.CONCURRENCY_ERROR, "0002", "The operation failed in the batch with type %s", "", ""),
  CASSANDRA_ERROR_OCCURRED_IN_BATCH(
      Category.CONCURRENCY_ERROR, "0003", "An error occurred in the batch. Details: %s", "", ""),
  CASSANDRA_WRITE_TIMEOUT_IN_PAXOS_PHASE_IN_MUTATION(
      Category.CONCURRENCY_ERROR, "0004", "A Paxos phase in the CAS operation failed", "", ""),
  CASSANDRA_WRITE_TIMEOUT_IN_LEARN_PHASE_IN_MUTATION(
      Category.CONCURRENCY_ERROR, "0005", "The learn phase in the CAS operation failed", "", ""),
  CASSANDRA_WRITE_TIMEOUT_SIMPLE_WRITE_OPERATION_FAILED_IN_MUTATION(
      Category.CONCURRENCY_ERROR, "0006", "A simple write operation failed", "", ""),
  CASSANDRA_ERROR_OCCURRED_IN_MUTATION(
      Category.CONCURRENCY_ERROR, "0007", "An error occurred in the mutation. Details: %s", "", ""),
  COSMOS_RETRY_WITH_ERROR_OCCURRED_IN_MUTATION(
      Category.CONCURRENCY_ERROR,
      "0008",
      "A RetryWith error occurred in the mutation. Details: %s",
      "",
      ""),
  DYNAMO_TRANSACTION_CONFLICT_OCCURRED_IN_MUTATION(
      Category.CONCURRENCY_ERROR,
      "0009",
      "A transaction conflict occurred in the mutation. Details: %s",
      "",
      ""),
  JDBC_TRANSACTION_CONFLICT_OCCURRED_IN_MUTATION(
      Category.CONCURRENCY_ERROR,
      "0010",
      "A transaction conflict occurred in the mutation. Details: %s",
      "",
      ""),
  JDBC_TRANSACTION_CONFLICT_OCCURRED(
      Category.CONCURRENCY_ERROR,
      "0011",
      "A conflict occurred. Please try restarting the transaction. Details: %s",
      "",
      ""),
  JDBC_TRANSACTION_CONDITION_NOT_SATISFIED(
      Category.CONCURRENCY_ERROR,
      "0012",
      "The %s condition of the %s operation is not satisfied. Targeting column(s): %s",
      "",
      ""),
  CONSENSUS_COMMIT_PREPARING_RECORD_EXISTS(
      Category.CONCURRENCY_ERROR, "0013", "The record being prepared already exists", "", ""),
  CONSENSUS_COMMIT_CONFLICT_OCCURRED_WHEN_PREPARING_RECORDS(
      Category.CONCURRENCY_ERROR, "0014", "A conflict occurred when preparing records", "", ""),
  CONSENSUS_COMMIT_CONFLICT_OCCURRED_WHEN_COMMITTING_STATE(
      Category.CONCURRENCY_ERROR,
      "0015",
      "The committing state in the coordinator failed. The transaction has been aborted",
      "",
      ""),
  CONSENSUS_COMMIT_CONFLICT_OCCURRED_WHILE_IMPLICIT_PRE_READ(
      Category.CONCURRENCY_ERROR, "0016", "A conflict occurred during implicit pre-read", "", ""),
  CONSENSUS_COMMIT_READ_UNCOMMITTED_RECORD(
      Category.CONCURRENCY_ERROR, "0017", "This record needs to be recovered", "", ""),
  CONSENSUS_COMMIT_CONDITION_NOT_SATISFIED_BECAUSE_RECORD_NOT_EXISTS(
      Category.CONCURRENCY_ERROR,
      "0018",
      "The record does not exist, so the %s condition is not satisfied",
      "",
      ""),
  CONSENSUS_COMMIT_CONDITION_NOT_SATISFIED_BECAUSE_RECORD_EXISTS(
      Category.CONCURRENCY_ERROR,
      "0019",
      "The record exists, so the %s condition is not satisfied",
      "",
      ""),
  CONSENSUS_COMMIT_CONDITION_NOT_SATISFIED(
      Category.CONCURRENCY_ERROR,
      "0020",
      "The condition on the column '%s' is not satisfied",
      "",
      ""),
  CONSENSUS_COMMIT_READING_EMPTY_RECORDS_IN_EXTRA_WRITE(
      Category.CONCURRENCY_ERROR,
      "0021",
      "Reading empty records might cause a write skew anomaly, so the transaction has been aborted for safety purposes",
      "",
      ""),
  CONSENSUS_COMMIT_ANTI_DEPENDENCY_FOUND_IN_EXTRA_READ(
      Category.CONCURRENCY_ERROR,
      "0022",
      "An anti-dependency was found. The transaction has been aborted",
      "",
      ""),
  JDBC_TRANSACTION_CONFLICT_OCCURRED_IN_INSERT(
      Category.CONCURRENCY_ERROR,
      "0023",
      "A transaction conflict occurred in the Insert operation",
      "",
      ""),
  SINGLE_CRUD_OPERATION_TRANSACTION_CONDITION_NOT_SATISFIED(
      Category.CONCURRENCY_ERROR,
      "0024",
      "The %s condition of the %s operation is not satisfied. Targeting column(s): %s",
      "",
      ""),
  SINGLE_CRUD_OPERATION_TRANSACTION_CONFLICT_OCCURRED_IN_INSERT(
      Category.CONCURRENCY_ERROR,
      "0025",
      "A transaction conflict occurred in the Insert operation",
      "",
      ""),

  //
  // Errors for the internal error category
  //
  CREATING_NAMESPACE_FAILED(
      Category.INTERNAL_ERROR, "0000", "Creating the namespace failed. Namespace: %s", "", ""),
  DROPPING_NAMESPACE_FAILED(
      Category.INTERNAL_ERROR, "0001", "Dropping the namespace failed. Namespace: %s", "", ""),
  CREATING_TABLE_FAILED(
      Category.INTERNAL_ERROR, "0002", "Creating the table failed. Table: %s", "", ""),
  DROPPING_TABLE_FAILED(
      Category.INTERNAL_ERROR, "0003", "Dropping the table failed. Table: %s", "", ""),
  TRUNCATING_TABLE_FAILED(
      Category.INTERNAL_ERROR, "0004", "Truncating the table failed. Table: %s", "", ""),
  CREATING_INDEX_FAILED(
      Category.INTERNAL_ERROR, "0005", "Creating the index failed. Table: %s, Column: %s", "", ""),
  DROPPING_INDEX_FAILED(
      Category.INTERNAL_ERROR, "0006", "Dropping the index failed. Table: %s, Column: %s", "", ""),
  GETTING_TABLE_METADATA_FAILED(
      Category.INTERNAL_ERROR, "0007", "Getting the table metadata failed. Table: %s", "", ""),
  GETTING_TABLE_NAMES_IN_NAMESPACE_FAILED(
      Category.INTERNAL_ERROR,
      "0008",
      "Getting the table names in the namespace failed. Namespace: %s",
      "",
      ""),
  CHECKING_NAMESPACE_EXISTENCE_FAILED(
      Category.INTERNAL_ERROR,
      "0009",
      "Checking the namespace existence failed. Namespace: %s",
      "",
      ""),
  CHECKING_TABLE_EXISTENCE_FAILED(
      Category.INTERNAL_ERROR, "0010", "Checking the table existence failed. Table: %s", "", ""),
  CHECKING_INDEX_EXISTENCE_FAILED(
      Category.INTERNAL_ERROR,
      "0011",
      "Checking the index existence failed. Table: %s; Column: %s",
      "",
      ""),
  REPAIRING_NAMESPACE_FAILED(
      Category.INTERNAL_ERROR, "0012", "Repairing the namespace failed. Namespace: %s", "", ""),
  REPAIRING_TABLE_FAILED(
      Category.INTERNAL_ERROR, "0013", "Repairing the table failed. Table: %s", "", ""),
  ADDING_NEW_COLUMN_TO_TABLE_FAILED(
      Category.INTERNAL_ERROR,
      "0014",
      "Adding a new column to the table failed. Table: %s; Column: %s; ColumnType: %s",
      "",
      ""),
  GETTING_NAMESPACE_NAMES_FAILED(
      Category.INTERNAL_ERROR, "0015", "Getting the namespace names failed", "", ""),
  GETTING_IMPORT_TABLE_METADATA_FAILED(
      Category.INTERNAL_ERROR,
      "0016",
      "Getting the table metadata of the table being imported failed. Table: %s",
      "",
      ""),
  IMPORTING_TABLE_FAILED(
      Category.INTERNAL_ERROR, "0017", "Importing the table failed. Table: %s", "", ""),
  ADDING_RAW_COLUMN_TO_TABLE_FAILED(
      Category.INTERNAL_ERROR,
      "0018",
      "Adding the raw column to the table failed. Table: %s; Column: %s; ColumnType: %s",
      "",
      ""),
  UPGRADING_SCALAR_DB_ENV_FAILED(
      Category.INTERNAL_ERROR, "0019", "Upgrading the ScalarDB environment failed", "", ""),
  CASSANDRA_WRITE_TIMEOUT_WITH_OTHER_WRITE_TYPE_IN_MUTATION(
      Category.INTERNAL_ERROR,
      "0020",
      "Something wrong because WriteType is neither CAS nor SIMPLE",
      "",
      ""),
  CASSANDRA_ERROR_OCCURRED_IN_SELECTION(
      Category.INTERNAL_ERROR, "0021", "An error occurred in the selection. Details: %s", "", ""),
  COSMOS_ERROR_OCCURRED_IN_MUTATION(
      Category.INTERNAL_ERROR, "0022", "An error occurred in the mutation. Details: %s", "", ""),
  COSMOS_ERROR_OCCURRED_IN_SELECTION(
      Category.INTERNAL_ERROR, "0023", "An error occurred in the selection. Details: %s", "", ""),
  DYNAMO_ERROR_OCCURRED_IN_MUTATION(
      Category.INTERNAL_ERROR, "0024", "An error occurred in the mutation. Details: %s", "", ""),
  DYNAMO_ERROR_OCCURRED_IN_SELECTION(
      Category.INTERNAL_ERROR, "0025", "An error occurred in the selection. Details: %s", "", ""),
  JDBC_ERROR_OCCURRED_IN_MUTATION(
      Category.INTERNAL_ERROR, "0026", "An error occurred in the mutation. Details: %s", "", ""),
  JDBC_ERROR_OCCURRED_IN_SELECTION(
      Category.INTERNAL_ERROR, "0027", "An error occurred in the selection. Details: %s", "", ""),
  JDBC_FETCHING_NEXT_RESULT_FAILED(
      Category.INTERNAL_ERROR, "0028", "Fetching the next result failed", "", ""),
  JDBC_TRANSACTION_ROLLING_BACK_TRANSACTION_FAILED(
      Category.INTERNAL_ERROR, "0029", "Rolling back the transaction failed. Details: %s", "", ""),
  JDBC_TRANSACTION_COMMITTING_TRANSACTION_FAILED(
      Category.INTERNAL_ERROR, "0030", "Committing the transaction failed. Details: %s", "", ""),
  JDBC_TRANSACTION_GET_OPERATION_FAILED(
      Category.INTERNAL_ERROR, "0031", "The Get operation failed. Details: %s", "", ""),
  JDBC_TRANSACTION_SCAN_OPERATION_FAILED(
      Category.INTERNAL_ERROR, "0032", "The Scan operation failed. Details: %s", "", ""),
  JDBC_TRANSACTION_PUT_OPERATION_FAILED(
      Category.INTERNAL_ERROR, "0033", "The Put operation failed. Details: %s", "", ""),
  JDBC_TRANSACTION_DELETE_OPERATION_FAILED(
      Category.INTERNAL_ERROR, "0034", "The Delete operation failed. Details: %s", "", ""),
  JDBC_TRANSACTION_BEGINNING_TRANSACTION_FAILED(
      Category.INTERNAL_ERROR, "0035", "Beginning a transaction failed. Details: %s", "", ""),
  CONSENSUS_COMMIT_PREPARING_RECORDS_FAILED(
      Category.INTERNAL_ERROR, "0036", "Preparing records failed", "", ""),
  CONSENSUS_COMMIT_VALIDATION_FAILED(Category.INTERNAL_ERROR, "0037", "Validation failed", "", ""),
  CONSENSUS_COMMIT_EXECUTING_IMPLICIT_PRE_READ_FAILED(
      Category.INTERNAL_ERROR, "0038", "Executing implicit pre-read failed", "", ""),
  CONSENSUS_COMMIT_READING_RECORD_FROM_STORAGE_FAILED(
      Category.INTERNAL_ERROR,
      "0039",
      "Reading a record from the underlying storage failed",
      "",
      ""),
  CONSENSUS_COMMIT_SCANNING_RECORDS_FROM_STORAGE_FAILED(
      Category.INTERNAL_ERROR,
      "0040",
      "Scanning records from the underlying storage failed",
      "",
      ""),
  CONSENSUS_COMMIT_ROLLBACK_FAILED_BECAUSE_TRANSACTION_ALREADY_COMMITTED(
      Category.INTERNAL_ERROR,
      "0041",
      "Rollback failed because the transaction has already been committed",
      "",
      ""),
  CONSENSUS_COMMIT_ROLLBACK_FAILED(Category.INTERNAL_ERROR, "0042", "Rollback failed", "", ""),
  JDBC_TRANSACTION_INSERT_OPERATION_FAILED(
      Category.INTERNAL_ERROR, "0043", "The Insert operation failed. Details: %s", "", ""),
  JDBC_TRANSACTION_UPSERT_OPERATION_FAILED(
      Category.INTERNAL_ERROR, "0044", "The Upsert operation failed. Details: %s", "", ""),
  JDBC_TRANSACTION_UPDATE_OPERATION_FAILED(
      Category.INTERNAL_ERROR, "0045", "The Update operation failed. Details: %s", "", ""),
  HANDLING_BEFORE_PREPARATION_SNAPSHOT_HOOK_FAILED(
      Category.INTERNAL_ERROR,
      "0046",
      "Handling the before-preparation snapshot hook failed. Details: %s",
      "",
      ""),

  //
  // Errors for the unknown transaction status error category
  //
  JDBC_TRANSACTION_UNKNOWN_TRANSACTION_STATUS(
      Category.UNKNOWN_TRANSACTION_STATUS_ERROR,
      "0000",
      "Rolling back the transaction failed. Details: %s",
      "",
      ""),
  CONSENSUS_COMMIT_COMMITTING_STATE_FAILED_WITH_NO_MUTATION_EXCEPTION_BUT_COORDINATOR_STATUS_DOES_NOT_EXIST(
      Category.UNKNOWN_TRANSACTION_STATUS_ERROR,
      "0001",
      "Committing state failed with NoMutationException, but the coordinator status does not exist",
      "",
      ""),
  CONSENSUS_COMMIT_CANNOT_GET_STATE(
      Category.UNKNOWN_TRANSACTION_STATUS_ERROR, "0002", "The state cannot be retrieved", "", ""),
  CONSENSUS_COMMIT_UNKNOWN_COORDINATOR_STATUS(
      Category.UNKNOWN_TRANSACTION_STATUS_ERROR,
      "0003",
      "The coordinator status is unknown",
      "",
      ""),
  CONSENSUS_COMMIT_ABORTING_STATE_FAILED_WITH_NO_MUTATION_EXCEPTION_BUT_COORDINATOR_STATUS_DOES_NOT_EXIST(
      Category.UNKNOWN_TRANSACTION_STATUS_ERROR,
      "0004",
      "Aborting state failed with NoMutationException, but the coordinator status does not exist",
      "",
      ""),
  ;

  private static final String COMPONENT_NAME = "CORE";

  private final Category category;
  private final String id;
  private final String message;
  private final String cause;
  private final String solution;

  CoreError(Category category, String id, String message, String cause, String solution) {
    validate(COMPONENT_NAME, category, id, message, cause, solution);

    this.category = category;
    this.id = id;
    this.message = message;
    this.cause = cause;
    this.solution = solution;
  }

  @Override
  public String getComponentName() {
    return COMPONENT_NAME;
  }

  @Override
  public Category getCategory() {
    return category;
  }

  @Override
  public String getId() {
    return id;
  }

  @Override
  public String getMessage() {
    return message;
  }

  @Override
  public String getCause() {
    return cause;
  }

  @Override
  public String getSolution() {
    return solution;
  }
}<|MERGE_RESOLUTION|>--- conflicted
+++ resolved
@@ -690,33 +690,32 @@
       ""),
   DATA_LOADER_ERROR_METHOD_NULL_ARGUMENT(
       Category.USER_ERROR, "0151", "Method null argument not allowed", "", ""),
-<<<<<<< HEAD
-  DATA_LOADER_CLUSTERING_KEY_NOT_FOUND(
-      Category.USER_ERROR, "0152", "The provided clustering key %s was not found", "", ""),
-  DATA_LOADER_INVALID_PROJECTION(
-      Category.USER_ERROR, "0153", "The column '%s' was not found", "", ""),
-  DATA_LOADER_INCOMPLETE_PARTITION_KEY(
-      Category.USER_ERROR,
-      "0154",
-      "The provided partition key is incomplete. Required key: %s",
-      "",
-      ""),
-  DATA_LOADER_CLUSTERING_KEY_ORDER_MISMATCH(
-      Category.USER_ERROR,
-      "0155",
-      "The provided clustering key order does not match the table schema. Required order: %s",
-      "",
-      ""),
-  DATA_LOADER_PARTITION_KEY_ORDER_MISMATCH(
-      Category.USER_ERROR,
-      "0156",
-      "The provided partition key order does not match the table schema. Required order: %s",
-=======
   ABAC_NOT_ENABLED(
       Category.USER_ERROR,
       "0152",
       "The attribute-based access control feature is not enabled. To use this feature, you must enable it. Note that this feature is supported only in the ScalarDB Enterprise edition",
->>>>>>> 7faf7a51
+      "",
+      ""),
+  DATA_LOADER_CLUSTERING_KEY_NOT_FOUND(
+      Category.USER_ERROR, "0153", "The provided clustering key %s was not found", "", ""),
+  DATA_LOADER_INVALID_PROJECTION(
+      Category.USER_ERROR, "0154", "The column '%s' was not found", "", ""),
+  DATA_LOADER_INCOMPLETE_PARTITION_KEY(
+      Category.USER_ERROR,
+      "0155",
+      "The provided partition key is incomplete. Required key: %s",
+      "",
+      ""),
+  DATA_LOADER_CLUSTERING_KEY_ORDER_MISMATCH(
+      Category.USER_ERROR,
+      "0156",
+      "The provided clustering key order does not match the table schema. Required order: %s",
+      "",
+      ""),
+  DATA_LOADER_PARTITION_KEY_ORDER_MISMATCH(
+      Category.USER_ERROR,
+      "0157",
+      "The provided partition key order does not match the table schema. Required order: %s",
       "",
       ""),
 
