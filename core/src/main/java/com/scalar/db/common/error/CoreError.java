package com.scalar.db.common.error;

public enum CoreError implements ScalarDbError {

  //
  // Errors for the user error category
  //
  OPERATION_CHECK_ERROR_INDEX_ONLY_SINGLE_COLUMN_INDEX_SUPPORTED(
      Category.USER_ERROR,
      "0000",
      "Only a single-column index is supported. Operation: %s",
      "",
      ""),
  OPERATION_CHECK_ERROR_INDEX_NON_INDEXED_COLUMN_SPECIFIED(
      Category.USER_ERROR,
      "0001",
      "The column of the specified index key is not indexed. Operation: %s",
      "",
      ""),
  OPERATION_CHECK_ERROR_INDEX_INDEX_KEY_NOT_PROPERLY_SPECIFIED(
      Category.USER_ERROR,
      "0002",
      "The index key is not properly specified. Operation: %s",
      "",
      ""),
  OPERATION_CHECK_ERROR_INDEX_CLUSTERING_KEY_SPECIFIED(
      Category.USER_ERROR,
      "0003",
      "Clustering keys cannot be specified when using an index. Operation: %s",
      "",
      ""),
  OPERATION_CHECK_ERROR_INDEX_ORDERING_SPECIFIED(
      Category.USER_ERROR,
      "0004",
      "Orderings cannot be specified when using an index. Operation: %s",
      "",
      ""),
  OPERATION_CHECK_ERROR_LIMIT(
      Category.USER_ERROR, "0005", "The limit cannot be negative. Operation: %s", "", ""),
  OPERATION_CHECK_ERROR_CROSS_PARTITION_SCAN(
      Category.USER_ERROR, "0006", "Cross-partition scan is not enabled. Operation: %s", "", ""),
  OPERATION_CHECK_ERROR_CROSS_PARTITION_SCAN_ORDERING(
      Category.USER_ERROR,
      "0007",
      "Cross-partition scan ordering is not enabled. Operation: %s",
      "",
      ""),
  OPERATION_CHECK_ERROR_CROSS_PARTITION_SCAN_FILTERING(
      Category.USER_ERROR,
      "0008",
      "Cross-partition scan filtering is not enabled. Operation: %s",
      "",
      ""),
  OPERATION_CHECK_ERROR_PROJECTION(
      Category.USER_ERROR,
      "0009",
      "The specified projection is not found. Projection: %s, Operation: %s",
      "",
      ""),
  OPERATION_CHECK_ERROR_CLUSTERING_KEY_BOUNDARY(
      Category.USER_ERROR,
      "0010",
      "The clustering key boundary is not properly specified. Operation: %s",
      "",
      ""),
  OPERATION_CHECK_ERROR_START_CLUSTERING_KEY(
      Category.USER_ERROR,
      "0011",
      "The start clustering key is not properly specified. Operation: %s",
      "",
      ""),
  OPERATION_CHECK_ERROR_END_CLUSTERING_KEY(
      Category.USER_ERROR,
      "0012",
      "The end clustering key is not properly specified. Operation: %s",
      "",
      ""),
  OPERATION_CHECK_ERROR_ORDERING_NOT_PROPERLY_SPECIFIED(
      Category.USER_ERROR, "0013", "Orderings are not properly specified. Operation: %s", "", ""),
  OPERATION_CHECK_ERROR_ORDERING_COLUMN_NOT_FOUND(
      Category.USER_ERROR,
      "0014",
      "The specified ordering column is not found. Ordering: %s, Operation: %s",
      "",
      ""),
  OPERATION_CHECK_ERROR_CONDITION(
      Category.USER_ERROR,
      "0015",
      "The condition is not properly specified. Operation: %s",
      "",
      ""),
  TABLE_NOT_FOUND(Category.USER_ERROR, "0016", "The table does not exist. Table: %s", "", ""),
  OPERATION_CHECK_ERROR_INVALID_COLUMN(
      Category.USER_ERROR,
      "0017",
      "The column value is not properly specified. Column: %s, Operation: %s",
      "",
      ""),
  EMPTY_MUTATIONS_SPECIFIED(Category.USER_ERROR, "0018", "The mutations are empty", "", ""),
  OPERATION_CHECK_ERROR_MULTI_PARTITION_MUTATION(
      Category.USER_ERROR,
      "0019",
      "Mutations that span multiple partitions are not supported. Mutations: %s",
      "",
      ""),
  OPERATION_CHECK_ERROR_PARTITION_KEY(
      Category.USER_ERROR,
      "0020",
      "The partition key is not properly specified. Operation: %s",
      "",
      ""),
  OPERATION_CHECK_ERROR_CLUSTERING_KEY(
      Category.USER_ERROR,
      "0021",
      "The clustering key is not properly specified. Operation: %s",
      "",
      ""),
  AUTH_NOT_ENABLED(
      Category.USER_ERROR,
      "0022",
      "The authentication and authorization feature is not enabled. To use this feature, you must enable it. Note that this feature is supported only in the ScalarDB Enterprise edition",
      "",
      ""),
  CONDITION_BUILD_ERROR_CONDITION_NOT_ALLOWED_FOR_PUT_IF(
      Category.USER_ERROR,
      "0023",
      "This condition is not allowed for the PutIf operation. Condition: %s",
      "",
      ""),
  CONDITION_BUILD_ERROR_CONDITION_NOT_ALLOWED_FOR_DELETE_IF(
      Category.USER_ERROR,
      "0024",
      "This condition is not allowed for the DeleteIf operation. Condition: %s",
      "",
      ""),
  LIKE_CHECK_ERROR_OPERATOR_MUST_BE_LIKE_OR_NOT_LIKE(
      Category.USER_ERROR, "0025", "Operator must be LIKE or NOT_LIKE. Operator: %s", "", ""),
  LIKE_CHECK_ERROR_ESCAPE_CHARACTER_MUST_BE_STRING_OF_SINGLE_CHARACTER_OR_EMPTY_STRING(
      Category.USER_ERROR,
      "0026",
      "An escape character must be a string of a single character or an empty string",
      "",
      ""),
  LIKE_CHECK_ERROR_LIKE_PATTERN_MUST_NOT_BE_NULL(
      Category.USER_ERROR, "0027", "The LIKE pattern must not be null", "", ""),
  LIKE_CHECK_ERROR_LIKE_PATTERN_MUST_NOT_INCLUDE_ONLY_ESCAPE_CHARACTER(
      Category.USER_ERROR,
      "0028",
      "The LIKE pattern must not include only an escape character",
      "",
      ""),
  LIKE_CHECK_ERROR_LIKE_PATTERN_MUST_NOT_END_WITH_ESCAPE_CHARACTER(
      Category.USER_ERROR,
      "0029",
      "The LIKE pattern must not end with an escape character",
      "",
      ""),
  COLUMN_NOT_FOUND(Category.USER_ERROR, "0030", "The column %s does not exist", "", ""),
  GET_BUILD_ERROR_OPERATION_NOT_SUPPORTED_WHEN_GETTING_RECORDS_OF_DATABASE_WITHOUT_USING_INDEX(
      Category.USER_ERROR,
      "0031",
      "This operation is not supported when getting records of a database without using an index",
      "",
      ""),
  GET_BUILD_ERROR_OPERATION_NOT_SUPPORTED_WHEN_GETTING_RECORDS_OF_DATABASE_USING_INDEX(
      Category.USER_ERROR,
      "0032",
      "This operation is not supported when getting records of a database by using an index",
      "",
      ""),
  SCAN_BUILD_ERROR_OPERATION_NOT_SUPPORTED_WHEN_SCANNING_ALL_RECORDS_OF_DATABASE_OR_SCANNING_RECORDS_OF_DATABASE_USING_INDEX(
      Category.USER_ERROR,
      "0033",
      "This operation is not supported when scanning all the records of a database "
          + "or scanning records of a database by using an index",
      "",
      ""),
  SCAN_BUILD_ERROR_OPERATION_SUPPORTED_ONLY_WHEN_SCANNING_RECORDS_OF_DATABASE_USING_INDEX(
      Category.USER_ERROR,
      "0034",
      "This operation is supported only when scanning records of a database by using an index",
      "",
      ""),
  SCAN_BUILD_ERROR_OPERATION_NOT_SUPPORTED_WHEN_SCANNING_RECORDS_OF_DATABASE_USING_INDEX(
      Category.USER_ERROR,
      "0035",
      "This operation is not supported when scanning records of a database by using an index",
      "",
      ""),
  SCAN_BUILD_ERROR_OPERATION_SUPPORTED_ONLY_WHEN_NO_CONDITIONS_ARE_SPECIFIED(
      Category.USER_ERROR,
      "0037",
      "This operation is supported only when no conditions are specified. "
          + "If you want to modify a condition, please use clearConditions() to remove all existing conditions first",
      "",
      ""),
  TABLE_METADATA_BUILD_ERROR_NO_COLUMNS_SPECIFIED(
      Category.USER_ERROR, "0038", "One or more columns must be specified.", "", ""),
  TABLE_METADATA_BUILD_ERROR_NO_PARTITION_KEYS_SPECIFIED(
      Category.USER_ERROR, "0039", "One or more partition keys must be specified.", "", ""),
  TABLE_METADATA_BUILD_ERROR_PARTITION_KEY_COLUMN_DEFINITION_NOT_SPECIFIED(
      Category.USER_ERROR,
      "0040",
      "The column definition must be specified since %s is specified as a partition key",
      "",
      ""),
  TABLE_METADATA_BUILD_ERROR_CLUSTERING_KEY_COLUMN_DEFINITION_NOT_SPECIFIED(
      Category.USER_ERROR,
      "0041",
      "The column definition must be specified since %s is specified as a clustering key",
      "",
      ""),
  TRANSACTION_STATE_INSTANTIATION_ERROR_INVALID_ID(
      Category.USER_ERROR, "0042", "Invalid ID specified. ID: %d", "", ""),
  TRANSACTION_NOT_ACTIVE(
      Category.USER_ERROR, "0043", "The transaction is not active. Status: %s", "", ""),
  TRANSACTION_ALREADY_COMMITTED_OR_ROLLED_BACK(
      Category.USER_ERROR,
      "0044",
      "The transaction has already been committed or rolled back. Status: %s",
      "",
      ""),
  TRANSACTION_NOT_PREPARED(
      Category.USER_ERROR, "0045", "The transaction has not been prepared. Status: %s", "", ""),
  TRANSACTION_NOT_PREPARED_OR_VALIDATED(
      Category.USER_ERROR,
      "0046",
      "The transaction has not been prepared or validated. Status: %s",
      "",
      ""),
  TRANSACTION_ALREADY_EXISTS(Category.USER_ERROR, "0047", "The transaction already exists", "", ""),
  TRANSACTION_NOT_FOUND(
      Category.USER_ERROR,
      "0048",
      "A transaction associated with the specified transaction ID is not found. "
          + "The transaction might have expired",
      "",
      ""),
  SYSTEM_NAMESPACE_SPECIFIED(
      Category.USER_ERROR, "0049", "%s is the system namespace name", "", ""),
  NAMESPACE_ALREADY_EXISTS(
      Category.USER_ERROR, "0050", "The namespace already exists. Namespace: %s", "", ""),
  NAMESPACE_NOT_FOUND(
      Category.USER_ERROR, "0051", "The namespace does not exist. Namespace: %s", "", ""),
  TABLE_ALREADY_EXISTS(Category.USER_ERROR, "0052", "The table already exists. Table: %s", "", ""),
  NAMESPACE_NOT_EMPTY(
      Category.USER_ERROR,
      "0053",
      "The namespace is not empty. Namespace: %s; Tables in the namespace: %s",
      "",
      ""),
  COLUMN_NOT_FOUND2(
      Category.USER_ERROR, "0054", "The column does not exist. Table: %s; Column: %s", "", ""),
  INDEX_ALREADY_EXISTS(
      Category.USER_ERROR, "0055", "The index already exists. Table: %s; Column: %s", "", ""),
  INDEX_NOT_FOUND(
      Category.USER_ERROR, "0056", "The index does not exist. Table: %s; Column: %s", "", ""),
  COLUMN_ALREADY_EXISTS(
      Category.USER_ERROR, "0057", "The column already exists. Table: %s; Column: %s", "", ""),
  OPERATION_DOES_NOT_HAVE_TARGET_NAMESPACE_OR_TABLE_NAME(
      Category.USER_ERROR,
      "0058",
      "The operation does not have the target namespace or table name. Operation: %s",
      "",
      ""),
  CONFIG_UTILS_INVALID_NUMBER_FORMAT(
      Category.USER_ERROR,
      "0059",
      "The specified value of the property '%s' is not a number. Value: %s",
      "",
      ""),
  CONFIG_UTILS_INVALID_BOOLEAN_FORMAT(
      Category.USER_ERROR,
      "0060",
      "The specified value of the property '%s' is not a boolean. Value: %s",
      "",
      ""),
  CONFIG_UTILS_READING_FILE_FAILED(
      Category.USER_ERROR, "0061", "Reading the file failed. File: %s", "", ""),
  CROSS_PARTITION_SCAN_MUST_BE_ENABLED_TO_USE_CROSS_PARTITION_SCAN_WITH_FILTERING_OR_ORDERING(
      Category.USER_ERROR,
      "0062",
      "The property 'scalar.db.cross_partition_scan.enabled' must be set to true "
          + "to use cross-partition scan with filtering or ordering",
      "",
      ""),
  OUT_OF_RANGE_COLUMN_VALUE_FOR_BIGINT(
      Category.USER_ERROR,
      "0063",
      "This column value is out of range for BigInt. Value: %s",
      "",
      ""),
  KEY_BUILD_ERROR_UNSUPPORTED_TYPE(
      Category.USER_ERROR, "0064", "This type is not supported. Name: %s, Type: %s", "", ""),
  STORAGE_NOT_FOUND(Category.USER_ERROR, "0065", "Storage '%s' is not found", "", ""),
  TRANSACTION_MANAGER_NOT_FOUND(
      Category.USER_ERROR, "0066", "Transaction manager '%s' is not found", "", ""),
  GET_OPERATION_USED_FOR_NON_EXACT_MATCH_SELECTION(
      Category.USER_ERROR,
      "0068",
      "Please use scan() for non-exact match selection. Operation: %s",
      "",
      ""),
  CASSANDRA_IMPORT_NOT_SUPPORTED(
      Category.USER_ERROR,
      "0069",
      "Import-related functionality is not supported in Cassandra",
      "",
      ""),
  CASSANDRA_NETWORK_STRATEGY_NOT_FOUND(
      Category.USER_ERROR, "0070", "The %s network strategy does not exist", "", ""),
  INVALID_CONTACT_PORT(
      Category.USER_ERROR,
      "0071",
      "The property 'scalar.db.contact_port' must be greater than or equal to zero",
      "",
      ""),
  COSMOS_CLUSTERING_KEY_BLOB_TYPE_NOT_SUPPORTED(
      Category.USER_ERROR,
      "0073",
      "The BLOB type is not supported for clustering keys in Cosmos DB. Column: %s",
      "",
      ""),
  COSMOS_IMPORT_NOT_SUPPORTED(
      Category.USER_ERROR,
      "0074",
      "Import-related functionality is not supported in Cosmos DB",
      "",
      ""),
  INVALID_CONTACT_POINTS(
      Category.USER_ERROR,
      "0075",
      "The property 'scalar.db.contact_points' must not be empty",
      "",
      ""),
  COSMOS_CONDITION_OPERATION_NOT_SUPPORTED_FOR_BLOB_TYPE(
      Category.USER_ERROR,
      "0076",
      "Cosmos DB supports only EQ, NE, IS_NULL, and IS_NOT_NULL operations for the BLOB type in conditions. Mutation: %s",
      "",
      ""),
  INVALID_CONSISTENCY_LEVEL(
      Category.USER_ERROR,
      "0077",
      "The specified consistency level is not supported. Consistency level: %s",
      "",
      ""),
  DYNAMO_ENCODER_0X00_BYTES_NOT_ACCEPTED_IN_BLOB_VALUES_IN_DESC_ORDER(
      Category.USER_ERROR,
      "0078",
      "0x00 bytes are not accepted in BLOB values in DESC order",
      "",
      ""),
  DYNAMO_ENCODER_CANNOT_ENCODE_TEXT_VALUE_CONTAINING_0X0000(
      Category.USER_ERROR, "0079", "Cannot encode a Text value that contains '\\u0000'", "", ""),
  DYNAMO_INDEX_COLUMN_CANNOT_BE_SET_TO_NULL_OR_EMPTY(
      Category.USER_ERROR,
      "0081",
      "An index column cannot be set to null or an empty value for Text or Blob in DynamoDB. Operation: %s",
      "",
      ""),
  DYNAMO_CONDITION_OPERATION_NOT_SUPPORTED_FOR_BOOLEAN_TYPE(
      Category.USER_ERROR,
      "0082",
      "DynamoDB supports only EQ, NE, IS_NULL, and IS_NOT_NULL operations for the BOOLEAN type in conditions. Mutation: %s",
      "",
      ""),
  MULTI_STORAGE_NESTED_MULTI_STORAGE_DEFINITION_NOT_SUPPORTED(
      Category.USER_ERROR,
      "0083",
      "Nested multi-storage definitions are not supported. Storage: %s",
      "",
      ""),
  MULTI_STORAGE_STORAGE_NOT_FOUND(
      Category.USER_ERROR, "0084", "Storage not found. Storage: %s", "", ""),
  JDBC_NAMESPACE_NAME_NOT_ACCEPTABLE(
      Category.USER_ERROR, "0085", "The namespace name is not acceptable. Namespace: %s", "", ""),
  JDBC_TABLE_NAME_NOT_ACCEPTABLE(
      Category.USER_ERROR, "0086", "The table name is not acceptable. Table: %s", "", ""),
  JDBC_IMPORT_NOT_SUPPORTED(
      Category.USER_ERROR,
      "0087",
      "Importing tables is not allowed in the RDB engine. RDB engine: %s",
      "",
      ""),
  JDBC_IMPORT_TABLE_WITHOUT_PRIMARY_KEY(
      Category.USER_ERROR, "0088", "The %s table must have a primary key", "", ""),
  JDBC_RDB_ENGINE_NOT_SUPPORTED(
      Category.USER_ERROR,
      "0089",
      "The RDB engine is not supported. JDBC connection URL: %s",
      "",
      ""),
  JDBC_IMPORT_DATA_TYPE_WITH_SIZE_NOT_SUPPORTED(
      Category.USER_ERROR, "0090", "Data type %s(%d) is not supported: %s", "", ""),
  JDBC_IMPORT_DATA_TYPE_NOT_SUPPORTED(
      Category.USER_ERROR, "0091", "Data type %s is not supported: %s", "", ""),
  JDBC_TRANSACTION_GETTING_TRANSACTION_STATE_NOT_SUPPORTED(
      Category.USER_ERROR,
      "0092",
      "Getting a transaction state is not supported in JDBC transactions",
      "",
      ""),
  JDBC_TRANSACTION_ROLLING_BACK_TRANSACTION_NOT_SUPPORTED(
      Category.USER_ERROR,
      "0093",
      "Rolling back a transaction is not supported in JDBC transactions",
      "",
      ""),
  CONSENSUS_COMMIT_COORDINATOR_TABLES_ALREADY_EXIST(
      Category.USER_ERROR, "0094", "Coordinator tables already exist", "", ""),
  CONSENSUS_COMMIT_COORDINATOR_TABLES_NOT_FOUND(
      Category.USER_ERROR, "0095", "Coordinator tables do not exist", "", ""),
  CONSENSUS_COMMIT_COORDINATOR_NAMESPACE_SPECIFIED(
      Category.USER_ERROR,
      "0096",
      "The namespace %s is reserved. Any operations on this namespace are not allowed",
      "",
      ""),
  CONSENSUS_COMMIT_MUTATING_TRANSACTION_METADATA_COLUMNS_NOT_ALLOWED(
      Category.USER_ERROR,
      "0097",
      "Mutating transaction metadata columns is not allowed. Table: %s; Column: %s",
      "",
      ""),
  CONSENSUS_COMMIT_CONDITION_NOT_ALLOWED_ON_PUT(
      Category.USER_ERROR, "0098", "A %s condition is not allowed on Put operations", "", ""),
  CONSENSUS_COMMIT_CONDITION_NOT_ALLOWED_ON_DELETE(
      Category.USER_ERROR, "0099", "A %s condition is not allowed on Delete operations", "", ""),
  CONSENSUS_COMMIT_CONDITION_NOT_ALLOWED_TO_TARGET_TRANSACTION_METADATA_COLUMNS(
      Category.USER_ERROR,
      "0100",
      "The condition is not allowed to target transaction metadata columns. Column: %s",
      "",
      ""),
  CONSENSUS_COMMIT_COLUMN_RESERVED_AS_TRANSACTION_METADATA(
      Category.USER_ERROR, "0101", "The column '%s' is reserved as transaction metadata", "", ""),
  CONSENSUS_COMMIT_BEFORE_PREFIXED_COLUMN_FOR_NON_PRIMARY_KEY_RESERVED_AS_TRANSACTION_METADATA(
      Category.USER_ERROR,
      "0102",
      "Non-primary key columns with the 'before_' prefix, '%s', are reserved as transaction metadata",
      "",
      ""),
  CONSENSUS_COMMIT_PUT_CANNOT_HAVE_CONDITION_WHEN_TARGET_RECORD_UNREAD_AND_IMPLICIT_PRE_READ_DISABLED(
      Category.USER_ERROR,
      "0103",
      "Put cannot have a condition when the target record is unread and implicit pre-read is disabled."
          + " Please read the target record beforehand or enable implicit pre-read: %s",
      "",
      ""),
  CONSENSUS_COMMIT_WRITING_ALREADY_DELETED_DATA_NOT_ALLOWED(
      Category.USER_ERROR, "0104", "Writing already-deleted data is not allowed", "", ""),
  CONSENSUS_COMMIT_GETTING_DATA_NEITHER_IN_READ_SET_NOR_DELETE_SET_NOT_ALLOWED(
      Category.USER_ERROR,
      "0105",
      "Getting data neither in the read set nor the delete set is not allowed",
      "",
      ""),
  CONSENSUS_COMMIT_READING_ALREADY_WRITTEN_DATA_NOT_ALLOWED(
      Category.USER_ERROR, "0106", "Reading already-written data is not allowed", "", ""),
  CONSENSUS_COMMIT_TRANSACTION_NOT_VALIDATED_IN_EXTRA_READ(
      Category.USER_ERROR,
      "0107",
      "The transaction is not validated."
          + " When using the EXTRA_READ serializable strategy, you need to call validate()"
          + " before calling commit()",
      "",
      ""),
  DYNAMO_BATCH_SIZE_EXCEEDED(
      Category.USER_ERROR, "0108", "DynamoDB cannot batch more than 100 mutations at once", "", ""),
  SCHEMA_LOADER_ALTERING_PARTITION_KEYS_NOT_SUPPORTED(
      Category.USER_ERROR,
      "0109",
      "The partition keys of the table %s.%s were modified, but altering partition keys is not supported",
      "",
      ""),
  SCHEMA_LOADER_ALTERING_CLUSTERING_KEYS_NOT_SUPPORTED(
      Category.USER_ERROR,
      "0110",
      "The clustering keys of the table %s.%s were modified, but altering clustering keys is not supported",
      "",
      ""),
  SCHEMA_LOADER_ALTERING_CLUSTERING_ORDER_NOT_SUPPORTED(
      Category.USER_ERROR,
      "0111",
      "The clustering ordering of the table %s.%s were modified, but altering clustering ordering is not supported",
      "",
      ""),
  SCHEMA_LOADER_DELETING_COLUMN_NOT_SUPPORTED(
      Category.USER_ERROR,
      "0112",
      "The column %s of the table %s.%s has been deleted. Column deletion is not supported when altering a table",
      "",
      ""),
  SCHEMA_LOADER_ALTERING_COLUMN_DATA_TYPE_NOT_SUPPORTED(
      Category.USER_ERROR,
      "0113",
      "The data type of the column %s of the table %s.%s was modified, but altering data types is not supported",
      "",
      ""),
  SCHEMA_LOADER_SPECIFYING_SCHEMA_FILE_REQUIRED_WHEN_USING_REPAIR_ALL(
      Category.USER_ERROR,
      "0114",
      "Specifying the '--schema-file' option is required when using the '--repair-all' option",
      "",
      ""),
  SCHEMA_LOADER_SPECIFYING_SCHEMA_FILE_REQUIRED_WHEN_USING_ALTER(
      Category.USER_ERROR,
      "0115",
      "Specifying the '--schema-file' option is required when using the '--alter' option",
      "",
      ""),
  SCHEMA_LOADER_SPECIFYING_SCHEMA_FILE_REQUIRED_WHEN_USING_IMPORT(
      Category.USER_ERROR,
      "0116",
      "Specifying the '--schema-file' option is required when using the '--import' option",
      "",
      ""),
  SCHEMA_LOADER_SPECIFYING_COORDINATOR_WITH_IMPORT_NOT_ALLOWED(
      Category.USER_ERROR,
      "0117",
      "Specifying the '--coordinator' option with the '--import' option is not allowed."
          + " Create Coordinator tables separately",
      "",
      ""),
  SCHEMA_LOADER_READING_CONFIG_FILE_FAILED(
      Category.USER_ERROR, "0118", "Reading the configuration file failed. File: %s", "", ""),
  SCHEMA_LOADER_READING_SCHEMA_FILE_FAILED(
      Category.USER_ERROR, "0119", "Reading the schema file failed. File: %s", "", ""),
  SCHEMA_LOADER_PARSING_SCHEMA_JSON_FAILED(
      Category.USER_ERROR, "0120", "Parsing the schema JSON failed. Details: %s", "", ""),
  SCHEMA_LOADER_PARSE_ERROR_TABLE_NAME_MUST_CONTAIN_NAMESPACE_AND_TABLE(
      Category.USER_ERROR,
      "0121",
      "The table name must contain the namespace and the table. Table: %s",
      "",
      ""),
  SCHEMA_LOADER_PARSE_ERROR_PARTITION_KEY_MUST_BE_SPECIFIED(
      Category.USER_ERROR, "0122", "The partition key must be specified. Table: %s", "", ""),
  SCHEMA_LOADER_PARSE_ERROR_INVALID_CLUSTERING_KEY_FORMAT(
      Category.USER_ERROR,
      "0123",
      "Invalid clustering-key format. The clustering key must be in the format of 'column_name' or 'column_name ASC/DESC'."
          + " Table: %s; Clustering key: %s",
      "",
      ""),
  SCHEMA_LOADER_PARSE_ERROR_COLUMNS_NOT_SPECIFIED(
      Category.USER_ERROR, "0124", "Columns must be specified. Table: %s", "", ""),
  SCHEMA_LOADER_PARSE_ERROR_INVALID_COLUMN_TYPE(
      Category.USER_ERROR, "0125", "Invalid column type. Table: %s; Column: %s; Type: %s", "", ""),
  OPERATION_CHECK_ERROR_UNSUPPORTED_MUTATION_TYPE(
      Category.USER_ERROR,
      "0126",
      "The mutation type is not supported. Only the Put or Delete type is supported. Mutation: %s",
      "",
      ""),
  CONDITION_BUILD_ERROR_CONDITION_NOT_ALLOWED_FOR_UPDATE_IF(
      Category.USER_ERROR,
      "0127",
      "This condition is not allowed for the UpdateIf operation. Condition: %s",
      "",
      ""),
  CASSANDRA_CROSS_PARTITION_SCAN_WITH_ORDERING_NOT_SUPPORTED(
      Category.USER_ERROR,
      "0128",
      "Cross-partition scan with ordering is not supported in Cassandra",
      "",
      ""),
  COSMOS_CROSS_PARTITION_SCAN_WITH_ORDERING_NOT_SUPPORTED(
      Category.USER_ERROR,
      "0129",
      "Cross-partition scan with ordering is not supported in Cosmos DB",
      "",
      ""),
  DYNAMO_CROSS_PARTITION_SCAN_WITH_ORDERING_NOT_SUPPORTED(
      Category.USER_ERROR,
      "0130",
      "Cross-partition scan with ordering is not supported in DynamoDB",
      "",
      ""),
  DATA_LOADER_DIRECTORY_WRITE_ACCESS_NOT_ALLOWED(
      Category.USER_ERROR,
      "0131",
      "The directory '%s' does not have write permissions. Please ensure that the current user has write access to the directory.",
      "",
      ""),
  DATA_LOADER_DIRECTORY_CREATE_FAILED(
      Category.USER_ERROR,
      "0132",
      "Failed to create the directory '%s'. Please check if you have sufficient permissions and if there are any file system restrictions. Details: %s",
      "",
      ""),
  DATA_LOADER_MISSING_DIRECTORY_NOT_ALLOWED(
      Category.USER_ERROR, "0133", "Directory path cannot be null or empty.", "", ""),
  DATA_LOADER_MISSING_FILE_EXTENSION(
      Category.USER_ERROR,
      "0134",
      "No file extension was found on the provided file name %s.",
      "",
      ""),
  DATA_LOADER_INVALID_FILE_EXTENSION(
      Category.USER_ERROR,
      "0135",
      "Invalid file extension: %s. Allowed extensions are: %s",
      "",
      ""),
  SINGLE_CRUD_OPERATION_TRANSACTION_GETTING_TRANSACTION_STATE_NOT_SUPPORTED(
      Category.USER_ERROR,
      "0136",
      "Getting a transaction state is not supported in single CRUD operation transactions",
      "",
      ""),
  SINGLE_CRUD_OPERATION_TRANSACTION_ROLLING_BACK_TRANSACTION_NOT_SUPPORTED(
      Category.USER_ERROR,
      "0137",
      "Rolling back a transaction is not supported in single CRUD operation transactions",
      "",
      ""),
  SINGLE_CRUD_OPERATION_TRANSACTION_MULTIPLE_MUTATIONS_NOT_SUPPORTED(
      Category.USER_ERROR,
      "0138",
      "Multiple mutations are not supported in single CRUD operation transactions",
      "",
      ""),
  SINGLE_CRUD_OPERATION_TRANSACTION_BEGINNING_TRANSACTION_NOT_ALLOWED(
      Category.USER_ERROR,
      "0139",
      "Beginning a transaction is not allowed in single CRUD operation transactions",
      "",
      ""),
  SINGLE_CRUD_OPERATION_TRANSACTION_RESUMING_TRANSACTION_NOT_ALLOWED(
      Category.USER_ERROR,
      "0140",
      "Resuming a transaction is not allowed in single CRUD operation transactions",
      "",
      ""),
  CONSENSUS_COMMIT_GROUP_COMMIT_WITH_TWO_PHASE_COMMIT_INTERFACE_NOT_ALLOWED(
      Category.USER_ERROR,
      "0141",
      "Using the group commit feature on the Coordinator table with a two-phase commit interface is not allowed",
      "",
      ""),
  GET_BUILD_ERROR_OPERATION_SUPPORTED_ONLY_WHEN_NO_CONDITIONS_ARE_SPECIFIED(
      Category.USER_ERROR,
      "0142",
      "This operation is supported only when no conditions are specified. "
          + "If you want to modify a condition, please use clearConditions() to remove all existing conditions first",
      "",
      ""),
  ENCRYPTION_NOT_ENABLED(
      Category.USER_ERROR,
      "0143",
      "The encryption feature is not enabled. To encrypt data at rest, you must enable this feature. Note that this feature is supported only in the ScalarDB Enterprise edition",
      "",
      ""),
  INVALID_VARIABLE_KEY_COLUMN_SIZE(
      Category.USER_ERROR,
      "0144",
      "The variable key column size must be greater than or equal to 64",
      "",
      ""),
  COSMOS_PRIMARY_KEY_CONTAINS_ILLEGAL_CHARACTER(
      Category.USER_ERROR,
      "0145",
      "The value of the column %s in the primary key contains an illegal character. "
          + "Primary-key columns must not contain any of the following characters in Cosmos DB: ':', '/', '\\', '#', '?'. Value: %s",
      "",
      ""),
  CONSENSUS_COMMIT_INSERTING_ALREADY_WRITTEN_DATA_NOT_ALLOWED(
      Category.USER_ERROR, "0146", "Inserting already-written data is not allowed", "", ""),
  CONSENSUS_COMMIT_DELETING_ALREADY_INSERTED_DATA_NOT_ALLOWED(
      Category.USER_ERROR, "0147", "Deleting already-inserted data is not allowed", "", ""),
  DATA_LOADER_INVALID_COLUMN_NON_EXISTENT(
      Category.USER_ERROR,
      "0148",
      "Invalid key: Column %s does not exist in the table %s in namespace %s.",
      "",
      ""),
  DATA_LOADER_INVALID_BASE64_ENCODING_FOR_COLUMN_VALUE(
      Category.USER_ERROR,
      "0149",
      "Invalid base64 encoding for blob value for column %s in table %s in namespace %s",
      "",
      ""),
  DATA_LOADER_INVALID_NUMBER_FORMAT_FOR_COLUMN_VALUE(
      Category.USER_ERROR,
      "0150",
      "Invalid number specified for column %s in table %s in namespace %s",
      "",
      ""),
  DATA_LOADER_ERROR_METHOD_NULL_ARGUMENT(
      Category.USER_ERROR, "0151", "Method null argument not allowed", "", ""),
  ABAC_NOT_ENABLED(
      Category.USER_ERROR,
      "0152",
      "The attribute-based access control feature is not enabled. To use this feature, you must enable it. Note that this feature is supported only in the ScalarDB Enterprise edition",
      "",
      ""),
  DATA_LOADER_CLUSTERING_KEY_NOT_FOUND(
      Category.USER_ERROR, "0153", "The provided clustering key %s was not found", "", ""),
  DATA_LOADER_INVALID_PROJECTION(
      Category.USER_ERROR, "0154", "The column '%s' was not found", "", ""),
  DATA_LOADER_INCOMPLETE_PARTITION_KEY(
      Category.USER_ERROR,
      "0155",
      "The provided partition key is incomplete. Required key: %s",
      "",
      ""),
  DATA_LOADER_CLUSTERING_KEY_ORDER_MISMATCH(
      Category.USER_ERROR,
      "0156",
      "The provided clustering key order does not match the table schema. Required order: %s",
      "",
      ""),
  DATA_LOADER_PARTITION_KEY_ORDER_MISMATCH(
      Category.USER_ERROR,
      "0157",
      "The provided partition key order does not match the table schema. Required order: %s",
      "",
      ""),
  OUT_OF_RANGE_COLUMN_VALUE_FOR_DATE(
      Category.USER_ERROR,
      "0158",
      "This DATE column value is out of the valid range. It must be between 1000-01-01 and 9999-12-12. Value: %s",
      "",
      ""),
  SUBMICROSECOND_PRECISION_NOT_SUPPORTED_FOR_TIME(
      Category.USER_ERROR,
      "0159",
      "This TIME column value precision cannot be shorter than one microsecond. Value: %s",
      "",
      ""),
  OUT_OF_RANGE_COLUMN_VALUE_FOR_TIMESTAMP(
      Category.USER_ERROR,
      "0160",
      "This TIMESTAMP column value is out of the valid range. It must be between 1000-01-01T00:00:00.000 and 9999-12-31T23:59:59.999. Value: %s",
      "",
      ""),
  SUBMILLISECOND_PRECISION_NOT_SUPPORTED_FOR_TIMESTAMP(
      Category.USER_ERROR,
      "0161",
      "This TIMESTAMP column value precision cannot be shorter than one millisecond. Value: %s",
      "",
      ""),
  OUT_OF_RANGE_COLUMN_VALUE_FOR_TIMESTAMPTZ(
      Category.USER_ERROR,
      "0162",
      "This TIMESTAMPTZ column value is out of the valid range. It must be between 1000-01-01T00:00:00.000Z to 9999-12-31T23:59:59.999Z. Value: %s",
      "",
      ""),
  SUBMILLISECOND_PRECISION_NOT_SUPPORTED_FOR_TIMESTAMPTZ(
      Category.USER_ERROR,
      "0163",
      "This TIMESTAMPTZ column value precision cannot be shorter than one millisecond. Value: %s",
      "",
      ""),
  JDBC_IMPORT_DATA_TYPE_OVERRIDE_NOT_SUPPORTED(
      Category.USER_ERROR,
      "0164",
      "The underlying-storage data type %s is not supported as the ScalarDB %s data type: %s",
      "",
      ""),
  DATA_LOADER_MISSING_NAMESPACE_OR_TABLE(
      Category.USER_ERROR, "0165", "Missing namespace or table: %s, %s", "", ""),
  DATA_LOADER_TABLE_METADATA_RETRIEVAL_FAILED(
      Category.USER_ERROR, "0166", "Failed to retrieve table metadata. Details: %s", "", ""),
  DATA_LOADER_DUPLICATE_DATA_MAPPINGS(
      Category.USER_ERROR,
      "0167",
      "Duplicate data mappings found for table '%s' in the control file",
      "",
      ""),
  DATA_LOADER_MISSING_COLUMN_MAPPING(
      Category.USER_ERROR,
      "0168",
      "No mapping found for column '%s' in table '%s' in the control file. Control file validation set at 'FULL'. All columns need to be mapped.",
      "",
      ""),
  DATA_LOADER_CONTROL_FILE_MISSING_DATA_MAPPINGS(
      Category.USER_ERROR, "0169", "The control file is missing data mappings", "", ""),
  DATA_LOADER_TARGET_COLUMN_NOT_FOUND(
      Category.USER_ERROR,
      "0170",
      "The target column '%s' for source field '%s' could not be found in table '%s'",
      "",
      ""),
  DATA_LOADER_MISSING_PARTITION_KEY(
      Category.USER_ERROR,
      "0171",
      "The required partition key '%s' is missing in the control file mapping for table '%s'",
      "",
      ""),
  DATA_LOADER_MISSING_CLUSTERING_KEY(
      Category.USER_ERROR,
      "0172",
      "The required clustering key '%s' is missing in the control file mapping for table '%s'",
      "",
      ""),
  DATA_LOADER_MULTIPLE_MAPPINGS_FOR_COLUMN_FOUND(
      Category.USER_ERROR,
      "0173",
      "Duplicated data mappings found for column '%s' in table '%s'",
      "",
      ""),
  DATA_LOADER_MISSING_CLUSTERING_KEY_COLUMN(
      Category.USER_ERROR,
      "0175",
      "Missing required field or column mapping for clustering key %s",
      "",
      ""),
  DATA_LOADER_MISSING_PARTITION_KEY_COLUMN(
      Category.USER_ERROR,
      "0176",
      "Missing required field or column mapping for partition key %s",
      "",
      ""),
  DATA_LOADER_MISSING_COLUMN(
<<<<<<< HEAD
      Category.USER_ERROR, "0168", "Missing field or column mapping for %s", "", ""),
  DATA_LOADER_MISSING_SOURCE_FIELD(
      Category.USER_ERROR,
      "0169",
      "The data mapping source field '%s' for table '%s' is missing in the json data record",
      "",
      ""),
=======
      Category.USER_ERROR, "0177", "Missing field or column mapping for %s", "", ""),
>>>>>>> 285f51d2

  //
  // Errors for the concurrency error category
  //
  NO_MUTATION_APPLIED(Category.CONCURRENCY_ERROR, "0000", "No mutation was applied", "", ""),
  CASSANDRA_LOGGING_FAILED_IN_BATCH(
      Category.CONCURRENCY_ERROR, "0001", "Logging failed in the batch", "", ""),
  CASSANDRA_OPERATION_FAILED_IN_BATCH(
      Category.CONCURRENCY_ERROR, "0002", "The operation failed in the batch with type %s", "", ""),
  CASSANDRA_ERROR_OCCURRED_IN_BATCH(
      Category.CONCURRENCY_ERROR, "0003", "An error occurred in the batch. Details: %s", "", ""),
  CASSANDRA_WRITE_TIMEOUT_IN_PAXOS_PHASE_IN_MUTATION(
      Category.CONCURRENCY_ERROR, "0004", "A Paxos phase in the CAS operation failed", "", ""),
  CASSANDRA_WRITE_TIMEOUT_IN_LEARN_PHASE_IN_MUTATION(
      Category.CONCURRENCY_ERROR, "0005", "The learn phase in the CAS operation failed", "", ""),
  CASSANDRA_WRITE_TIMEOUT_SIMPLE_WRITE_OPERATION_FAILED_IN_MUTATION(
      Category.CONCURRENCY_ERROR, "0006", "A simple write operation failed", "", ""),
  CASSANDRA_ERROR_OCCURRED_IN_MUTATION(
      Category.CONCURRENCY_ERROR, "0007", "An error occurred in the mutation. Details: %s", "", ""),
  COSMOS_RETRY_WITH_ERROR_OCCURRED_IN_MUTATION(
      Category.CONCURRENCY_ERROR,
      "0008",
      "A RetryWith error occurred in the mutation. Details: %s",
      "",
      ""),
  DYNAMO_TRANSACTION_CONFLICT_OCCURRED_IN_MUTATION(
      Category.CONCURRENCY_ERROR,
      "0009",
      "A transaction conflict occurred in the mutation. Details: %s",
      "",
      ""),
  JDBC_TRANSACTION_CONFLICT_OCCURRED_IN_MUTATION(
      Category.CONCURRENCY_ERROR,
      "0010",
      "A transaction conflict occurred in the mutation. Details: %s",
      "",
      ""),
  JDBC_TRANSACTION_CONFLICT_OCCURRED(
      Category.CONCURRENCY_ERROR,
      "0011",
      "A conflict occurred. Please try restarting the transaction. Details: %s",
      "",
      ""),
  JDBC_TRANSACTION_CONDITION_NOT_SATISFIED(
      Category.CONCURRENCY_ERROR,
      "0012",
      "The %s condition of the %s operation is not satisfied. Targeting column(s): %s",
      "",
      ""),
  CONSENSUS_COMMIT_PREPARING_RECORD_EXISTS(
      Category.CONCURRENCY_ERROR, "0013", "The record being prepared already exists", "", ""),
  CONSENSUS_COMMIT_CONFLICT_OCCURRED_WHEN_PREPARING_RECORDS(
      Category.CONCURRENCY_ERROR, "0014", "A conflict occurred when preparing records", "", ""),
  CONSENSUS_COMMIT_CONFLICT_OCCURRED_WHEN_COMMITTING_STATE(
      Category.CONCURRENCY_ERROR,
      "0015",
      "The committing state in the coordinator failed. The transaction has been aborted",
      "",
      ""),
  CONSENSUS_COMMIT_CONFLICT_OCCURRED_WHILE_IMPLICIT_PRE_READ(
      Category.CONCURRENCY_ERROR, "0016", "A conflict occurred during implicit pre-read", "", ""),
  CONSENSUS_COMMIT_READ_UNCOMMITTED_RECORD(
      Category.CONCURRENCY_ERROR, "0017", "This record needs to be recovered", "", ""),
  CONSENSUS_COMMIT_CONDITION_NOT_SATISFIED_BECAUSE_RECORD_NOT_EXISTS(
      Category.CONCURRENCY_ERROR,
      "0018",
      "The record does not exist, so the %s condition is not satisfied",
      "",
      ""),
  CONSENSUS_COMMIT_CONDITION_NOT_SATISFIED_BECAUSE_RECORD_EXISTS(
      Category.CONCURRENCY_ERROR,
      "0019",
      "The record exists, so the %s condition is not satisfied",
      "",
      ""),
  CONSENSUS_COMMIT_CONDITION_NOT_SATISFIED(
      Category.CONCURRENCY_ERROR,
      "0020",
      "The condition on the column '%s' is not satisfied",
      "",
      ""),
  CONSENSUS_COMMIT_READING_EMPTY_RECORDS_IN_EXTRA_WRITE(
      Category.CONCURRENCY_ERROR,
      "0021",
      "Reading empty records might cause a write skew anomaly, so the transaction has been aborted for safety purposes",
      "",
      ""),
  CONSENSUS_COMMIT_ANTI_DEPENDENCY_FOUND_IN_EXTRA_READ(
      Category.CONCURRENCY_ERROR,
      "0022",
      "An anti-dependency was found. The transaction has been aborted",
      "",
      ""),
  JDBC_TRANSACTION_CONFLICT_OCCURRED_IN_INSERT(
      Category.CONCURRENCY_ERROR,
      "0023",
      "A transaction conflict occurred in the Insert operation",
      "",
      ""),
  SINGLE_CRUD_OPERATION_TRANSACTION_CONDITION_NOT_SATISFIED(
      Category.CONCURRENCY_ERROR,
      "0024",
      "The %s condition of the %s operation is not satisfied. Targeting column(s): %s",
      "",
      ""),
  SINGLE_CRUD_OPERATION_TRANSACTION_CONFLICT_OCCURRED_IN_INSERT(
      Category.CONCURRENCY_ERROR,
      "0025",
      "A transaction conflict occurred in the Insert operation",
      "",
      ""),

  //
  // Errors for the internal error category
  //
  CREATING_NAMESPACE_FAILED(
      Category.INTERNAL_ERROR, "0000", "Creating the namespace failed. Namespace: %s", "", ""),
  DROPPING_NAMESPACE_FAILED(
      Category.INTERNAL_ERROR, "0001", "Dropping the namespace failed. Namespace: %s", "", ""),
  CREATING_TABLE_FAILED(
      Category.INTERNAL_ERROR, "0002", "Creating the table failed. Table: %s", "", ""),
  DROPPING_TABLE_FAILED(
      Category.INTERNAL_ERROR, "0003", "Dropping the table failed. Table: %s", "", ""),
  TRUNCATING_TABLE_FAILED(
      Category.INTERNAL_ERROR, "0004", "Truncating the table failed. Table: %s", "", ""),
  CREATING_INDEX_FAILED(
      Category.INTERNAL_ERROR, "0005", "Creating the index failed. Table: %s, Column: %s", "", ""),
  DROPPING_INDEX_FAILED(
      Category.INTERNAL_ERROR, "0006", "Dropping the index failed. Table: %s, Column: %s", "", ""),
  GETTING_TABLE_METADATA_FAILED(
      Category.INTERNAL_ERROR, "0007", "Getting the table metadata failed. Table: %s", "", ""),
  GETTING_TABLE_NAMES_IN_NAMESPACE_FAILED(
      Category.INTERNAL_ERROR,
      "0008",
      "Getting the table names in the namespace failed. Namespace: %s",
      "",
      ""),
  CHECKING_NAMESPACE_EXISTENCE_FAILED(
      Category.INTERNAL_ERROR,
      "0009",
      "Checking the namespace existence failed. Namespace: %s",
      "",
      ""),
  CHECKING_TABLE_EXISTENCE_FAILED(
      Category.INTERNAL_ERROR, "0010", "Checking the table existence failed. Table: %s", "", ""),
  CHECKING_INDEX_EXISTENCE_FAILED(
      Category.INTERNAL_ERROR,
      "0011",
      "Checking the index existence failed. Table: %s; Column: %s",
      "",
      ""),
  REPAIRING_NAMESPACE_FAILED(
      Category.INTERNAL_ERROR, "0012", "Repairing the namespace failed. Namespace: %s", "", ""),
  REPAIRING_TABLE_FAILED(
      Category.INTERNAL_ERROR, "0013", "Repairing the table failed. Table: %s", "", ""),
  ADDING_NEW_COLUMN_TO_TABLE_FAILED(
      Category.INTERNAL_ERROR,
      "0014",
      "Adding a new column to the table failed. Table: %s; Column: %s; ColumnType: %s",
      "",
      ""),
  GETTING_NAMESPACE_NAMES_FAILED(
      Category.INTERNAL_ERROR, "0015", "Getting the namespace names failed", "", ""),
  GETTING_IMPORT_TABLE_METADATA_FAILED(
      Category.INTERNAL_ERROR,
      "0016",
      "Getting the table metadata of the table being imported failed. Table: %s",
      "",
      ""),
  IMPORTING_TABLE_FAILED(
      Category.INTERNAL_ERROR, "0017", "Importing the table failed. Table: %s", "", ""),
  ADDING_RAW_COLUMN_TO_TABLE_FAILED(
      Category.INTERNAL_ERROR,
      "0018",
      "Adding the raw column to the table failed. Table: %s; Column: %s; ColumnType: %s",
      "",
      ""),
  UPGRADING_SCALAR_DB_ENV_FAILED(
      Category.INTERNAL_ERROR, "0019", "Upgrading the ScalarDB environment failed", "", ""),
  CASSANDRA_WRITE_TIMEOUT_WITH_OTHER_WRITE_TYPE_IN_MUTATION(
      Category.INTERNAL_ERROR,
      "0020",
      "Something wrong because WriteType is neither CAS nor SIMPLE",
      "",
      ""),
  CASSANDRA_ERROR_OCCURRED_IN_SELECTION(
      Category.INTERNAL_ERROR, "0021", "An error occurred in the selection. Details: %s", "", ""),
  COSMOS_ERROR_OCCURRED_IN_MUTATION(
      Category.INTERNAL_ERROR, "0022", "An error occurred in the mutation. Details: %s", "", ""),
  COSMOS_ERROR_OCCURRED_IN_SELECTION(
      Category.INTERNAL_ERROR, "0023", "An error occurred in the selection. Details: %s", "", ""),
  DYNAMO_ERROR_OCCURRED_IN_MUTATION(
      Category.INTERNAL_ERROR, "0024", "An error occurred in the mutation. Details: %s", "", ""),
  DYNAMO_ERROR_OCCURRED_IN_SELECTION(
      Category.INTERNAL_ERROR, "0025", "An error occurred in the selection. Details: %s", "", ""),
  JDBC_ERROR_OCCURRED_IN_MUTATION(
      Category.INTERNAL_ERROR, "0026", "An error occurred in the mutation. Details: %s", "", ""),
  JDBC_ERROR_OCCURRED_IN_SELECTION(
      Category.INTERNAL_ERROR, "0027", "An error occurred in the selection. Details: %s", "", ""),
  JDBC_FETCHING_NEXT_RESULT_FAILED(
      Category.INTERNAL_ERROR, "0028", "Fetching the next result failed", "", ""),
  JDBC_TRANSACTION_ROLLING_BACK_TRANSACTION_FAILED(
      Category.INTERNAL_ERROR, "0029", "Rolling back the transaction failed. Details: %s", "", ""),
  JDBC_TRANSACTION_COMMITTING_TRANSACTION_FAILED(
      Category.INTERNAL_ERROR, "0030", "Committing the transaction failed. Details: %s", "", ""),
  JDBC_TRANSACTION_GET_OPERATION_FAILED(
      Category.INTERNAL_ERROR, "0031", "The Get operation failed. Details: %s", "", ""),
  JDBC_TRANSACTION_SCAN_OPERATION_FAILED(
      Category.INTERNAL_ERROR, "0032", "The Scan operation failed. Details: %s", "", ""),
  JDBC_TRANSACTION_PUT_OPERATION_FAILED(
      Category.INTERNAL_ERROR, "0033", "The Put operation failed. Details: %s", "", ""),
  JDBC_TRANSACTION_DELETE_OPERATION_FAILED(
      Category.INTERNAL_ERROR, "0034", "The Delete operation failed. Details: %s", "", ""),
  JDBC_TRANSACTION_BEGINNING_TRANSACTION_FAILED(
      Category.INTERNAL_ERROR, "0035", "Beginning a transaction failed. Details: %s", "", ""),
  CONSENSUS_COMMIT_PREPARING_RECORDS_FAILED(
      Category.INTERNAL_ERROR, "0036", "Preparing records failed", "", ""),
  CONSENSUS_COMMIT_VALIDATION_FAILED(Category.INTERNAL_ERROR, "0037", "Validation failed", "", ""),
  CONSENSUS_COMMIT_EXECUTING_IMPLICIT_PRE_READ_FAILED(
      Category.INTERNAL_ERROR, "0038", "Executing implicit pre-read failed", "", ""),
  CONSENSUS_COMMIT_READING_RECORD_FROM_STORAGE_FAILED(
      Category.INTERNAL_ERROR,
      "0039",
      "Reading a record from the underlying storage failed",
      "",
      ""),
  CONSENSUS_COMMIT_SCANNING_RECORDS_FROM_STORAGE_FAILED(
      Category.INTERNAL_ERROR,
      "0040",
      "Scanning records from the underlying storage failed",
      "",
      ""),
  CONSENSUS_COMMIT_ROLLBACK_FAILED_BECAUSE_TRANSACTION_ALREADY_COMMITTED(
      Category.INTERNAL_ERROR,
      "0041",
      "Rollback failed because the transaction has already been committed",
      "",
      ""),
  CONSENSUS_COMMIT_ROLLBACK_FAILED(Category.INTERNAL_ERROR, "0042", "Rollback failed", "", ""),
  JDBC_TRANSACTION_INSERT_OPERATION_FAILED(
      Category.INTERNAL_ERROR, "0043", "The Insert operation failed. Details: %s", "", ""),
  JDBC_TRANSACTION_UPSERT_OPERATION_FAILED(
      Category.INTERNAL_ERROR, "0044", "The Upsert operation failed. Details: %s", "", ""),
  JDBC_TRANSACTION_UPDATE_OPERATION_FAILED(
      Category.INTERNAL_ERROR, "0045", "The Update operation failed. Details: %s", "", ""),
  HANDLING_BEFORE_PREPARATION_SNAPSHOT_HOOK_FAILED(
      Category.INTERNAL_ERROR,
      "0046",
      "Handling the before-preparation snapshot hook failed. Details: %s",
      "",
      ""),
  DATA_LOADER_ERROR_CRUD_EXCEPTION(
      Category.INTERNAL_ERROR,
      "0047",
      "Something went wrong while trying to save the data. Details: %s",
      "",
      ""),
  DATA_LOADER_ERROR_SCAN(
      Category.INTERNAL_ERROR,
      "0048",
      "Something went wrong while scanning. Are you sure you are running in the correct transaction mode? Details: %s",
      "",
      ""),

  //
  // Errors for the unknown transaction status error category
  //
  JDBC_TRANSACTION_UNKNOWN_TRANSACTION_STATUS(
      Category.UNKNOWN_TRANSACTION_STATUS_ERROR,
      "0000",
      "Rolling back the transaction failed. Details: %s",
      "",
      ""),
  CONSENSUS_COMMIT_COMMITTING_STATE_FAILED_WITH_NO_MUTATION_EXCEPTION_BUT_COORDINATOR_STATUS_DOES_NOT_EXIST(
      Category.UNKNOWN_TRANSACTION_STATUS_ERROR,
      "0001",
      "Committing state failed with NoMutationException, but the coordinator status does not exist",
      "",
      ""),
  CONSENSUS_COMMIT_CANNOT_GET_STATE(
      Category.UNKNOWN_TRANSACTION_STATUS_ERROR, "0002", "The state cannot be retrieved", "", ""),
  CONSENSUS_COMMIT_UNKNOWN_COORDINATOR_STATUS(
      Category.UNKNOWN_TRANSACTION_STATUS_ERROR,
      "0003",
      "The coordinator status is unknown",
      "",
      ""),
  CONSENSUS_COMMIT_ABORTING_STATE_FAILED_WITH_NO_MUTATION_EXCEPTION_BUT_COORDINATOR_STATUS_DOES_NOT_EXIST(
      Category.UNKNOWN_TRANSACTION_STATUS_ERROR,
      "0004",
      "Aborting state failed with NoMutationException, but the coordinator status does not exist",
      "",
      ""),
  ;

  private static final String COMPONENT_NAME = "DB-CORE";

  private final Category category;
  private final String id;
  private final String message;
  private final String cause;
  private final String solution;

  CoreError(Category category, String id, String message, String cause, String solution) {
    validate(COMPONENT_NAME, category, id, message, cause, solution);

    this.category = category;
    this.id = id;
    this.message = message;
    this.cause = cause;
    this.solution = solution;
  }

  @Override
  public String getComponentName() {
    return COMPONENT_NAME;
  }

  @Override
  public Category getCategory() {
    return category;
  }

  @Override
  public String getId() {
    return id;
  }

  @Override
  public String getMessage() {
    return message;
  }

  @Override
  public String getCause() {
    return cause;
  }

  @Override
  public String getSolution() {
    return solution;
  }
}<|MERGE_RESOLUTION|>--- conflicted
+++ resolved
@@ -815,17 +815,13 @@
       "",
       ""),
   DATA_LOADER_MISSING_COLUMN(
-<<<<<<< HEAD
-      Category.USER_ERROR, "0168", "Missing field or column mapping for %s", "", ""),
+      Category.USER_ERROR, "0177", "Missing field or column mapping for %s", "", ""),
   DATA_LOADER_MISSING_SOURCE_FIELD(
       Category.USER_ERROR,
-      "0169",
+      "0178",
       "The data mapping source field '%s' for table '%s' is missing in the json data record",
       "",
       ""),
-=======
-      Category.USER_ERROR, "0177", "Missing field or column mapping for %s", "", ""),
->>>>>>> 285f51d2
 
   //
   // Errors for the concurrency error category
