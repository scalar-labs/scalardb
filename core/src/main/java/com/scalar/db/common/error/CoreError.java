--- conflicted
+++ resolved
@@ -604,18 +604,6 @@
       "Invalid file extension: %s. Allowed extensions are: %s",
       "",
       ""),
-<<<<<<< HEAD
-  DATA_LOADER_INVALID_COLUMN_NON_EXISTENT(
-      Category.USER_ERROR,
-      "0136",
-      "Invalid key: Column %s does not exist in the table %s in namespace %s.",
-      "",
-      ""),
-  DATA_LOADER_INVALID_BASE64_ENCODING_FOR_COLUMN_VALUE(
-      Category.USER_ERROR, "0137", "Invalid base64 encoding for blob value for column %s", "", ""),
-  DATA_LOADER_INVALID_NUMBER_FORMAT_FOR_COLUMN_VALUE(
-      Category.USER_ERROR, "0138", "Invalid number specified for column %s", "", ""),
-=======
   SINGLE_CRUD_OPERATION_TRANSACTION_GETTING_TRANSACTION_STATE_NOT_SUPPORTED(
       Category.USER_ERROR,
       "0136",
@@ -652,7 +640,16 @@
       "Using the group commit feature on the Coordinator table with a two-phase commit interface is not allowed",
       "",
       ""),
->>>>>>> 600f82b6
+  DATA_LOADER_INVALID_COLUMN_NON_EXISTENT(
+      Category.USER_ERROR,
+      "0142",
+      "Invalid key: Column %s does not exist in the table %s in namespace %s.",
+      "",
+      ""),
+  DATA_LOADER_INVALID_BASE64_ENCODING_FOR_COLUMN_VALUE(
+      Category.USER_ERROR, "0143", "Invalid base64 encoding for blob value for column %s", "", ""),
+  DATA_LOADER_INVALID_NUMBER_FORMAT_FOR_COLUMN_VALUE(
+      Category.USER_ERROR, "0144", "Invalid number specified for column %s", "", ""),
 
   //
   // Errors for the concurrency error category
