--- conflicted
+++ resolved
@@ -816,15 +816,6 @@
       ""),
   DATA_LOADER_MISSING_COLUMN(
       Category.USER_ERROR, "0176", "Missing field or column mapping for %s", "", ""),
-<<<<<<< HEAD
-  DATA_LOADER_MISSING_SOURCE_FIELD(
-      Category.USER_ERROR,
-      "0176",
-      "The data mapping source field '%s' for table '%s' is missing in the json data record",
-      "",
-      ""),
-=======
->>>>>>> 9d3ffb12
   DATA_LOADER_VALUE_TO_STRING_CONVERSION_FAILED(
       Category.USER_ERROR,
       "0177",
@@ -833,8 +824,6 @@
       ""),
   DATA_LOADER_FILE_FORMAT_NOT_SUPPORTED(
       Category.USER_ERROR, "0178", "The provided file format is not supported : %s", "", ""),
-<<<<<<< HEAD
-=======
   DATA_LOADER_COULD_NOT_FIND_PARTITION_KEY(
       Category.USER_ERROR, "0179", "Could not find the partition key", "", ""),
   DATA_LOADER_UPSERT_INSERT_MISSING_COLUMNS(
@@ -855,7 +844,6 @@
       "The data mapping source field '%s' for table '%s' is missing in the json data record",
       "",
       ""),
->>>>>>> 9d3ffb12
 
   //
   // Errors for the concurrency error category
