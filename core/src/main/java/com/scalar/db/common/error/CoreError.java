--- conflicted
+++ resolved
@@ -858,11 +858,6 @@
       Category.USER_ERROR, "0186", "The CSV row: %s does not match header: %s.", "", ""),
   DATA_LOADER_JSON_CONTENT_START_ERROR(
       Category.USER_ERROR, "0187", "Expected JSON file content to be an array", "", ""),
-<<<<<<< HEAD
-  DATA_LOADER_IMPORT_TARGET_MISSING(
-      Category.USER_ERROR,
-      "0188",
-=======
   REPLICATION_NOT_ENABLED(
       Category.USER_ERROR,
       "0188",
@@ -873,31 +868,16 @@
   DATA_LOADER_IMPORT_TARGET_MISSING(
       Category.USER_ERROR,
       "0189",
->>>>>>> 55b06112
       "Missing option: either '--namespace' and'--table' or '--control-file' options must be specified.",
       "",
       ""),
   DATA_LOADER_MISSING_IMPORT_FILE(
       Category.USER_ERROR,
-<<<<<<< HEAD
-      "0189",
-=======
       "0190",
->>>>>>> 55b06112
       "The file '%s' specified by the argument '%s' does not exist.",
       "",
       ""),
   DATA_LOADER_LOG_DIRECTORY_WRITE_ACCESS_DENIED(
-<<<<<<< HEAD
-      Category.USER_ERROR, "0190", "Cannot write to the log directory: %s", "", ""),
-  DATA_LOADER_LOG_DIRECTORY_CREATION_FAILED(
-      Category.USER_ERROR, "0191", "Failed to create the log directory: %s", "", ""),
-  DATA_LOADER_INVALID_CONTROL_FILE(
-      Category.USER_ERROR, "0192", "Failed to parse the control file: %s", "", ""),
-  DATA_LOADER_DIRECTORY_WRITE_ACCESS(
-      Category.USER_ERROR,
-      "0193",
-=======
       Category.USER_ERROR, "0191", "Cannot write to the log directory: %s", "", ""),
   DATA_LOADER_LOG_DIRECTORY_CREATION_FAILED(
       Category.USER_ERROR, "0192", "Failed to create the log directory: %s", "", ""),
@@ -906,23 +886,16 @@
   DATA_LOADER_DIRECTORY_WRITE_ACCESS(
       Category.USER_ERROR,
       "0194",
->>>>>>> 55b06112
       "No permission to create or write files in the directory: %s",
       "",
       ""),
   DATA_LOADER_DIRECTORY_CREATION_FAILED(
-<<<<<<< HEAD
-      Category.USER_ERROR, "0194", "Failed to create the directory: %s", "", ""),
-  DATA_LOADER_PATH_IS_NOT_A_DIRECTORY(
-      Category.USER_ERROR, "0195", "Path exists but is not a directory: %s", "", ""),
-=======
       Category.USER_ERROR, "0195", "Failed to create the directory: %s", "", ""),
   DATA_LOADER_PATH_IS_NOT_A_DIRECTORY(
       Category.USER_ERROR, "0196", "Path exists but is not a directory: %s", "", ""),
   DATA_LOADER_FILE_PATH_IS_BLANK(
       Category.USER_ERROR, "0197", "File path must not be blank.", "", ""),
   DATA_LOADER_FILE_NOT_FOUND(Category.USER_ERROR, "0198", "File not found: %s", "", ""),
->>>>>>> 55b06112
 
   //
   // Errors for the concurrency error category
