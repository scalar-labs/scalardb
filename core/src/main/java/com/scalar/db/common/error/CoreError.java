package com.scalar.db.common.error;

public enum CoreError implements ScalarDbError {

  //
  // Errors for the user error category
  //
  OPERATION_CHECK_ERROR_INDEX_ONLY_SINGLE_COLUMN_INDEX_SUPPORTED(
      Category.USER_ERROR,
      "0000",
      "Only a single-column index is supported. Operation: %s",
      "",
      ""),
  OPERATION_CHECK_ERROR_INDEX_NON_INDEXED_COLUMN_SPECIFIED(
      Category.USER_ERROR,
      "0001",
      "The column of the specified index key is not indexed. Operation: %s",
      "",
      ""),
  OPERATION_CHECK_ERROR_INDEX_INDEX_KEY_NOT_PROPERLY_SPECIFIED(
      Category.USER_ERROR,
      "0002",
      "The index key is not properly specified. Operation: %s",
      "",
      ""),
  OPERATION_CHECK_ERROR_INDEX_CLUSTERING_KEY_SPECIFIED(
      Category.USER_ERROR,
      "0003",
      "Clustering keys cannot be specified when using an index. Operation: %s",
      "",
      ""),
  OPERATION_CHECK_ERROR_INDEX_ORDERING_SPECIFIED(
      Category.USER_ERROR,
      "0004",
      "Orderings cannot be specified when using an index. Operation: %s",
      "",
      ""),
  OPERATION_CHECK_ERROR_LIMIT(
      Category.USER_ERROR, "0005", "The limit cannot be negative. Operation: %s", "", ""),
  OPERATION_CHECK_ERROR_CROSS_PARTITION_SCAN(
      Category.USER_ERROR, "0006", "Cross-partition scan is not enabled. Operation: %s", "", ""),
  OPERATION_CHECK_ERROR_CROSS_PARTITION_SCAN_ORDERING(
      Category.USER_ERROR,
      "0007",
      "Cross-partition scan ordering is not enabled. Operation: %s",
      "",
      ""),
  OPERATION_CHECK_ERROR_CROSS_PARTITION_SCAN_FILTERING(
      Category.USER_ERROR,
      "0008",
      "Cross-partition scan filtering is not enabled. Operation: %s",
      "",
      ""),
  OPERATION_CHECK_ERROR_PROJECTION(
      Category.USER_ERROR,
      "0009",
      "The specified projection is not found. Projection: %s, Operation: %s",
      "",
      ""),
  OPERATION_CHECK_ERROR_CLUSTERING_KEY_BOUNDARY(
      Category.USER_ERROR,
      "0010",
      "The clustering key boundary is not properly specified. Operation: %s",
      "",
      ""),
  OPERATION_CHECK_ERROR_START_CLUSTERING_KEY(
      Category.USER_ERROR,
      "0011",
      "The start clustering key is not properly specified. Operation: %s",
      "",
      ""),
  OPERATION_CHECK_ERROR_END_CLUSTERING_KEY(
      Category.USER_ERROR,
      "0012",
      "The end clustering key is not properly specified. Operation: %s",
      "",
      ""),
  OPERATION_CHECK_ERROR_ORDERING_NOT_PROPERLY_SPECIFIED(
      Category.USER_ERROR, "0013", "Orderings are not properly specified. Operation: %s", "", ""),
  OPERATION_CHECK_ERROR_ORDERING_COLUMN_NOT_FOUND(
      Category.USER_ERROR,
      "0014",
      "The specified ordering column is not found. Ordering: %s, Operation: %s",
      "",
      ""),
  OPERATION_CHECK_ERROR_CONDITION(
      Category.USER_ERROR,
      "0015",
      "The condition is not properly specified. Operation: %s",
      "",
      ""),
  TABLE_NOT_FOUND(Category.USER_ERROR, "0016", "The table does not exist. Table: %s", "", ""),
  OPERATION_CHECK_ERROR_INVALID_COLUMN(
      Category.USER_ERROR,
      "0017",
      "The column value is not properly specified. Column: %s, Operation: %s",
      "",
      ""),
  EMPTY_MUTATIONS_SPECIFIED(Category.USER_ERROR, "0018", "The mutations are empty", "", ""),
  OPERATION_CHECK_ERROR_MULTI_PARTITION_MUTATION(
      Category.USER_ERROR,
      "0019",
      "Mutations that span multiple partitions are not supported. Mutations: %s",
      "",
      ""),
  OPERATION_CHECK_ERROR_PARTITION_KEY(
      Category.USER_ERROR,
      "0020",
      "The partition key is not properly specified. Operation: %s",
      "",
      ""),
  OPERATION_CHECK_ERROR_CLUSTERING_KEY(
      Category.USER_ERROR,
      "0021",
      "The clustering key is not properly specified. Operation: %s",
      "",
      ""),
  AUTH_NOT_ENABLED(
      Category.USER_ERROR,
      "0022",
      "The authentication and authorization feature is not enabled. To use this feature, you must enable it. Note that this feature is supported only in the ScalarDB Enterprise edition",
      "",
      ""),
  CONDITION_BUILD_ERROR_CONDITION_NOT_ALLOWED_FOR_PUT_IF(
      Category.USER_ERROR,
      "0023",
      "This condition is not allowed for the PutIf operation. Condition: %s",
      "",
      ""),
  CONDITION_BUILD_ERROR_CONDITION_NOT_ALLOWED_FOR_DELETE_IF(
      Category.USER_ERROR,
      "0024",
      "This condition is not allowed for the DeleteIf operation. Condition: %s",
      "",
      ""),
  LIKE_CHECK_ERROR_OPERATOR_MUST_BE_LIKE_OR_NOT_LIKE(
      Category.USER_ERROR, "0025", "Operator must be LIKE or NOT_LIKE. Operator: %s", "", ""),
  LIKE_CHECK_ERROR_ESCAPE_CHARACTER_MUST_BE_STRING_OF_SINGLE_CHARACTER_OR_EMPTY_STRING(
      Category.USER_ERROR,
      "0026",
      "An escape character must be a string of a single character or an empty string",
      "",
      ""),
  LIKE_CHECK_ERROR_LIKE_PATTERN_MUST_NOT_BE_NULL(
      Category.USER_ERROR, "0027", "The LIKE pattern must not be null", "", ""),
  LIKE_CHECK_ERROR_LIKE_PATTERN_MUST_NOT_INCLUDE_ONLY_ESCAPE_CHARACTER(
      Category.USER_ERROR,
      "0028",
      "The LIKE pattern must not include only an escape character",
      "",
      ""),
  LIKE_CHECK_ERROR_LIKE_PATTERN_MUST_NOT_END_WITH_ESCAPE_CHARACTER(
      Category.USER_ERROR,
      "0029",
      "The LIKE pattern must not end with an escape character",
      "",
      ""),
  COLUMN_NOT_FOUND(Category.USER_ERROR, "0030", "The column %s does not exist", "", ""),
  GET_BUILD_ERROR_OPERATION_NOT_SUPPORTED_WHEN_GETTING_RECORDS_OF_DATABASE_WITHOUT_USING_INDEX(
      Category.USER_ERROR,
      "0031",
      "This operation is not supported when getting records of a database without using an index",
      "",
      ""),
  GET_BUILD_ERROR_OPERATION_NOT_SUPPORTED_WHEN_GETTING_RECORDS_OF_DATABASE_USING_INDEX(
      Category.USER_ERROR,
      "0032",
      "This operation is not supported when getting records of a database by using an index",
      "",
      ""),
  SCAN_BUILD_ERROR_OPERATION_NOT_SUPPORTED_WHEN_SCANNING_ALL_RECORDS_OF_DATABASE_OR_SCANNING_RECORDS_OF_DATABASE_USING_INDEX(
      Category.USER_ERROR,
      "0033",
      "This operation is not supported when scanning all the records of a database "
          + "or scanning records of a database by using an index",
      "",
      ""),
  SCAN_BUILD_ERROR_OPERATION_SUPPORTED_ONLY_WHEN_SCANNING_RECORDS_OF_DATABASE_USING_INDEX(
      Category.USER_ERROR,
      "0034",
      "This operation is supported only when scanning records of a database by using an index",
      "",
      ""),
  SCAN_BUILD_ERROR_OPERATION_NOT_SUPPORTED_WHEN_SCANNING_RECORDS_OF_DATABASE_USING_INDEX(
      Category.USER_ERROR,
      "0035",
      "This operation is not supported when scanning records of a database by using an index",
      "",
      ""),
  SCAN_BUILD_ERROR_OPERATION_SUPPORTED_ONLY_WHEN_NO_CONDITIONS_ARE_SPECIFIED(
      Category.USER_ERROR,
      "0037",
      "This operation is supported only when no conditions are specified. "
          + "If you want to modify a condition, please use clearConditions() to remove all existing conditions first",
      "",
      ""),
  TABLE_METADATA_BUILD_ERROR_NO_COLUMNS_SPECIFIED(
      Category.USER_ERROR, "0038", "One or more columns must be specified.", "", ""),
  TABLE_METADATA_BUILD_ERROR_NO_PARTITION_KEYS_SPECIFIED(
      Category.USER_ERROR, "0039", "One or more partition keys must be specified.", "", ""),
  TABLE_METADATA_BUILD_ERROR_PARTITION_KEY_COLUMN_DEFINITION_NOT_SPECIFIED(
      Category.USER_ERROR,
      "0040",
      "The column definition must be specified since %s is specified as a partition key",
      "",
      ""),
  TABLE_METADATA_BUILD_ERROR_CLUSTERING_KEY_COLUMN_DEFINITION_NOT_SPECIFIED(
      Category.USER_ERROR,
      "0041",
      "The column definition must be specified since %s is specified as a clustering key",
      "",
      ""),
  TRANSACTION_STATE_INSTANTIATION_ERROR_INVALID_ID(
      Category.USER_ERROR, "0042", "Invalid ID specified. ID: %d", "", ""),
  TRANSACTION_NOT_ACTIVE(
      Category.USER_ERROR, "0043", "The transaction is not active. Status: %s", "", ""),
  TRANSACTION_ALREADY_COMMITTED_OR_ROLLED_BACK(
      Category.USER_ERROR,
      "0044",
      "The transaction has already been committed or rolled back. Status: %s",
      "",
      ""),
  TRANSACTION_NOT_PREPARED(
      Category.USER_ERROR, "0045", "The transaction has not been prepared. Status: %s", "", ""),
  TRANSACTION_NOT_PREPARED_OR_VALIDATED(
      Category.USER_ERROR,
      "0046",
      "The transaction has not been prepared or validated. Status: %s",
      "",
      ""),
  TRANSACTION_ALREADY_EXISTS(Category.USER_ERROR, "0047", "The transaction already exists", "", ""),
  TRANSACTION_NOT_FOUND(
      Category.USER_ERROR,
      "0048",
      "A transaction associated with the specified transaction ID is not found. "
          + "The transaction might have expired",
      "",
      ""),
  SYSTEM_NAMESPACE_SPECIFIED(
      Category.USER_ERROR, "0049", "%s is the system namespace name", "", ""),
  NAMESPACE_ALREADY_EXISTS(
      Category.USER_ERROR, "0050", "The namespace already exists. Namespace: %s", "", ""),
  NAMESPACE_NOT_FOUND(
      Category.USER_ERROR, "0051", "The namespace does not exist. Namespace: %s", "", ""),
  TABLE_ALREADY_EXISTS(Category.USER_ERROR, "0052", "The table already exists. Table: %s", "", ""),
  NAMESPACE_NOT_EMPTY(
      Category.USER_ERROR,
      "0053",
      "The namespace is not empty. Namespace: %s; Tables in the namespace: %s",
      "",
      ""),
  COLUMN_NOT_FOUND2(
      Category.USER_ERROR, "0054", "The column does not exist. Table: %s; Column: %s", "", ""),
  INDEX_ALREADY_EXISTS(
      Category.USER_ERROR, "0055", "The index already exists. Table: %s; Column: %s", "", ""),
  INDEX_NOT_FOUND(
      Category.USER_ERROR, "0056", "The index does not exist. Table: %s; Column: %s", "", ""),
  COLUMN_ALREADY_EXISTS(
      Category.USER_ERROR, "0057", "The column already exists. Table: %s; Column: %s", "", ""),
  OPERATION_DOES_NOT_HAVE_TARGET_NAMESPACE_OR_TABLE_NAME(
      Category.USER_ERROR,
      "0058",
      "The operation does not have the target namespace or table name. Operation: %s",
      "",
      ""),
  CONFIG_UTILS_INVALID_NUMBER_FORMAT(
      Category.USER_ERROR,
      "0059",
      "The specified value of the property '%s' is not a number. Value: %s",
      "",
      ""),
  CONFIG_UTILS_INVALID_BOOLEAN_FORMAT(
      Category.USER_ERROR,
      "0060",
      "The specified value of the property '%s' is not a boolean. Value: %s",
      "",
      ""),
  CONFIG_UTILS_READING_FILE_FAILED(
      Category.USER_ERROR, "0061", "Reading the file failed. File: %s", "", ""),
  CROSS_PARTITION_SCAN_MUST_BE_ENABLED_TO_USE_CROSS_PARTITION_SCAN_WITH_FILTERING_OR_ORDERING(
      Category.USER_ERROR,
      "0062",
      "The property 'scalar.db.cross_partition_scan.enabled' must be set to true "
          + "to use cross-partition scan with filtering or ordering",
      "",
      ""),
  OUT_OF_RANGE_COLUMN_VALUE_FOR_BIGINT(
      Category.USER_ERROR,
      "0063",
      "This column value is out of range for BigInt. Value: %s",
      "",
      ""),
  KEY_BUILD_ERROR_UNSUPPORTED_TYPE(
      Category.USER_ERROR, "0064", "This type is not supported. Name: %s, Type: %s", "", ""),
  STORAGE_NOT_FOUND(Category.USER_ERROR, "0065", "Storage '%s' is not found", "", ""),
  TRANSACTION_MANAGER_NOT_FOUND(
      Category.USER_ERROR, "0066", "Transaction manager '%s' is not found", "", ""),
  GET_OPERATION_USED_FOR_NON_EXACT_MATCH_SELECTION(
      Category.USER_ERROR,
      "0068",
      "Please use scan() for non-exact match selection. Operation: %s",
      "",
      ""),
  CASSANDRA_IMPORT_NOT_SUPPORTED(
      Category.USER_ERROR,
      "0069",
      "Import-related functionality is not supported in Cassandra",
      "",
      ""),
  CASSANDRA_NETWORK_STRATEGY_NOT_FOUND(
      Category.USER_ERROR, "0070", "The %s network strategy does not exist", "", ""),
  INVALID_CONTACT_PORT(
      Category.USER_ERROR,
      "0071",
      "The property 'scalar.db.contact_port' must be greater than or equal to zero",
      "",
      ""),
  COSMOS_CLUSTERING_KEY_BLOB_TYPE_NOT_SUPPORTED(
      Category.USER_ERROR,
      "0073",
      "The BLOB type is not supported for clustering keys in Cosmos DB. Column: %s",
      "",
      ""),
  COSMOS_IMPORT_NOT_SUPPORTED(
      Category.USER_ERROR,
      "0074",
      "Import-related functionality is not supported in Cosmos DB",
      "",
      ""),
  INVALID_CONTACT_POINTS(
      Category.USER_ERROR,
      "0075",
      "The property 'scalar.db.contact_points' must not be empty",
      "",
      ""),
  COSMOS_CONDITION_OPERATION_NOT_SUPPORTED_FOR_BLOB_TYPE(
      Category.USER_ERROR,
      "0076",
      "Cosmos DB supports only EQ, NE, IS_NULL, and IS_NOT_NULL operations for the BLOB type in conditions. Mutation: %s",
      "",
      ""),
  INVALID_CONSISTENCY_LEVEL(
      Category.USER_ERROR,
      "0077",
      "The specified consistency level is not supported. Consistency level: %s",
      "",
      ""),
  DYNAMO_ENCODER_0X00_BYTES_NOT_ACCEPTED_IN_BLOB_VALUES_IN_DESC_ORDER(
      Category.USER_ERROR,
      "0078",
      "0x00 bytes are not accepted in BLOB values in DESC order",
      "",
      ""),
  DYNAMO_ENCODER_CANNOT_ENCODE_TEXT_VALUE_CONTAINING_0X0000(
      Category.USER_ERROR, "0079", "Cannot encode a Text value that contains '\\u0000'", "", ""),
  DYNAMO_INDEX_COLUMN_CANNOT_BE_SET_TO_NULL_OR_EMPTY(
      Category.USER_ERROR,
      "0081",
      "An index column cannot be set to null or an empty value for Text or Blob in DynamoDB. Operation: %s",
      "",
      ""),
  DYNAMO_CONDITION_OPERATION_NOT_SUPPORTED_FOR_BOOLEAN_TYPE(
      Category.USER_ERROR,
      "0082",
      "DynamoDB supports only EQ, NE, IS_NULL, and IS_NOT_NULL operations for the BOOLEAN type in conditions. Mutation: %s",
      "",
      ""),
  MULTI_STORAGE_NESTED_MULTI_STORAGE_DEFINITION_NOT_SUPPORTED(
      Category.USER_ERROR,
      "0083",
      "Nested multi-storage definitions are not supported. Storage: %s",
      "",
      ""),
  MULTI_STORAGE_STORAGE_NOT_FOUND(
      Category.USER_ERROR, "0084", "Storage not found. Storage: %s", "", ""),
  JDBC_NAMESPACE_NAME_NOT_ACCEPTABLE(
      Category.USER_ERROR, "0085", "The namespace name is not acceptable. Namespace: %s", "", ""),
  JDBC_TABLE_NAME_NOT_ACCEPTABLE(
      Category.USER_ERROR, "0086", "The table name is not acceptable. Table: %s", "", ""),
  JDBC_IMPORT_NOT_SUPPORTED(
      Category.USER_ERROR,
      "0087",
      "Importing tables is not allowed in the RDB engine. RDB engine: %s",
      "",
      ""),
  JDBC_IMPORT_TABLE_WITHOUT_PRIMARY_KEY(
      Category.USER_ERROR, "0088", "The %s table must have a primary key", "", ""),
  JDBC_RDB_ENGINE_NOT_SUPPORTED(
      Category.USER_ERROR,
      "0089",
      "The RDB engine is not supported. JDBC connection URL: %s",
      "",
      ""),
  JDBC_IMPORT_DATA_TYPE_WITH_SIZE_NOT_SUPPORTED(
      Category.USER_ERROR, "0090", "Data type %s(%d) is not supported: %s", "", ""),
  JDBC_IMPORT_DATA_TYPE_NOT_SUPPORTED(
      Category.USER_ERROR, "0091", "Data type %s is not supported: %s", "", ""),
  JDBC_TRANSACTION_GETTING_TRANSACTION_STATE_NOT_SUPPORTED(
      Category.USER_ERROR,
      "0092",
      "Getting a transaction state is not supported in JDBC transactions",
      "",
      ""),
  JDBC_TRANSACTION_ROLLING_BACK_TRANSACTION_NOT_SUPPORTED(
      Category.USER_ERROR,
      "0093",
      "Rolling back a transaction is not supported in JDBC transactions",
      "",
      ""),
  CONSENSUS_COMMIT_COORDINATOR_TABLES_ALREADY_EXIST(
      Category.USER_ERROR, "0094", "Coordinator tables already exist", "", ""),
  CONSENSUS_COMMIT_COORDINATOR_TABLES_NOT_FOUND(
      Category.USER_ERROR, "0095", "Coordinator tables do not exist", "", ""),
  CONSENSUS_COMMIT_COORDINATOR_NAMESPACE_SPECIFIED(
      Category.USER_ERROR,
      "0096",
      "The namespace %s is reserved. Any operations on this namespace are not allowed",
      "",
      ""),
  CONSENSUS_COMMIT_MUTATING_TRANSACTION_METADATA_COLUMNS_NOT_ALLOWED(
      Category.USER_ERROR,
      "0097",
      "Mutating transaction metadata columns is not allowed. Table: %s; Column: %s",
      "",
      ""),
  CONSENSUS_COMMIT_CONDITION_NOT_ALLOWED_ON_PUT(
      Category.USER_ERROR, "0098", "A %s condition is not allowed on Put operations", "", ""),
  CONSENSUS_COMMIT_CONDITION_NOT_ALLOWED_ON_DELETE(
      Category.USER_ERROR, "0099", "A %s condition is not allowed on Delete operations", "", ""),
  CONSENSUS_COMMIT_CONDITION_NOT_ALLOWED_TO_TARGET_TRANSACTION_METADATA_COLUMNS(
      Category.USER_ERROR,
      "0100",
      "The condition is not allowed to target transaction metadata columns. Column: %s",
      "",
      ""),
  CONSENSUS_COMMIT_COLUMN_RESERVED_AS_TRANSACTION_METADATA(
      Category.USER_ERROR, "0101", "The column '%s' is reserved as transaction metadata", "", ""),
  CONSENSUS_COMMIT_BEFORE_PREFIXED_COLUMN_FOR_NON_PRIMARY_KEY_RESERVED_AS_TRANSACTION_METADATA(
      Category.USER_ERROR,
      "0102",
      "Non-primary key columns with the 'before_' prefix, '%s', are reserved as transaction metadata",
      "",
      ""),
  CONSENSUS_COMMIT_PUT_CANNOT_HAVE_CONDITION_WHEN_TARGET_RECORD_UNREAD_AND_IMPLICIT_PRE_READ_DISABLED(
      Category.USER_ERROR,
      "0103",
      "Put cannot have a condition when the target record is unread and implicit pre-read is disabled."
          + " Please read the target record beforehand or enable implicit pre-read: %s",
      "",
      ""),
  CONSENSUS_COMMIT_WRITING_ALREADY_DELETED_DATA_NOT_ALLOWED(
      Category.USER_ERROR, "0104", "Writing already-deleted data is not allowed", "", ""),
  CONSENSUS_COMMIT_GETTING_DATA_NEITHER_IN_READ_SET_NOR_DELETE_SET_NOT_ALLOWED(
      Category.USER_ERROR,
      "0105",
      "Getting data neither in the read set nor the delete set is not allowed",
      "",
      ""),
  CONSENSUS_COMMIT_READING_ALREADY_WRITTEN_DATA_NOT_ALLOWED(
      Category.USER_ERROR, "0106", "Reading already-written data is not allowed", "", ""),
  CONSENSUS_COMMIT_TRANSACTION_NOT_VALIDATED_IN_EXTRA_READ(
      Category.USER_ERROR,
      "0107",
      "The transaction is not validated."
          + " When using the EXTRA_READ serializable strategy, you need to call validate()"
          + " before calling commit()",
      "",
      ""),
  DYNAMO_BATCH_SIZE_EXCEEDED(
      Category.USER_ERROR, "0108", "DynamoDB cannot batch more than 100 mutations at once", "", ""),
  SCHEMA_LOADER_ALTERING_PARTITION_KEYS_NOT_SUPPORTED(
      Category.USER_ERROR,
      "0109",
      "The partition keys of the table %s.%s were modified, but altering partition keys is not supported",
      "",
      ""),
  SCHEMA_LOADER_ALTERING_CLUSTERING_KEYS_NOT_SUPPORTED(
      Category.USER_ERROR,
      "0110",
      "The clustering keys of the table %s.%s were modified, but altering clustering keys is not supported",
      "",
      ""),
  SCHEMA_LOADER_ALTERING_CLUSTERING_ORDER_NOT_SUPPORTED(
      Category.USER_ERROR,
      "0111",
      "The clustering ordering of the table %s.%s were modified, but altering clustering ordering is not supported",
      "",
      ""),
  SCHEMA_LOADER_DELETING_COLUMN_NOT_SUPPORTED(
      Category.USER_ERROR,
      "0112",
      "The column %s of the table %s.%s has been deleted. Column deletion is not supported when altering a table",
      "",
      ""),
  SCHEMA_LOADER_ALTERING_COLUMN_DATA_TYPE_NOT_SUPPORTED(
      Category.USER_ERROR,
      "0113",
      "The data type of the column %s of the table %s.%s was modified, but altering data types is not supported",
      "",
      ""),
  SCHEMA_LOADER_SPECIFYING_SCHEMA_FILE_REQUIRED_WHEN_USING_REPAIR_ALL(
      Category.USER_ERROR,
      "0114",
      "Specifying the '--schema-file' option is required when using the '--repair-all' option",
      "",
      ""),
  SCHEMA_LOADER_SPECIFYING_SCHEMA_FILE_REQUIRED_WHEN_USING_ALTER(
      Category.USER_ERROR,
      "0115",
      "Specifying the '--schema-file' option is required when using the '--alter' option",
      "",
      ""),
  SCHEMA_LOADER_SPECIFYING_SCHEMA_FILE_REQUIRED_WHEN_USING_IMPORT(
      Category.USER_ERROR,
      "0116",
      "Specifying the '--schema-file' option is required when using the '--import' option",
      "",
      ""),
  SCHEMA_LOADER_SPECIFYING_COORDINATOR_WITH_IMPORT_NOT_ALLOWED(
      Category.USER_ERROR,
      "0117",
      "Specifying the '--coordinator' option with the '--import' option is not allowed."
          + " Create Coordinator tables separately",
      "",
      ""),
  SCHEMA_LOADER_READING_CONFIG_FILE_FAILED(
      Category.USER_ERROR, "0118", "Reading the configuration file failed. File: %s", "", ""),
  SCHEMA_LOADER_READING_SCHEMA_FILE_FAILED(
      Category.USER_ERROR, "0119", "Reading the schema file failed. File: %s", "", ""),
  SCHEMA_LOADER_PARSING_SCHEMA_JSON_FAILED(
      Category.USER_ERROR, "0120", "Parsing the schema JSON failed. Details: %s", "", ""),
  SCHEMA_LOADER_PARSE_ERROR_TABLE_NAME_MUST_CONTAIN_NAMESPACE_AND_TABLE(
      Category.USER_ERROR,
      "0121",
      "The table name must contain the namespace and the table. Table: %s",
      "",
      ""),
  SCHEMA_LOADER_PARSE_ERROR_PARTITION_KEY_MUST_BE_SPECIFIED(
      Category.USER_ERROR, "0122", "The partition key must be specified. Table: %s", "", ""),
  SCHEMA_LOADER_PARSE_ERROR_INVALID_CLUSTERING_KEY_FORMAT(
      Category.USER_ERROR,
      "0123",
      "Invalid clustering-key format. The clustering key must be in the format of 'column_name' or 'column_name ASC/DESC'."
          + " Table: %s; Clustering key: %s",
      "",
      ""),
  SCHEMA_LOADER_PARSE_ERROR_COLUMNS_NOT_SPECIFIED(
      Category.USER_ERROR, "0124", "Columns must be specified. Table: %s", "", ""),
  SCHEMA_LOADER_PARSE_ERROR_INVALID_COLUMN_TYPE(
      Category.USER_ERROR, "0125", "Invalid column type. Table: %s; Column: %s; Type: %s", "", ""),
  OPERATION_CHECK_ERROR_UNSUPPORTED_MUTATION_TYPE(
      Category.USER_ERROR,
      "0126",
      "The mutation type is not supported. Only the Put or Delete type is supported. Mutation: %s",
      "",
      ""),
  CONDITION_BUILD_ERROR_CONDITION_NOT_ALLOWED_FOR_UPDATE_IF(
      Category.USER_ERROR,
      "0127",
      "This condition is not allowed for the UpdateIf operation. Condition: %s",
      "",
      ""),
  CASSANDRA_CROSS_PARTITION_SCAN_WITH_ORDERING_NOT_SUPPORTED(
      Category.USER_ERROR,
      "0128",
      "Cross-partition scan with ordering is not supported in Cassandra",
      "",
      ""),
  COSMOS_CROSS_PARTITION_SCAN_WITH_ORDERING_NOT_SUPPORTED(
      Category.USER_ERROR,
      "0129",
      "Cross-partition scan with ordering is not supported in Cosmos DB",
      "",
      ""),
  DYNAMO_CROSS_PARTITION_SCAN_WITH_ORDERING_NOT_SUPPORTED(
      Category.USER_ERROR,
      "0130",
      "Cross-partition scan with ordering is not supported in DynamoDB",
      "",
      ""),
  DATA_LOADER_DIRECTORY_WRITE_ACCESS_NOT_ALLOWED(
      Category.USER_ERROR,
      "0131",
      "The directory '%s' does not have write permissions. Please ensure that the current user has write access to the directory.",
      "",
      ""),
  DATA_LOADER_DIRECTORY_CREATE_FAILED(
      Category.USER_ERROR,
      "0132",
      "Failed to create the directory '%s'. Please check if you have sufficient permissions and if there are any file system restrictions. Details: %s",
      "",
      ""),
  DATA_LOADER_MISSING_DIRECTORY_NOT_ALLOWED(
      Category.USER_ERROR, "0133", "Directory path cannot be null or empty.", "", ""),
  DATA_LOADER_MISSING_FILE_EXTENSION(
      Category.USER_ERROR,
      "0134",
      "No file extension was found on the provided file name %s.",
      "",
      ""),
  DATA_LOADER_INVALID_FILE_EXTENSION(
      Category.USER_ERROR,
      "0135",
      "Invalid file extension: %s. Allowed extensions are: %s",
      "",
      ""),
  SINGLE_CRUD_OPERATION_TRANSACTION_GETTING_TRANSACTION_STATE_NOT_SUPPORTED(
      Category.USER_ERROR,
      "0136",
      "Getting a transaction state is not supported in single CRUD operation transactions",
      "",
      ""),
  SINGLE_CRUD_OPERATION_TRANSACTION_ROLLING_BACK_TRANSACTION_NOT_SUPPORTED(
      Category.USER_ERROR,
      "0137",
      "Rolling back a transaction is not supported in single CRUD operation transactions",
      "",
      ""),
  SINGLE_CRUD_OPERATION_TRANSACTION_MULTIPLE_MUTATIONS_NOT_SUPPORTED(
      Category.USER_ERROR,
      "0138",
      "Multiple mutations are not supported in single CRUD operation transactions",
      "",
      ""),
  SINGLE_CRUD_OPERATION_TRANSACTION_BEGINNING_TRANSACTION_NOT_ALLOWED(
      Category.USER_ERROR,
      "0139",
      "Beginning a transaction is not allowed in single CRUD operation transactions",
      "",
      ""),
  SINGLE_CRUD_OPERATION_TRANSACTION_RESUMING_TRANSACTION_NOT_ALLOWED(
      Category.USER_ERROR,
      "0140",
      "Resuming a transaction is not allowed in single CRUD operation transactions",
      "",
      ""),
  CONSENSUS_COMMIT_GROUP_COMMIT_WITH_TWO_PHASE_COMMIT_INTERFACE_NOT_ALLOWED(
      Category.USER_ERROR,
      "0141",
      "Using the group commit feature on the Coordinator table with a two-phase commit interface is not allowed",
      "",
      ""),
  GET_BUILD_ERROR_OPERATION_SUPPORTED_ONLY_WHEN_NO_CONDITIONS_ARE_SPECIFIED(
      Category.USER_ERROR,
      "0142",
      "This operation is supported only when no conditions are specified. "
          + "If you want to modify a condition, please use clearConditions() to remove all existing conditions first",
      "",
      ""),
  ENCRYPTION_NOT_ENABLED(
      Category.USER_ERROR,
      "0143",
      "The encryption feature is not enabled. To encrypt data at rest, you must enable this feature. Note that this feature is supported only in the ScalarDB Enterprise edition",
      "",
      ""),
  INVALID_VARIABLE_KEY_COLUMN_SIZE(
      Category.USER_ERROR,
      "0144",
      "The variable key column size must be greater than or equal to 64",
      "",
      ""),
  COSMOS_PRIMARY_KEY_CONTAINS_ILLEGAL_CHARACTER(
      Category.USER_ERROR,
      "0145",
      "The value of the column %s in the primary key contains an illegal character. "
          + "Primary-key columns must not contain any of the following characters in Cosmos DB: ':', '/', '\\', '#', '?'. Value: %s",
      "",
      ""),
  CONSENSUS_COMMIT_INSERTING_ALREADY_WRITTEN_DATA_NOT_ALLOWED(
      Category.USER_ERROR, "0146", "Inserting already-written data is not allowed", "", ""),
  CONSENSUS_COMMIT_DELETING_ALREADY_INSERTED_DATA_NOT_ALLOWED(
      Category.USER_ERROR, "0147", "Deleting already-inserted data is not allowed", "", ""),
  DATA_LOADER_INVALID_COLUMN_NON_EXISTENT(
      Category.USER_ERROR,
      "0148",
      "Invalid key: Column %s does not exist in the table %s in namespace %s.",
      "",
      ""),
  DATA_LOADER_INVALID_BASE64_ENCODING_FOR_COLUMN_VALUE(
      Category.USER_ERROR,
      "0149",
      "Invalid base64 encoding for blob value for column %s in table %s in namespace %s",
      "",
      ""),
  DATA_LOADER_INVALID_NUMBER_FORMAT_FOR_COLUMN_VALUE(
      Category.USER_ERROR,
      "0150",
      "Invalid number specified for column %s in table %s in namespace %s",
      "",
      ""),
  DATA_LOADER_ERROR_METHOD_NULL_ARGUMENT(
      Category.USER_ERROR, "0151", "Method null argument not allowed", "", ""),
  ABAC_NOT_ENABLED(
      Category.USER_ERROR,
      "0152",
      "The attribute-based access control feature is not enabled. To use this feature, you must enable it. Note that this feature is supported only in the ScalarDB Enterprise edition",
      "",
      ""),
  DATA_LOADER_CLUSTERING_KEY_NOT_FOUND(
      Category.USER_ERROR, "0153", "The provided clustering key %s was not found", "", ""),
  DATA_LOADER_INVALID_PROJECTION(
      Category.USER_ERROR, "0154", "The column '%s' was not found", "", ""),
  DATA_LOADER_INCOMPLETE_PARTITION_KEY(
      Category.USER_ERROR,
      "0155",
      "The provided partition key is incomplete. Required key: %s",
      "",
      ""),
  DATA_LOADER_CLUSTERING_KEY_ORDER_MISMATCH(
      Category.USER_ERROR,
      "0156",
      "The provided clustering key order does not match the table schema. Required order: %s",
      "",
      ""),
  DATA_LOADER_PARTITION_KEY_ORDER_MISMATCH(
      Category.USER_ERROR,
      "0157",
      "The provided partition key order does not match the table schema. Required order: %s",
      "",
      ""),
  OUT_OF_RANGE_COLUMN_VALUE_FOR_DATE(
      Category.USER_ERROR,
      "0158",
      "This DATE column value is out of the valid range. It must be between 1000-01-01 and 9999-12-12. Value: %s",
      "",
      ""),
  SUBMICROSECOND_PRECISION_NOT_SUPPORTED_FOR_TIME(
      Category.USER_ERROR,
      "0159",
      "This TIME column value precision cannot be shorter than one microsecond. Value: %s",
      "",
      ""),
  OUT_OF_RANGE_COLUMN_VALUE_FOR_TIMESTAMP(
      Category.USER_ERROR,
      "0160",
      "This TIMESTAMP column value is out of the valid range. It must be between 1000-01-01T00:00:00.000 and 9999-12-31T23:59:59.999. Value: %s",
      "",
      ""),
  SUBMILLISECOND_PRECISION_NOT_SUPPORTED_FOR_TIMESTAMP(
      Category.USER_ERROR,
      "0161",
      "This TIMESTAMP column value precision cannot be shorter than one millisecond. Value: %s",
      "",
      ""),
  OUT_OF_RANGE_COLUMN_VALUE_FOR_TIMESTAMPTZ(
      Category.USER_ERROR,
      "0162",
      "This TIMESTAMPTZ column value is out of the valid range. It must be between 1000-01-01T00:00:00.000Z to 9999-12-31T23:59:59.999Z. Value: %s",
      "",
      ""),
  SUBMILLISECOND_PRECISION_NOT_SUPPORTED_FOR_TIMESTAMPTZ(
      Category.USER_ERROR,
      "0163",
      "This TIMESTAMPTZ column value precision cannot be shorter than one millisecond. Value: %s",
      "",
      ""),
  JDBC_IMPORT_DATA_TYPE_OVERRIDE_NOT_SUPPORTED(
      Category.USER_ERROR,
      "0164",
      "The underlying-storage data type %s is not supported as the ScalarDB %s data type: %s",
      "",
      ""),
<<<<<<< HEAD
  DATA_LOADER_VALUE_TO_STRING_CONVERSION_FAILED(
      Category.USER_ERROR,
      "0168",
      "Something went wrong while converting the ScalarDB values to strings. The table metadata and Value datatype probably do not match. Details: %s",
      "",
      ""),
=======
  DATA_LOADER_MISSING_NAMESPACE_OR_TABLE(
      Category.USER_ERROR, "0165", "Missing namespace or table: %s, %s", "", ""),
  DATA_LOADER_TABLE_METADATA_RETRIEVAL_FAILED(
      Category.USER_ERROR, "0166", "Failed to retrieve table metadata. Details: %s", "", ""),
>>>>>>> 8f974d38

  DATA_LOADER_DUPLICATE_DATA_MAPPINGS(
      Category.USER_ERROR,
      "0167",
      "Duplicate data mappings found for table '%s' in the control file",
      "",
      ""),
  DATA_LOADER_MISSING_COLUMN_MAPPING(
      Category.USER_ERROR,
      "0168",
      "No mapping found for column '%s' in table '%s' in the control file. Control file validation set at 'FULL'. All columns need to be mapped.",
      "",
      ""),
  DATA_LOADER_CONTROL_FILE_MISSING_DATA_MAPPINGS(
      Category.USER_ERROR, "0169", "The control file is missing data mappings", "", ""),
  DATA_LOADER_TARGET_COLUMN_NOT_FOUND(
      Category.USER_ERROR,
      "0170",
      "The target column '%s' for source field '%s' could not be found in table '%s'",
      "",
      ""),
  DATA_LOADER_MISSING_PARTITION_KEY(
      Category.USER_ERROR,
      "0171",
      "The required partition key '%s' is missing in the control file mapping for table '%s'",
      "",
      ""),
  DATA_LOADER_MISSING_CLUSTERING_KEY(
      Category.USER_ERROR,
      "0172",
      "The required clustering key '%s' is missing in the control file mapping for table '%s'",
      "",
      ""),
  DATA_LOADER_MULTIPLE_MAPPINGS_FOR_COLUMN_FOUND(
      Category.USER_ERROR,
      "0173",
      "Duplicated data mappings found for column '%s' in table '%s'",
      "",
      ""),
  DATA_LOADER_MISSING_CLUSTERING_KEY_COLUMN(
      Category.USER_ERROR,
      "0166",
      "Missing required field or column mapping for clustering key %s",
      "",
      ""),
  DATA_LOADER_MISSING_PARTITION_KEY_COLUMN(
      Category.USER_ERROR,
      "0167",
      "Missing required field or column mapping for partition key %s",
      "",
      ""),
  DATA_LOADER_MISSING_COLUMN(
      Category.USER_ERROR, "0168", "Missing field or column mapping for %s", "", ""),
  DATA_LOADER_MISSING_SOURCE_FIELD(
      Category.USER_ERROR,
      "0169",
      "The data mapping source field '%s' for table '%s' is missing in the json data record",
      "",
      ""),

  //
  // Errors for the concurrency error category
  //
  NO_MUTATION_APPLIED(Category.CONCURRENCY_ERROR, "0000", "No mutation was applied", "", ""),
  CASSANDRA_LOGGING_FAILED_IN_BATCH(
      Category.CONCURRENCY_ERROR, "0001", "Logging failed in the batch", "", ""),
  CASSANDRA_OPERATION_FAILED_IN_BATCH(
      Category.CONCURRENCY_ERROR, "0002", "The operation failed in the batch with type %s", "", ""),
  CASSANDRA_ERROR_OCCURRED_IN_BATCH(
      Category.CONCURRENCY_ERROR, "0003", "An error occurred in the batch. Details: %s", "", ""),
  CASSANDRA_WRITE_TIMEOUT_IN_PAXOS_PHASE_IN_MUTATION(
      Category.CONCURRENCY_ERROR, "0004", "A Paxos phase in the CAS operation failed", "", ""),
  CASSANDRA_WRITE_TIMEOUT_IN_LEARN_PHASE_IN_MUTATION(
      Category.CONCURRENCY_ERROR, "0005", "The learn phase in the CAS operation failed", "", ""),
  CASSANDRA_WRITE_TIMEOUT_SIMPLE_WRITE_OPERATION_FAILED_IN_MUTATION(
      Category.CONCURRENCY_ERROR, "0006", "A simple write operation failed", "", ""),
  CASSANDRA_ERROR_OCCURRED_IN_MUTATION(
      Category.CONCURRENCY_ERROR, "0007", "An error occurred in the mutation. Details: %s", "", ""),
  COSMOS_RETRY_WITH_ERROR_OCCURRED_IN_MUTATION(
      Category.CONCURRENCY_ERROR,
      "0008",
      "A RetryWith error occurred in the mutation. Details: %s",
      "",
      ""),
  DYNAMO_TRANSACTION_CONFLICT_OCCURRED_IN_MUTATION(
      Category.CONCURRENCY_ERROR,
      "0009",
      "A transaction conflict occurred in the mutation. Details: %s",
      "",
      ""),
  JDBC_TRANSACTION_CONFLICT_OCCURRED_IN_MUTATION(
      Category.CONCURRENCY_ERROR,
      "0010",
      "A transaction conflict occurred in the mutation. Details: %s",
      "",
      ""),
  JDBC_TRANSACTION_CONFLICT_OCCURRED(
      Category.CONCURRENCY_ERROR,
      "0011",
      "A conflict occurred. Please try restarting the transaction. Details: %s",
      "",
      ""),
  JDBC_TRANSACTION_CONDITION_NOT_SATISFIED(
      Category.CONCURRENCY_ERROR,
      "0012",
      "The %s condition of the %s operation is not satisfied. Targeting column(s): %s",
      "",
      ""),
  CONSENSUS_COMMIT_PREPARING_RECORD_EXISTS(
      Category.CONCURRENCY_ERROR, "0013", "The record being prepared already exists", "", ""),
  CONSENSUS_COMMIT_CONFLICT_OCCURRED_WHEN_PREPARING_RECORDS(
      Category.CONCURRENCY_ERROR, "0014", "A conflict occurred when preparing records", "", ""),
  CONSENSUS_COMMIT_CONFLICT_OCCURRED_WHEN_COMMITTING_STATE(
      Category.CONCURRENCY_ERROR,
      "0015",
      "The committing state in the coordinator failed. The transaction has been aborted",
      "",
      ""),
  CONSENSUS_COMMIT_CONFLICT_OCCURRED_WHILE_IMPLICIT_PRE_READ(
      Category.CONCURRENCY_ERROR, "0016", "A conflict occurred during implicit pre-read", "", ""),
  CONSENSUS_COMMIT_READ_UNCOMMITTED_RECORD(
      Category.CONCURRENCY_ERROR, "0017", "This record needs to be recovered", "", ""),
  CONSENSUS_COMMIT_CONDITION_NOT_SATISFIED_BECAUSE_RECORD_NOT_EXISTS(
      Category.CONCURRENCY_ERROR,
      "0018",
      "The record does not exist, so the %s condition is not satisfied",
      "",
      ""),
  CONSENSUS_COMMIT_CONDITION_NOT_SATISFIED_BECAUSE_RECORD_EXISTS(
      Category.CONCURRENCY_ERROR,
      "0019",
      "The record exists, so the %s condition is not satisfied",
      "",
      ""),
  CONSENSUS_COMMIT_CONDITION_NOT_SATISFIED(
      Category.CONCURRENCY_ERROR,
      "0020",
      "The condition on the column '%s' is not satisfied",
      "",
      ""),
  CONSENSUS_COMMIT_READING_EMPTY_RECORDS_IN_EXTRA_WRITE(
      Category.CONCURRENCY_ERROR,
      "0021",
      "Reading empty records might cause a write skew anomaly, so the transaction has been aborted for safety purposes",
      "",
      ""),
  CONSENSUS_COMMIT_ANTI_DEPENDENCY_FOUND_IN_EXTRA_READ(
      Category.CONCURRENCY_ERROR,
      "0022",
      "An anti-dependency was found. The transaction has been aborted",
      "",
      ""),
  JDBC_TRANSACTION_CONFLICT_OCCURRED_IN_INSERT(
      Category.CONCURRENCY_ERROR,
      "0023",
      "A transaction conflict occurred in the Insert operation",
      "",
      ""),
  SINGLE_CRUD_OPERATION_TRANSACTION_CONDITION_NOT_SATISFIED(
      Category.CONCURRENCY_ERROR,
      "0024",
      "The %s condition of the %s operation is not satisfied. Targeting column(s): %s",
      "",
      ""),
  SINGLE_CRUD_OPERATION_TRANSACTION_CONFLICT_OCCURRED_IN_INSERT(
      Category.CONCURRENCY_ERROR,
      "0025",
      "A transaction conflict occurred in the Insert operation",
      "",
      ""),

  //
  // Errors for the internal error category
  //
  CREATING_NAMESPACE_FAILED(
      Category.INTERNAL_ERROR, "0000", "Creating the namespace failed. Namespace: %s", "", ""),
  DROPPING_NAMESPACE_FAILED(
      Category.INTERNAL_ERROR, "0001", "Dropping the namespace failed. Namespace: %s", "", ""),
  CREATING_TABLE_FAILED(
      Category.INTERNAL_ERROR, "0002", "Creating the table failed. Table: %s", "", ""),
  DROPPING_TABLE_FAILED(
      Category.INTERNAL_ERROR, "0003", "Dropping the table failed. Table: %s", "", ""),
  TRUNCATING_TABLE_FAILED(
      Category.INTERNAL_ERROR, "0004", "Truncating the table failed. Table: %s", "", ""),
  CREATING_INDEX_FAILED(
      Category.INTERNAL_ERROR, "0005", "Creating the index failed. Table: %s, Column: %s", "", ""),
  DROPPING_INDEX_FAILED(
      Category.INTERNAL_ERROR, "0006", "Dropping the index failed. Table: %s, Column: %s", "", ""),
  GETTING_TABLE_METADATA_FAILED(
      Category.INTERNAL_ERROR, "0007", "Getting the table metadata failed. Table: %s", "", ""),
  GETTING_TABLE_NAMES_IN_NAMESPACE_FAILED(
      Category.INTERNAL_ERROR,
      "0008",
      "Getting the table names in the namespace failed. Namespace: %s",
      "",
      ""),
  CHECKING_NAMESPACE_EXISTENCE_FAILED(
      Category.INTERNAL_ERROR,
      "0009",
      "Checking the namespace existence failed. Namespace: %s",
      "",
      ""),
  CHECKING_TABLE_EXISTENCE_FAILED(
      Category.INTERNAL_ERROR, "0010", "Checking the table existence failed. Table: %s", "", ""),
  CHECKING_INDEX_EXISTENCE_FAILED(
      Category.INTERNAL_ERROR,
      "0011",
      "Checking the index existence failed. Table: %s; Column: %s",
      "",
      ""),
  REPAIRING_NAMESPACE_FAILED(
      Category.INTERNAL_ERROR, "0012", "Repairing the namespace failed. Namespace: %s", "", ""),
  REPAIRING_TABLE_FAILED(
      Category.INTERNAL_ERROR, "0013", "Repairing the table failed. Table: %s", "", ""),
  ADDING_NEW_COLUMN_TO_TABLE_FAILED(
      Category.INTERNAL_ERROR,
      "0014",
      "Adding a new column to the table failed. Table: %s; Column: %s; ColumnType: %s",
      "",
      ""),
  GETTING_NAMESPACE_NAMES_FAILED(
      Category.INTERNAL_ERROR, "0015", "Getting the namespace names failed", "", ""),
  GETTING_IMPORT_TABLE_METADATA_FAILED(
      Category.INTERNAL_ERROR,
      "0016",
      "Getting the table metadata of the table being imported failed. Table: %s",
      "",
      ""),
  IMPORTING_TABLE_FAILED(
      Category.INTERNAL_ERROR, "0017", "Importing the table failed. Table: %s", "", ""),
  ADDING_RAW_COLUMN_TO_TABLE_FAILED(
      Category.INTERNAL_ERROR,
      "0018",
      "Adding the raw column to the table failed. Table: %s; Column: %s; ColumnType: %s",
      "",
      ""),
  UPGRADING_SCALAR_DB_ENV_FAILED(
      Category.INTERNAL_ERROR, "0019", "Upgrading the ScalarDB environment failed", "", ""),
  CASSANDRA_WRITE_TIMEOUT_WITH_OTHER_WRITE_TYPE_IN_MUTATION(
      Category.INTERNAL_ERROR,
      "0020",
      "Something wrong because WriteType is neither CAS nor SIMPLE",
      "",
      ""),
  CASSANDRA_ERROR_OCCURRED_IN_SELECTION(
      Category.INTERNAL_ERROR, "0021", "An error occurred in the selection. Details: %s", "", ""),
  COSMOS_ERROR_OCCURRED_IN_MUTATION(
      Category.INTERNAL_ERROR, "0022", "An error occurred in the mutation. Details: %s", "", ""),
  COSMOS_ERROR_OCCURRED_IN_SELECTION(
      Category.INTERNAL_ERROR, "0023", "An error occurred in the selection. Details: %s", "", ""),
  DYNAMO_ERROR_OCCURRED_IN_MUTATION(
      Category.INTERNAL_ERROR, "0024", "An error occurred in the mutation. Details: %s", "", ""),
  DYNAMO_ERROR_OCCURRED_IN_SELECTION(
      Category.INTERNAL_ERROR, "0025", "An error occurred in the selection. Details: %s", "", ""),
  JDBC_ERROR_OCCURRED_IN_MUTATION(
      Category.INTERNAL_ERROR, "0026", "An error occurred in the mutation. Details: %s", "", ""),
  JDBC_ERROR_OCCURRED_IN_SELECTION(
      Category.INTERNAL_ERROR, "0027", "An error occurred in the selection. Details: %s", "", ""),
  JDBC_FETCHING_NEXT_RESULT_FAILED(
      Category.INTERNAL_ERROR, "0028", "Fetching the next result failed", "", ""),
  JDBC_TRANSACTION_ROLLING_BACK_TRANSACTION_FAILED(
      Category.INTERNAL_ERROR, "0029", "Rolling back the transaction failed. Details: %s", "", ""),
  JDBC_TRANSACTION_COMMITTING_TRANSACTION_FAILED(
      Category.INTERNAL_ERROR, "0030", "Committing the transaction failed. Details: %s", "", ""),
  JDBC_TRANSACTION_GET_OPERATION_FAILED(
      Category.INTERNAL_ERROR, "0031", "The Get operation failed. Details: %s", "", ""),
  JDBC_TRANSACTION_SCAN_OPERATION_FAILED(
      Category.INTERNAL_ERROR, "0032", "The Scan operation failed. Details: %s", "", ""),
  JDBC_TRANSACTION_PUT_OPERATION_FAILED(
      Category.INTERNAL_ERROR, "0033", "The Put operation failed. Details: %s", "", ""),
  JDBC_TRANSACTION_DELETE_OPERATION_FAILED(
      Category.INTERNAL_ERROR, "0034", "The Delete operation failed. Details: %s", "", ""),
  JDBC_TRANSACTION_BEGINNING_TRANSACTION_FAILED(
      Category.INTERNAL_ERROR, "0035", "Beginning a transaction failed. Details: %s", "", ""),
  CONSENSUS_COMMIT_PREPARING_RECORDS_FAILED(
      Category.INTERNAL_ERROR, "0036", "Preparing records failed", "", ""),
  CONSENSUS_COMMIT_VALIDATION_FAILED(Category.INTERNAL_ERROR, "0037", "Validation failed", "", ""),
  CONSENSUS_COMMIT_EXECUTING_IMPLICIT_PRE_READ_FAILED(
      Category.INTERNAL_ERROR, "0038", "Executing implicit pre-read failed", "", ""),
  CONSENSUS_COMMIT_READING_RECORD_FROM_STORAGE_FAILED(
      Category.INTERNAL_ERROR,
      "0039",
      "Reading a record from the underlying storage failed",
      "",
      ""),
  CONSENSUS_COMMIT_SCANNING_RECORDS_FROM_STORAGE_FAILED(
      Category.INTERNAL_ERROR,
      "0040",
      "Scanning records from the underlying storage failed",
      "",
      ""),
  CONSENSUS_COMMIT_ROLLBACK_FAILED_BECAUSE_TRANSACTION_ALREADY_COMMITTED(
      Category.INTERNAL_ERROR,
      "0041",
      "Rollback failed because the transaction has already been committed",
      "",
      ""),
  CONSENSUS_COMMIT_ROLLBACK_FAILED(Category.INTERNAL_ERROR, "0042", "Rollback failed", "", ""),
  JDBC_TRANSACTION_INSERT_OPERATION_FAILED(
      Category.INTERNAL_ERROR, "0043", "The Insert operation failed. Details: %s", "", ""),
  JDBC_TRANSACTION_UPSERT_OPERATION_FAILED(
      Category.INTERNAL_ERROR, "0044", "The Upsert operation failed. Details: %s", "", ""),
  JDBC_TRANSACTION_UPDATE_OPERATION_FAILED(
      Category.INTERNAL_ERROR, "0045", "The Update operation failed. Details: %s", "", ""),
  HANDLING_BEFORE_PREPARATION_SNAPSHOT_HOOK_FAILED(
      Category.INTERNAL_ERROR,
      "0046",
      "Handling the before-preparation snapshot hook failed. Details: %s",
      "",
      ""),
  DATA_LOADER_ERROR_CRUD_EXCEPTION(
      Category.INTERNAL_ERROR,
      "0047",
      "Something went wrong while trying to save the data. Details: %s",
      "",
      ""),
  DATA_LOADER_ERROR_SCAN(
      Category.INTERNAL_ERROR,
      "0048",
      "Something went wrong while scanning. Are you sure you are running in the correct transaction mode? Details: %s",
      "",
      ""),

  //
  // Errors for the unknown transaction status error category
  //
  JDBC_TRANSACTION_UNKNOWN_TRANSACTION_STATUS(
      Category.UNKNOWN_TRANSACTION_STATUS_ERROR,
      "0000",
      "Rolling back the transaction failed. Details: %s",
      "",
      ""),
  CONSENSUS_COMMIT_COMMITTING_STATE_FAILED_WITH_NO_MUTATION_EXCEPTION_BUT_COORDINATOR_STATUS_DOES_NOT_EXIST(
      Category.UNKNOWN_TRANSACTION_STATUS_ERROR,
      "0001",
      "Committing state failed with NoMutationException, but the coordinator status does not exist",
      "",
      ""),
  CONSENSUS_COMMIT_CANNOT_GET_STATE(
      Category.UNKNOWN_TRANSACTION_STATUS_ERROR, "0002", "The state cannot be retrieved", "", ""),
  CONSENSUS_COMMIT_UNKNOWN_COORDINATOR_STATUS(
      Category.UNKNOWN_TRANSACTION_STATUS_ERROR,
      "0003",
      "The coordinator status is unknown",
      "",
      ""),
  CONSENSUS_COMMIT_ABORTING_STATE_FAILED_WITH_NO_MUTATION_EXCEPTION_BUT_COORDINATOR_STATUS_DOES_NOT_EXIST(
      Category.UNKNOWN_TRANSACTION_STATUS_ERROR,
      "0004",
      "Aborting state failed with NoMutationException, but the coordinator status does not exist",
      "",
      ""),
  ;

  private static final String COMPONENT_NAME = "DB-CORE";

  private final Category category;
  private final String id;
  private final String message;
  private final String cause;
  private final String solution;

  CoreError(Category category, String id, String message, String cause, String solution) {
    validate(COMPONENT_NAME, category, id, message, cause, solution);

    this.category = category;
    this.id = id;
    this.message = message;
    this.cause = cause;
    this.solution = solution;
  }

  @Override
  public String getComponentName() {
    return COMPONENT_NAME;
  }

  @Override
  public Category getCategory() {
    return category;
  }

  @Override
  public String getId() {
    return id;
  }

  @Override
  public String getMessage() {
    return message;
  }

  @Override
  public String getCause() {
    return cause;
  }

  @Override
  public String getSolution() {
    return solution;
  }
}<|MERGE_RESOLUTION|>--- conflicted
+++ resolved
@@ -760,19 +760,16 @@
       "The underlying-storage data type %s is not supported as the ScalarDB %s data type: %s",
       "",
       ""),
-<<<<<<< HEAD
   DATA_LOADER_VALUE_TO_STRING_CONVERSION_FAILED(
       Category.USER_ERROR,
       "0168",
       "Something went wrong while converting the ScalarDB values to strings. The table metadata and Value datatype probably do not match. Details: %s",
       "",
       ""),
-=======
   DATA_LOADER_MISSING_NAMESPACE_OR_TABLE(
       Category.USER_ERROR, "0165", "Missing namespace or table: %s, %s", "", ""),
   DATA_LOADER_TABLE_METADATA_RETRIEVAL_FAILED(
       Category.USER_ERROR, "0166", "Failed to retrieve table metadata. Details: %s", "", ""),
->>>>>>> 8f974d38
 
   DATA_LOADER_DUPLICATE_DATA_MAPPINGS(
       Category.USER_ERROR,
