package com.scalar.db.common.error;

public enum CoreError implements ScalarDbError {

  //
  // Errors for the user error category
  //
  OPERATION_CHECK_ERROR_INDEX_ONLY_SINGLE_COLUMN_INDEX_SUPPORTED(
      Category.USER_ERROR,
      "0000",
      "Only a single-column index is supported. Operation: %s",
      "",
      ""),
  OPERATION_CHECK_ERROR_INDEX_NON_INDEXED_COLUMN_SPECIFIED(
      Category.USER_ERROR,
      "0001",
      "The column of the specified index key is not indexed. Operation: %s",
      "",
      ""),
  OPERATION_CHECK_ERROR_INDEX_INDEX_KEY_NOT_PROPERLY_SPECIFIED(
      Category.USER_ERROR,
      "0002",
      "The index key is not properly specified. Operation: %s",
      "",
      ""),
  OPERATION_CHECK_ERROR_INDEX_CLUSTERING_KEY_SPECIFIED(
      Category.USER_ERROR,
      "0003",
      "Clustering keys cannot be specified when using an index. Operation: %s",
      "",
      ""),
  OPERATION_CHECK_ERROR_INDEX_ORDERING_SPECIFIED(
      Category.USER_ERROR,
      "0004",
      "Orderings cannot be specified when using an index. Operation: %s",
      "",
      ""),
  OPERATION_CHECK_ERROR_LIMIT(
      Category.USER_ERROR, "0005", "The limit cannot be negative. Operation: %s", "", ""),
  OPERATION_CHECK_ERROR_CROSS_PARTITION_SCAN(
      Category.USER_ERROR, "0006", "Cross-partition scan is not enabled. Operation: %s", "", ""),
  OPERATION_CHECK_ERROR_CROSS_PARTITION_SCAN_ORDERING(
      Category.USER_ERROR,
      "0007",
      "Cross-partition scan ordering is not enabled. Operation: %s",
      "",
      ""),
  OPERATION_CHECK_ERROR_CROSS_PARTITION_SCAN_FILTERING(
      Category.USER_ERROR,
      "0008",
      "Cross-partition scan filtering is not enabled. Operation: %s",
      "",
      ""),
  OPERATION_CHECK_ERROR_PROJECTION(
      Category.USER_ERROR,
      "0009",
      "The specified projection is not found. Projection: %s, Operation: %s",
      "",
      ""),
  OPERATION_CHECK_ERROR_CLUSTERING_KEY_BOUNDARY(
      Category.USER_ERROR,
      "0010",
      "The clustering key boundary is not properly specified. Operation: %s",
      "",
      ""),
  OPERATION_CHECK_ERROR_START_CLUSTERING_KEY(
      Category.USER_ERROR,
      "0011",
      "The start clustering key is not properly specified. Operation: %s",
      "",
      ""),
  OPERATION_CHECK_ERROR_END_CLUSTERING_KEY(
      Category.USER_ERROR,
      "0012",
      "The end clustering key is not properly specified. Operation: %s",
      "",
      ""),
  OPERATION_CHECK_ERROR_ORDERING_NOT_PROPERLY_SPECIFIED(
      Category.USER_ERROR, "0013", "Orderings are not properly specified. Operation: %s", "", ""),
  OPERATION_CHECK_ERROR_ORDERING_COLUMN_NOT_FOUND(
      Category.USER_ERROR,
      "0014",
      "The specified ordering column is not found. Ordering: %s, Operation: %s",
      "",
      ""),
  OPERATION_CHECK_ERROR_CONDITION(
      Category.USER_ERROR,
      "0015",
      "The condition is not properly specified. Operation: %s",
      "",
      ""),
  TABLE_NOT_FOUND(Category.USER_ERROR, "0016", "The table does not exist. Table: %s", "", ""),
  OPERATION_CHECK_ERROR_INVALID_COLUMN(
      Category.USER_ERROR,
      "0017",
      "The column value is not properly specified. Column: %s, Operation: %s",
      "",
      ""),
  EMPTY_MUTATIONS_SPECIFIED(Category.USER_ERROR, "0018", "The mutations are empty", "", ""),
  OPERATION_CHECK_ERROR_MULTI_PARTITION_MUTATION(
      Category.USER_ERROR,
      "0019",
      "Mutations that span multiple partitions are not supported. Mutations: %s",
      "",
      ""),
  OPERATION_CHECK_ERROR_PARTITION_KEY(
      Category.USER_ERROR,
      "0020",
      "The partition key is not properly specified. Operation: %s",
      "",
      ""),
  OPERATION_CHECK_ERROR_CLUSTERING_KEY(
      Category.USER_ERROR,
      "0021",
      "The clustering key is not properly specified. Operation: %s",
      "",
      ""),
  AUTH_NOT_ENABLED(
      Category.USER_ERROR,
      "0022",
      "The authentication and authorization feature is not enabled. To use this feature, you must enable it. Note that this feature is supported only in the ScalarDB Enterprise edition",
      "",
      ""),
  CONDITION_BUILD_ERROR_CONDITION_NOT_ALLOWED_FOR_PUT_IF(
      Category.USER_ERROR,
      "0023",
      "This condition is not allowed for the PutIf operation. Condition: %s",
      "",
      ""),
  CONDITION_BUILD_ERROR_CONDITION_NOT_ALLOWED_FOR_DELETE_IF(
      Category.USER_ERROR,
      "0024",
      "This condition is not allowed for the DeleteIf operation. Condition: %s",
      "",
      ""),
  LIKE_CHECK_ERROR_OPERATOR_MUST_BE_LIKE_OR_NOT_LIKE(
      Category.USER_ERROR, "0025", "Operator must be LIKE or NOT_LIKE. Operator: %s", "", ""),
  LIKE_CHECK_ERROR_ESCAPE_CHARACTER_MUST_BE_STRING_OF_SINGLE_CHARACTER_OR_EMPTY_STRING(
      Category.USER_ERROR,
      "0026",
      "An escape character must be a string of a single character or an empty string",
      "",
      ""),
  LIKE_CHECK_ERROR_LIKE_PATTERN_MUST_NOT_BE_NULL(
      Category.USER_ERROR, "0027", "The LIKE pattern must not be null", "", ""),
  LIKE_CHECK_ERROR_LIKE_PATTERN_MUST_NOT_INCLUDE_ONLY_ESCAPE_CHARACTER(
      Category.USER_ERROR,
      "0028",
      "The LIKE pattern must not include only an escape character",
      "",
      ""),
  LIKE_CHECK_ERROR_LIKE_PATTERN_MUST_NOT_END_WITH_ESCAPE_CHARACTER(
      Category.USER_ERROR,
      "0029",
      "The LIKE pattern must not end with an escape character",
      "",
      ""),
  COLUMN_NOT_FOUND(Category.USER_ERROR, "0030", "The column %s does not exist", "", ""),
  GET_BUILD_ERROR_OPERATION_NOT_SUPPORTED_WHEN_GETTING_RECORDS_OF_DATABASE_WITHOUT_USING_INDEX(
      Category.USER_ERROR,
      "0031",
      "This operation is not supported when getting records of a database without using an index",
      "",
      ""),
  GET_BUILD_ERROR_OPERATION_NOT_SUPPORTED_WHEN_GETTING_RECORDS_OF_DATABASE_USING_INDEX(
      Category.USER_ERROR,
      "0032",
      "This operation is not supported when getting records of a database by using an index",
      "",
      ""),
  SCAN_BUILD_ERROR_OPERATION_NOT_SUPPORTED_WHEN_SCANNING_ALL_RECORDS_OF_DATABASE_OR_SCANNING_RECORDS_OF_DATABASE_USING_INDEX(
      Category.USER_ERROR,
      "0033",
      "This operation is not supported when scanning all the records of a database "
          + "or scanning records of a database by using an index",
      "",
      ""),
  SCAN_BUILD_ERROR_OPERATION_SUPPORTED_ONLY_WHEN_SCANNING_RECORDS_OF_DATABASE_USING_INDEX(
      Category.USER_ERROR,
      "0034",
      "This operation is supported only when scanning records of a database by using an index",
      "",
      ""),
  SCAN_BUILD_ERROR_OPERATION_NOT_SUPPORTED_WHEN_SCANNING_RECORDS_OF_DATABASE_USING_INDEX(
      Category.USER_ERROR,
      "0035",
      "This operation is not supported when scanning records of a database by using an index",
      "",
      ""),
  SCAN_BUILD_ERROR_OPERATION_SUPPORTED_ONLY_WHEN_NO_CONDITIONS_ARE_SPECIFIED(
      Category.USER_ERROR,
      "0037",
      "This operation is supported only when no conditions are specified. "
          + "If you want to modify a condition, please use clearConditions() to remove all existing conditions first",
      "",
      ""),
  TABLE_METADATA_BUILD_ERROR_NO_COLUMNS_SPECIFIED(
      Category.USER_ERROR, "0038", "One or more columns must be specified.", "", ""),
  TABLE_METADATA_BUILD_ERROR_NO_PARTITION_KEYS_SPECIFIED(
      Category.USER_ERROR, "0039", "One or more partition keys must be specified.", "", ""),
  TABLE_METADATA_BUILD_ERROR_PARTITION_KEY_COLUMN_DEFINITION_NOT_SPECIFIED(
      Category.USER_ERROR,
      "0040",
      "The column definition must be specified since %s is specified as a partition key",
      "",
      ""),
  TABLE_METADATA_BUILD_ERROR_CLUSTERING_KEY_COLUMN_DEFINITION_NOT_SPECIFIED(
      Category.USER_ERROR,
      "0041",
      "The column definition must be specified since %s is specified as a clustering key",
      "",
      ""),
  TRANSACTION_STATE_INSTANTIATION_ERROR_INVALID_ID(
      Category.USER_ERROR, "0042", "Invalid ID specified. ID: %d", "", ""),
  TRANSACTION_NOT_ACTIVE(
      Category.USER_ERROR, "0043", "The transaction is not active. Status: %s", "", ""),
  TRANSACTION_ALREADY_COMMITTED_OR_ROLLED_BACK(
      Category.USER_ERROR,
      "0044",
      "The transaction has already been committed or rolled back. Status: %s",
      "",
      ""),
  TRANSACTION_NOT_PREPARED(
      Category.USER_ERROR, "0045", "The transaction has not been prepared. Status: %s", "", ""),
  TRANSACTION_NOT_PREPARED_OR_VALIDATED(
      Category.USER_ERROR,
      "0046",
      "The transaction has not been prepared or validated. Status: %s",
      "",
      ""),
  TRANSACTION_ALREADY_EXISTS(Category.USER_ERROR, "0047", "The transaction already exists", "", ""),
  TRANSACTION_NOT_FOUND(
      Category.USER_ERROR,
      "0048",
      "A transaction associated with the specified transaction ID is not found. "
          + "The transaction might have expired",
      "",
      ""),
  SYSTEM_NAMESPACE_SPECIFIED(
      Category.USER_ERROR, "0049", "%s is the system namespace name", "", ""),
  NAMESPACE_ALREADY_EXISTS(
      Category.USER_ERROR, "0050", "The namespace already exists. Namespace: %s", "", ""),
  NAMESPACE_NOT_FOUND(
      Category.USER_ERROR, "0051", "The namespace does not exist. Namespace: %s", "", ""),
  TABLE_ALREADY_EXISTS(Category.USER_ERROR, "0052", "The table already exists. Table: %s", "", ""),
  NAMESPACE_NOT_EMPTY(
      Category.USER_ERROR,
      "0053",
      "The namespace is not empty. Namespace: %s; Tables in the namespace: %s",
      "",
      ""),
  COLUMN_NOT_FOUND2(
      Category.USER_ERROR, "0054", "The column does not exist. Table: %s; Column: %s", "", ""),
  INDEX_ALREADY_EXISTS(
      Category.USER_ERROR, "0055", "The index already exists. Table: %s; Column: %s", "", ""),
  INDEX_NOT_FOUND(
      Category.USER_ERROR, "0056", "The index does not exist. Table: %s; Column: %s", "", ""),
  COLUMN_ALREADY_EXISTS(
      Category.USER_ERROR, "0057", "The column already exists. Table: %s; Column: %s", "", ""),
  OPERATION_DOES_NOT_HAVE_TARGET_NAMESPACE_OR_TABLE_NAME(
      Category.USER_ERROR,
      "0058",
      "The operation does not have the target namespace or table name. Operation: %s",
      "",
      ""),
  CONFIG_UTILS_INVALID_NUMBER_FORMAT(
      Category.USER_ERROR,
      "0059",
      "The specified value of the property '%s' is not a number. Value: %s",
      "",
      ""),
  CONFIG_UTILS_INVALID_BOOLEAN_FORMAT(
      Category.USER_ERROR,
      "0060",
      "The specified value of the property '%s' is not a boolean. Value: %s",
      "",
      ""),
  CONFIG_UTILS_READING_FILE_FAILED(
      Category.USER_ERROR, "0061", "Reading the file failed. File: %s", "", ""),
  CROSS_PARTITION_SCAN_MUST_BE_ENABLED_TO_USE_CROSS_PARTITION_SCAN_WITH_FILTERING_OR_ORDERING(
      Category.USER_ERROR,
      "0062",
      "The property 'scalar.db.cross_partition_scan.enabled' must be set to true "
          + "to use cross-partition scan with filtering or ordering",
      "",
      ""),
  OUT_OF_RANGE_COLUMN_VALUE_FOR_BIGINT(
      Category.USER_ERROR,
      "0063",
      "This column value is out of range for BigInt. Value: %s",
      "",
      ""),
  KEY_BUILD_ERROR_UNSUPPORTED_TYPE(
      Category.USER_ERROR, "0064", "This type is not supported. Name: %s, Type: %s", "", ""),
  STORAGE_NOT_FOUND(Category.USER_ERROR, "0065", "Storage '%s' is not found", "", ""),
  TRANSACTION_MANAGER_NOT_FOUND(
      Category.USER_ERROR, "0066", "Transaction manager '%s' is not found", "", ""),
  GET_OPERATION_USED_FOR_NON_EXACT_MATCH_SELECTION(
      Category.USER_ERROR,
      "0068",
      "Please use scan() for non-exact match selection. Operation: %s",
      "",
      ""),
  CASSANDRA_IMPORT_NOT_SUPPORTED(
      Category.USER_ERROR,
      "0069",
      "Import-related functionality is not supported in Cassandra",
      "",
      ""),
  CASSANDRA_NETWORK_STRATEGY_NOT_FOUND(
      Category.USER_ERROR, "0070", "The %s network strategy does not exist", "", ""),
  INVALID_CONTACT_PORT(
      Category.USER_ERROR,
      "0071",
      "The property 'scalar.db.contact_port' must be greater than or equal to zero",
      "",
      ""),
  COSMOS_CLUSTERING_KEY_BLOB_TYPE_NOT_SUPPORTED(
      Category.USER_ERROR,
      "0073",
      "The BLOB type is not supported for clustering keys in Cosmos DB. Column: %s",
      "",
      ""),
  COSMOS_IMPORT_NOT_SUPPORTED(
      Category.USER_ERROR,
      "0074",
      "Import-related functionality is not supported in Cosmos DB",
      "",
      ""),
  INVALID_CONTACT_POINTS(
      Category.USER_ERROR,
      "0075",
      "The property 'scalar.db.contact_points' must not be empty",
      "",
      ""),
  COSMOS_CONDITION_OPERATION_NOT_SUPPORTED_FOR_BLOB_TYPE(
      Category.USER_ERROR,
      "0076",
      "Cosmos DB supports only EQ, NE, IS_NULL, and IS_NOT_NULL operations for the BLOB type in conditions. Mutation: %s",
      "",
      ""),
  INVALID_CONSISTENCY_LEVEL(
      Category.USER_ERROR,
      "0077",
      "The specified consistency level is not supported. Consistency level: %s",
      "",
      ""),
  DYNAMO_ENCODER_0X00_BYTES_NOT_ACCEPTED_IN_BLOB_VALUES_IN_DESC_ORDER(
      Category.USER_ERROR,
      "0078",
      "0x00 bytes are not accepted in BLOB values in DESC order",
      "",
      ""),
  DYNAMO_ENCODER_CANNOT_ENCODE_TEXT_VALUE_CONTAINING_0X0000(
      Category.USER_ERROR, "0079", "Cannot encode a Text value that contains '\\u0000'", "", ""),
  DYNAMO_INDEX_COLUMN_CANNOT_BE_SET_TO_NULL_OR_EMPTY(
      Category.USER_ERROR,
      "0081",
      "An index column cannot be set to null or an empty value for Text or Blob in DynamoDB. Operation: %s",
      "",
      ""),
  DYNAMO_CONDITION_OPERATION_NOT_SUPPORTED_FOR_BOOLEAN_TYPE(
      Category.USER_ERROR,
      "0082",
      "DynamoDB supports only EQ, NE, IS_NULL, and IS_NOT_NULL operations for the BOOLEAN type in conditions. Mutation: %s",
      "",
      ""),
  MULTI_STORAGE_NESTED_MULTI_STORAGE_DEFINITION_NOT_SUPPORTED(
      Category.USER_ERROR,
      "0083",
      "Nested multi-storage definitions are not supported. Storage: %s",
      "",
      ""),
  MULTI_STORAGE_STORAGE_NOT_FOUND(
      Category.USER_ERROR, "0084", "Storage not found. Storage: %s", "", ""),
  JDBC_NAMESPACE_NAME_NOT_ACCEPTABLE(
      Category.USER_ERROR, "0085", "The namespace name is not acceptable. Namespace: %s", "", ""),
  JDBC_TABLE_NAME_NOT_ACCEPTABLE(
      Category.USER_ERROR, "0086", "The table name is not acceptable. Table: %s", "", ""),
  JDBC_IMPORT_NOT_SUPPORTED(
      Category.USER_ERROR,
      "0087",
      "Importing tables is not allowed in the RDB engine. RDB engine: %s",
      "",
      ""),
  JDBC_IMPORT_TABLE_WITHOUT_PRIMARY_KEY(
      Category.USER_ERROR, "0088", "The %s table must have a primary key", "", ""),
  JDBC_RDB_ENGINE_NOT_SUPPORTED(
      Category.USER_ERROR,
      "0089",
      "The RDB engine is not supported. JDBC connection URL: %s",
      "",
      ""),
  JDBC_IMPORT_DATA_TYPE_WITH_SIZE_NOT_SUPPORTED(
      Category.USER_ERROR, "0090", "Data type %s(%d) is not supported: %s", "", ""),
  JDBC_IMPORT_DATA_TYPE_NOT_SUPPORTED(
      Category.USER_ERROR, "0091", "Data type %s is not supported: %s", "", ""),
  JDBC_TRANSACTION_GETTING_TRANSACTION_STATE_NOT_SUPPORTED(
      Category.USER_ERROR,
      "0092",
      "Getting a transaction state is not supported in JDBC transactions",
      "",
      ""),
  JDBC_TRANSACTION_ROLLING_BACK_TRANSACTION_NOT_SUPPORTED(
      Category.USER_ERROR,
      "0093",
      "Rolling back a transaction is not supported in JDBC transactions",
      "",
      ""),
  CONSENSUS_COMMIT_COORDINATOR_TABLES_ALREADY_EXIST(
      Category.USER_ERROR, "0094", "Coordinator tables already exist", "", ""),
  CONSENSUS_COMMIT_COORDINATOR_TABLES_NOT_FOUND(
      Category.USER_ERROR, "0095", "Coordinator tables do not exist", "", ""),
  CONSENSUS_COMMIT_COORDINATOR_NAMESPACE_SPECIFIED(
      Category.USER_ERROR,
      "0096",
      "The namespace %s is reserved. Any operations on this namespace are not allowed",
      "",
      ""),
  CONSENSUS_COMMIT_MUTATING_TRANSACTION_METADATA_COLUMNS_NOT_ALLOWED(
      Category.USER_ERROR,
      "0097",
      "Mutating transaction metadata columns is not allowed. Table: %s; Column: %s",
      "",
      ""),
  CONSENSUS_COMMIT_CONDITION_NOT_ALLOWED_ON_PUT(
      Category.USER_ERROR, "0098", "A %s condition is not allowed on Put operations", "", ""),
  CONSENSUS_COMMIT_CONDITION_NOT_ALLOWED_ON_DELETE(
      Category.USER_ERROR, "0099", "A %s condition is not allowed on Delete operations", "", ""),
  CONSENSUS_COMMIT_CONDITION_NOT_ALLOWED_TO_TARGET_TRANSACTION_METADATA_COLUMNS(
      Category.USER_ERROR,
      "0100",
      "The condition is not allowed to target transaction metadata columns. Column: %s",
      "",
      ""),
  CONSENSUS_COMMIT_COLUMN_RESERVED_AS_TRANSACTION_METADATA(
      Category.USER_ERROR, "0101", "The column '%s' is reserved as transaction metadata", "", ""),
  CONSENSUS_COMMIT_BEFORE_PREFIXED_COLUMN_FOR_NON_PRIMARY_KEY_RESERVED_AS_TRANSACTION_METADATA(
      Category.USER_ERROR,
      "0102",
      "Non-primary key columns with the 'before_' prefix, '%s', are reserved as transaction metadata",
      "",
      ""),
  CONSENSUS_COMMIT_PUT_CANNOT_HAVE_CONDITION_WHEN_TARGET_RECORD_UNREAD_AND_IMPLICIT_PRE_READ_DISABLED(
      Category.USER_ERROR,
      "0103",
      "Put cannot have a condition when the target record is unread and implicit pre-read is disabled."
          + " Please read the target record beforehand or enable implicit pre-read: %s",
      "",
      ""),
  CONSENSUS_COMMIT_WRITING_ALREADY_DELETED_DATA_NOT_ALLOWED(
      Category.USER_ERROR, "0104", "Writing already-deleted data is not allowed", "", ""),
  CONSENSUS_COMMIT_GETTING_DATA_NEITHER_IN_READ_SET_NOR_DELETE_SET_NOT_ALLOWED(
      Category.USER_ERROR,
      "0105",
      "Getting data neither in the read set nor the delete set is not allowed",
      "",
      ""),
  CONSENSUS_COMMIT_READING_ALREADY_WRITTEN_DATA_NOT_ALLOWED(
      Category.USER_ERROR, "0106", "Reading already-written data is not allowed", "", ""),
  CONSENSUS_COMMIT_TRANSACTION_NOT_VALIDATED_IN_EXTRA_READ(
      Category.USER_ERROR,
      "0107",
      "The transaction is not validated."
          + " When using the EXTRA_READ serializable strategy, you need to call validate()"
          + " before calling commit()",
      "",
      ""),
  DYNAMO_BATCH_SIZE_EXCEEDED(
      Category.USER_ERROR, "0108", "DynamoDB cannot batch more than 100 mutations at once", "", ""),
  SCHEMA_LOADER_ALTERING_PARTITION_KEYS_NOT_SUPPORTED(
      Category.USER_ERROR,
      "0109",
      "The partition keys of the table %s.%s were modified, but altering partition keys is not supported",
      "",
      ""),
  SCHEMA_LOADER_ALTERING_CLUSTERING_KEYS_NOT_SUPPORTED(
      Category.USER_ERROR,
      "0110",
      "The clustering keys of the table %s.%s were modified, but altering clustering keys is not supported",
      "",
      ""),
  SCHEMA_LOADER_ALTERING_CLUSTERING_ORDER_NOT_SUPPORTED(
      Category.USER_ERROR,
      "0111",
      "The clustering ordering of the table %s.%s were modified, but altering clustering ordering is not supported",
      "",
      ""),
  SCHEMA_LOADER_DELETING_COLUMN_NOT_SUPPORTED(
      Category.USER_ERROR,
      "0112",
      "The column %s of the table %s.%s has been deleted. Column deletion is not supported when altering a table",
      "",
      ""),
  SCHEMA_LOADER_ALTERING_COLUMN_DATA_TYPE_NOT_SUPPORTED(
      Category.USER_ERROR,
      "0113",
      "The data type of the column %s of the table %s.%s was modified, but altering data types is not supported",
      "",
      ""),
  SCHEMA_LOADER_SPECIFYING_SCHEMA_FILE_REQUIRED_WHEN_USING_REPAIR_ALL(
      Category.USER_ERROR,
      "0114",
      "Specifying the '--schema-file' option is required when using the '--repair-all' option",
      "",
      ""),
  SCHEMA_LOADER_SPECIFYING_SCHEMA_FILE_REQUIRED_WHEN_USING_ALTER(
      Category.USER_ERROR,
      "0115",
      "Specifying the '--schema-file' option is required when using the '--alter' option",
      "",
      ""),
  SCHEMA_LOADER_SPECIFYING_SCHEMA_FILE_REQUIRED_WHEN_USING_IMPORT(
      Category.USER_ERROR,
      "0116",
      "Specifying the '--schema-file' option is required when using the '--import' option",
      "",
      ""),
  SCHEMA_LOADER_SPECIFYING_COORDINATOR_WITH_IMPORT_NOT_ALLOWED(
      Category.USER_ERROR,
      "0117",
      "Specifying the '--coordinator' option with the '--import' option is not allowed."
          + " Create Coordinator tables separately",
      "",
      ""),
  SCHEMA_LOADER_READING_CONFIG_FILE_FAILED(
      Category.USER_ERROR, "0118", "Reading the configuration file failed. File: %s", "", ""),
  SCHEMA_LOADER_READING_SCHEMA_FILE_FAILED(
      Category.USER_ERROR, "0119", "Reading the schema file failed. File: %s", "", ""),
  SCHEMA_LOADER_PARSING_SCHEMA_JSON_FAILED(
      Category.USER_ERROR, "0120", "Parsing the schema JSON failed. Details: %s", "", ""),
  SCHEMA_LOADER_PARSE_ERROR_TABLE_NAME_MUST_CONTAIN_NAMESPACE_AND_TABLE(
      Category.USER_ERROR,
      "0121",
      "The table name must contain the namespace and the table. Table: %s",
      "",
      ""),
  SCHEMA_LOADER_PARSE_ERROR_PARTITION_KEY_MUST_BE_SPECIFIED(
      Category.USER_ERROR, "0122", "The partition key must be specified. Table: %s", "", ""),
  SCHEMA_LOADER_PARSE_ERROR_INVALID_CLUSTERING_KEY_FORMAT(
      Category.USER_ERROR,
      "0123",
      "Invalid clustering-key format. The clustering key must be in the format of 'column_name' or 'column_name ASC/DESC'."
          + " Table: %s; Clustering key: %s",
      "",
      ""),
  SCHEMA_LOADER_PARSE_ERROR_COLUMNS_NOT_SPECIFIED(
      Category.USER_ERROR, "0124", "Columns must be specified. Table: %s", "", ""),
  SCHEMA_LOADER_PARSE_ERROR_INVALID_COLUMN_TYPE(
      Category.USER_ERROR, "0125", "Invalid column type. Table: %s; Column: %s; Type: %s", "", ""),
  OPERATION_CHECK_ERROR_UNSUPPORTED_MUTATION_TYPE(
      Category.USER_ERROR,
      "0126",
      "The mutation type is not supported. Only the Put or Delete type is supported. Mutation: %s",
      "",
      ""),
  CONDITION_BUILD_ERROR_CONDITION_NOT_ALLOWED_FOR_UPDATE_IF(
      Category.USER_ERROR,
      "0127",
      "This condition is not allowed for the UpdateIf operation. Condition: %s",
      "",
      ""),
  CASSANDRA_CROSS_PARTITION_SCAN_WITH_ORDERING_NOT_SUPPORTED(
      Category.USER_ERROR,
      "0128",
      "Cross-partition scan with ordering is not supported in Cassandra",
      "",
      ""),
  COSMOS_CROSS_PARTITION_SCAN_WITH_ORDERING_NOT_SUPPORTED(
      Category.USER_ERROR,
      "0129",
      "Cross-partition scan with ordering is not supported in Cosmos DB",
      "",
      ""),
  DYNAMO_CROSS_PARTITION_SCAN_WITH_ORDERING_NOT_SUPPORTED(
      Category.USER_ERROR,
      "0130",
      "Cross-partition scan with ordering is not supported in DynamoDB",
      "",
      ""),
  DATA_LOADER_DIRECTORY_WRITE_ACCESS_NOT_ALLOWED(
      Category.USER_ERROR,
      "0131",
      "The directory '%s' does not have write permissions. Please ensure that the current user has write access to the directory.",
      "",
      ""),
  DATA_LOADER_DIRECTORY_CREATE_FAILED(
      Category.USER_ERROR,
      "0132",
      "Failed to create the directory '%s'. Please check if you have sufficient permissions and if there are any file system restrictions. Details: %s",
      "",
      ""),
  DATA_LOADER_MISSING_DIRECTORY_NOT_ALLOWED(
      Category.USER_ERROR, "0133", "Directory path cannot be null or empty.", "", ""),
  DATA_LOADER_MISSING_FILE_EXTENSION(
      Category.USER_ERROR,
      "0134",
      "No file extension was found on the provided file name %s.",
      "",
      ""),
  DATA_LOADER_INVALID_FILE_EXTENSION(
      Category.USER_ERROR,
      "0135",
      "Invalid file extension: %s. Allowed extensions are: %s",
      "",
      ""),
  SINGLE_CRUD_OPERATION_TRANSACTION_GETTING_TRANSACTION_STATE_NOT_SUPPORTED(
      Category.USER_ERROR,
      "0136",
      "Getting a transaction state is not supported in single CRUD operation transactions",
      "",
      ""),
  SINGLE_CRUD_OPERATION_TRANSACTION_ROLLING_BACK_TRANSACTION_NOT_SUPPORTED(
      Category.USER_ERROR,
      "0137",
      "Rolling back a transaction is not supported in single CRUD operation transactions",
      "",
      ""),
  SINGLE_CRUD_OPERATION_TRANSACTION_MULTIPLE_MUTATIONS_NOT_SUPPORTED(
      Category.USER_ERROR,
      "0138",
      "Multiple mutations are not supported in single CRUD operation transactions",
      "",
      ""),
  SINGLE_CRUD_OPERATION_TRANSACTION_BEGINNING_TRANSACTION_NOT_ALLOWED(
      Category.USER_ERROR,
      "0139",
      "Beginning a transaction is not allowed in single CRUD operation transactions",
      "",
      ""),
  SINGLE_CRUD_OPERATION_TRANSACTION_RESUMING_TRANSACTION_NOT_ALLOWED(
      Category.USER_ERROR,
      "0140",
      "Resuming a transaction is not allowed in single CRUD operation transactions",
      "",
      ""),
  CONSENSUS_COMMIT_GROUP_COMMIT_WITH_TWO_PHASE_COMMIT_INTERFACE_NOT_ALLOWED(
      Category.USER_ERROR,
      "0141",
      "Using the group commit feature on the Coordinator table with a two-phase commit interface is not allowed",
      "",
      ""),
  GET_BUILD_ERROR_OPERATION_SUPPORTED_ONLY_WHEN_NO_CONDITIONS_ARE_SPECIFIED(
      Category.USER_ERROR,
      "0142",
      "This operation is supported only when no conditions are specified. "
          + "If you want to modify a condition, please use clearConditions() to remove all existing conditions first",
      "",
      ""),
  ENCRYPTION_NOT_ENABLED(
      Category.USER_ERROR,
      "0143",
      "The encryption feature is not enabled. To encrypt data at rest, you must enable this feature. Note that this feature is supported only in the ScalarDB Enterprise edition",
      "",
      ""),
  INVALID_VARIABLE_KEY_COLUMN_SIZE(
      Category.USER_ERROR,
      "0144",
      "The variable key column size must be greater than or equal to 64",
      "",
      ""),
  COSMOS_PRIMARY_KEY_CONTAINS_ILLEGAL_CHARACTER(
      Category.USER_ERROR,
      "0145",
      "The value of the column %s in the primary key contains an illegal character. "
          + "Primary-key columns must not contain any of the following characters in Cosmos DB: ':', '/', '\\', '#', '?'. Value: %s",
      "",
      ""),
  CONSENSUS_COMMIT_INSERTING_ALREADY_WRITTEN_DATA_NOT_ALLOWED(
      Category.USER_ERROR, "0146", "Inserting already-written data is not allowed", "", ""),
  CONSENSUS_COMMIT_DELETING_ALREADY_INSERTED_DATA_NOT_ALLOWED(
      Category.USER_ERROR, "0147", "Deleting already-inserted data is not allowed", "", ""),
  DATA_LOADER_INVALID_COLUMN_NON_EXISTENT(
      Category.USER_ERROR,
      "0148",
      "Invalid key: Column %s does not exist in the table %s in namespace %s.",
      "",
      ""),
  DATA_LOADER_INVALID_BASE64_ENCODING_FOR_COLUMN_VALUE(
      Category.USER_ERROR,
      "0149",
      "Invalid base64 encoding for blob value for column %s in table %s in namespace %s",
      "",
      ""),
  DATA_LOADER_INVALID_NUMBER_FORMAT_FOR_COLUMN_VALUE(
      Category.USER_ERROR,
      "0150",
      "Invalid number specified for column %s in table %s in namespace %s",
      "",
      ""),
  DATA_LOADER_ERROR_METHOD_NULL_ARGUMENT(
      Category.USER_ERROR, "0151", "Method null argument not allowed", "", ""),
  ABAC_NOT_ENABLED(
      Category.USER_ERROR,
      "0152",
      "The attribute-based access control feature is not enabled. To use this feature, you must enable it. Note that this feature is supported only in the ScalarDB Enterprise edition",
      "",
      ""),
  DATA_LOADER_CLUSTERING_KEY_NOT_FOUND(
      Category.USER_ERROR, "0153", "The provided clustering key %s was not found", "", ""),
  DATA_LOADER_INVALID_PROJECTION(
      Category.USER_ERROR, "0154", "The column '%s' was not found", "", ""),
  DATA_LOADER_INCOMPLETE_PARTITION_KEY(
      Category.USER_ERROR,
      "0155",
      "The provided partition key is incomplete. Required key: %s",
      "",
      ""),
  DATA_LOADER_CLUSTERING_KEY_ORDER_MISMATCH(
      Category.USER_ERROR,
      "0156",
      "The provided clustering key order does not match the table schema. Required order: %s",
      "",
      ""),
  DATA_LOADER_PARTITION_KEY_ORDER_MISMATCH(
      Category.USER_ERROR,
      "0157",
      "The provided partition key order does not match the table schema. Required order: %s",
      "",
      ""),
  OUT_OF_RANGE_COLUMN_VALUE_FOR_DATE(
      Category.USER_ERROR,
      "0158",
      "This DATE column value is out of the valid range. It must be between 1000-01-01 and 9999-12-12. Value: %s",
      "",
      ""),
  SUBMICROSECOND_PRECISION_NOT_SUPPORTED_FOR_TIME(
      Category.USER_ERROR,
      "0159",
      "This TIME column value precision cannot be shorter than one microsecond. Value: %s",
      "",
      ""),
  OUT_OF_RANGE_COLUMN_VALUE_FOR_TIMESTAMP(
      Category.USER_ERROR,
      "0160",
      "This TIMESTAMP column value is out of the valid range. It must be between 1000-01-01T00:00:00.000 and 9999-12-31T23:59:59.999. Value: %s",
      "",
      ""),
  SUBMILLISECOND_PRECISION_NOT_SUPPORTED_FOR_TIMESTAMP(
      Category.USER_ERROR,
      "0161",
      "This TIMESTAMP column value precision cannot be shorter than one millisecond. Value: %s",
      "",
      ""),
  OUT_OF_RANGE_COLUMN_VALUE_FOR_TIMESTAMPTZ(
      Category.USER_ERROR,
      "0162",
      "This TIMESTAMPTZ column value is out of the valid range. It must be between 1000-01-01T00:00:00.000Z to 9999-12-31T23:59:59.999Z. Value: %s",
      "",
      ""),
  SUBMILLISECOND_PRECISION_NOT_SUPPORTED_FOR_TIMESTAMPTZ(
      Category.USER_ERROR,
      "0163",
      "This TIMESTAMPTZ column value precision cannot be shorter than one millisecond. Value: %s",
      "",
      ""),
  JDBC_IMPORT_DATA_TYPE_OVERRIDE_NOT_SUPPORTED(
      Category.USER_ERROR,
      "0164",
      "The underlying-storage data type %s is not supported as the ScalarDB %s data type: %s",
      "",
      ""),
  DATA_LOADER_MISSING_NAMESPACE_OR_TABLE(
      Category.USER_ERROR, "0165", "Missing namespace or table: %s, %s", "", ""),
  DATA_LOADER_TABLE_METADATA_RETRIEVAL_FAILED(
      Category.USER_ERROR, "0166", "Failed to retrieve table metadata. Details: %s", "", ""),

  DATA_LOADER_DUPLICATE_DATA_MAPPINGS(
      Category.USER_ERROR,
      "0167",
      "Duplicate data mappings found for table '%s' in the control file",
      "",
      ""),
  DATA_LOADER_MISSING_COLUMN_MAPPING(
      Category.USER_ERROR,
      "0168",
      "No mapping found for column '%s' in table '%s' in the control file. Control file validation set at 'FULL'. All columns need to be mapped.",
      "",
      ""),
  DATA_LOADER_CONTROL_FILE_MISSING_DATA_MAPPINGS(
      Category.USER_ERROR, "0169", "The control file is missing data mappings", "", ""),
  DATA_LOADER_TARGET_COLUMN_NOT_FOUND(
      Category.USER_ERROR,
      "0170",
      "The target column '%s' for source field '%s' could not be found in table '%s'",
      "",
      ""),
  DATA_LOADER_MISSING_PARTITION_KEY(
      Category.USER_ERROR,
      "0171",
      "The required partition key '%s' is missing in the control file mapping for table '%s'",
      "",
      ""),
  DATA_LOADER_MISSING_CLUSTERING_KEY(
      Category.USER_ERROR,
      "0172",
      "The required clustering key '%s' is missing in the control file mapping for table '%s'",
      "",
      ""),
  DATA_LOADER_MULTIPLE_MAPPINGS_FOR_COLUMN_FOUND(
      Category.USER_ERROR,
      "0173",
      "Duplicated data mappings found for column '%s' in table '%s'",
      "",
      ""),
  DATA_LOADER_MISSING_CLUSTERING_KEY_COLUMN(
      Category.USER_ERROR,
      "0166",
      "Missing required field or column mapping for clustering key %s",
      "",
      ""),
  DATA_LOADER_MISSING_PARTITION_KEY_COLUMN(
      Category.USER_ERROR,
      "0167",
      "Missing required field or column mapping for partition key %s",
      "",
      ""),
  DATA_LOADER_MISSING_COLUMN(
      Category.USER_ERROR, "0168", "Missing field or column mapping for %s", "", ""),
  DATA_LOADER_MISSING_SOURCE_FIELD(
      Category.USER_ERROR,
      "0169",
      "The data mapping source field '%s' for table '%s' is missing in the json data record",
      "",
      ""),

  DATA_LOADER_DUPLICATE_DATA_MAPPINGS(
      Category.USER_ERROR,
      "0158",
      "Duplicate data mappings found for table '%s' in the control file",
      "",
      ""),
  DATA_LOADER_MISSING_COLUMN_MAPPING(
      Category.USER_ERROR,
      "0159",
      "No mapping found for column '%s' in table '%s' in the control file. \\nControl file validation set at 'FULL'. All columns need to be mapped.",
      "",
      ""),
  DATA_LOADER_CONTROL_FILE_MISSING_DATA_MAPPINGS(
      Category.USER_ERROR, "0160", "The control file is missing data mappings", "", ""),
  DATA_LOADER__MISSING_NAMESPACE_OR_TABLE(
      Category.USER_ERROR,
      "0161",
      "The provided namespace '%s' and/or table name '%s' is incorrect and could not be found",
      "",
      ""),
  DATA_LOADER_TARGET_COLUMN_NOT_FOUND(
      Category.USER_ERROR,
      "0162",
      "The target column '%s' for source field '%s' could not be found in table '%s'",
      "",
      ""),
  DATA_LOADER_MISSING_PARTITION_KEY(
      Category.USER_ERROR,
      "0163",
      "The required partition key '%s' is missing in the control file mapping for table '%s'",
      "",
      ""),
  DATA_LOADER_MISSING_CLUSTERING_KEY(
      Category.USER_ERROR,
      "0164",
      "The required clustering key '%s' is missing in the control file mapping for table '%s'",
      "",
      ""),
  DATA_LOADER_MULTIPLE_MAPPINGS_FOR_COLUMN_FOUND(
      Category.USER_ERROR,
      "0165",
      "Multiple data mappings found for column '%s' in table '%s'",
      "",
      ""),
  DATA_LOADER_MISSING_CLUSTERING_KEY_COLUMN(
      Category.USER_ERROR,
      "0166",
      "Missing required field or column mapping for clustering key %s",
      "",
      ""),
  DATA_LOADER_MISSING_PARTITION_KEY_COLUMN(
      Category.USER_ERROR,
      "0167",
      "Missing required field or column mapping for partition key %s",
      "",
      ""),
  DATA_LOADER_MISSING_COLUMN(
      Category.USER_ERROR, "0168", "Missing field or column mapping for %s", "", ""),
  DATA_LOADER_MISSING_SOURCE_FIELD(
      Category.USER_ERROR,
      "0169",
      "The data mapping source field '%s' for table '%s' is missing in the json data record",
      "",
      ""),

  //
  // Errors for the concurrency error category
  //
  NO_MUTATION_APPLIED(Category.CONCURRENCY_ERROR, "0000", "No mutation was applied", "", ""),
  CASSANDRA_LOGGING_FAILED_IN_BATCH(
      Category.CONCURRENCY_ERROR, "0001", "Logging failed in the batch", "", ""),
  CASSANDRA_OPERATION_FAILED_IN_BATCH(
      Category.CONCURRENCY_ERROR, "0002", "The operation failed in the batch with type %s", "", ""),
  CASSANDRA_ERROR_OCCURRED_IN_BATCH(
      Category.CONCURRENCY_ERROR, "0003", "An error occurred in the batch. Details: %s", "", ""),
  CASSANDRA_WRITE_TIMEOUT_IN_PAXOS_PHASE_IN_MUTATION(
      Category.CONCURRENCY_ERROR, "0004", "A Paxos phase in the CAS operation failed", "", ""),
  CASSANDRA_WRITE_TIMEOUT_IN_LEARN_PHASE_IN_MUTATION(
      Category.CONCURRENCY_ERROR, "0005", "The learn phase in the CAS operation failed", "", ""),
  CASSANDRA_WRITE_TIMEOUT_SIMPLE_WRITE_OPERATION_FAILED_IN_MUTATION(
      Category.CONCURRENCY_ERROR, "0006", "A simple write operation failed", "", ""),
  CASSANDRA_ERROR_OCCURRED_IN_MUTATION(
      Category.CONCURRENCY_ERROR, "0007", "An error occurred in the mutation. Details: %s", "", ""),
  COSMOS_RETRY_WITH_ERROR_OCCURRED_IN_MUTATION(
      Category.CONCURRENCY_ERROR,
      "0008",
      "A RetryWith error occurred in the mutation. Details: %s",
      "",
      ""),
  DYNAMO_TRANSACTION_CONFLICT_OCCURRED_IN_MUTATION(
      Category.CONCURRENCY_ERROR,
      "0009",
      "A transaction conflict occurred in the mutation. Details: %s",
      "",
      ""),
  JDBC_TRANSACTION_CONFLICT_OCCURRED_IN_MUTATION(
      Category.CONCURRENCY_ERROR,
      "0010",
      "A transaction conflict occurred in the mutation. Details: %s",
      "",
      ""),
  JDBC_TRANSACTION_CONFLICT_OCCURRED(
      Category.CONCURRENCY_ERROR,
      "0011",
      "A conflict occurred. Please try restarting the transaction. Details: %s",
      "",
      ""),
  JDBC_TRANSACTION_CONDITION_NOT_SATISFIED(
      Category.CONCURRENCY_ERROR,
      "0012",
      "The %s condition of the %s operation is not satisfied. Targeting column(s): %s",
      "",
      ""),
  CONSENSUS_COMMIT_PREPARING_RECORD_EXISTS(
      Category.CONCURRENCY_ERROR, "0013", "The record being prepared already exists", "", ""),
  CONSENSUS_COMMIT_CONFLICT_OCCURRED_WHEN_PREPARING_RECORDS(
      Category.CONCURRENCY_ERROR, "0014", "A conflict occurred when preparing records", "", ""),
  CONSENSUS_COMMIT_CONFLICT_OCCURRED_WHEN_COMMITTING_STATE(
      Category.CONCURRENCY_ERROR,
      "0015",
      "The committing state in the coordinator failed. The transaction has been aborted",
      "",
      ""),
  CONSENSUS_COMMIT_CONFLICT_OCCURRED_WHILE_IMPLICIT_PRE_READ(
      Category.CONCURRENCY_ERROR, "0016", "A conflict occurred during implicit pre-read", "", ""),
  CONSENSUS_COMMIT_READ_UNCOMMITTED_RECORD(
      Category.CONCURRENCY_ERROR, "0017", "This record needs to be recovered", "", ""),
  CONSENSUS_COMMIT_CONDITION_NOT_SATISFIED_BECAUSE_RECORD_NOT_EXISTS(
      Category.CONCURRENCY_ERROR,
      "0018",
      "The record does not exist, so the %s condition is not satisfied",
      "",
      ""),
  CONSENSUS_COMMIT_CONDITION_NOT_SATISFIED_BECAUSE_RECORD_EXISTS(
      Category.CONCURRENCY_ERROR,
      "0019",
      "The record exists, so the %s condition is not satisfied",
      "",
      ""),
  CONSENSUS_COMMIT_CONDITION_NOT_SATISFIED(
      Category.CONCURRENCY_ERROR,
      "0020",
      "The condition on the column '%s' is not satisfied",
      "",
      ""),
  CONSENSUS_COMMIT_READING_EMPTY_RECORDS_IN_EXTRA_WRITE(
      Category.CONCURRENCY_ERROR,
      "0021",
      "Reading empty records might cause a write skew anomaly, so the transaction has been aborted for safety purposes",
      "",
      ""),
  CONSENSUS_COMMIT_ANTI_DEPENDENCY_FOUND_IN_EXTRA_READ(
      Category.CONCURRENCY_ERROR,
      "0022",
      "An anti-dependency was found. The transaction has been aborted",
      "",
      ""),
  JDBC_TRANSACTION_CONFLICT_OCCURRED_IN_INSERT(
      Category.CONCURRENCY_ERROR,
      "0023",
      "A transaction conflict occurred in the Insert operation",
      "",
      ""),
  SINGLE_CRUD_OPERATION_TRANSACTION_CONDITION_NOT_SATISFIED(
      Category.CONCURRENCY_ERROR,
      "0024",
      "The %s condition of the %s operation is not satisfied. Targeting column(s): %s",
      "",
      ""),
  SINGLE_CRUD_OPERATION_TRANSACTION_CONFLICT_OCCURRED_IN_INSERT(
      Category.CONCURRENCY_ERROR,
      "0025",
      "A transaction conflict occurred in the Insert operation",
      "",
      ""),

  //
  // Errors for the internal error category
  //
  CREATING_NAMESPACE_FAILED(
      Category.INTERNAL_ERROR, "0000", "Creating the namespace failed. Namespace: %s", "", ""),
  DROPPING_NAMESPACE_FAILED(
      Category.INTERNAL_ERROR, "0001", "Dropping the namespace failed. Namespace: %s", "", ""),
  CREATING_TABLE_FAILED(
      Category.INTERNAL_ERROR, "0002", "Creating the table failed. Table: %s", "", ""),
  DROPPING_TABLE_FAILED(
      Category.INTERNAL_ERROR, "0003", "Dropping the table failed. Table: %s", "", ""),
  TRUNCATING_TABLE_FAILED(
      Category.INTERNAL_ERROR, "0004", "Truncating the table failed. Table: %s", "", ""),
  CREATING_INDEX_FAILED(
      Category.INTERNAL_ERROR, "0005", "Creating the index failed. Table: %s, Column: %s", "", ""),
  DROPPING_INDEX_FAILED(
      Category.INTERNAL_ERROR, "0006", "Dropping the index failed. Table: %s, Column: %s", "", ""),
  GETTING_TABLE_METADATA_FAILED(
      Category.INTERNAL_ERROR, "0007", "Getting the table metadata failed. Table: %s", "", ""),
  GETTING_TABLE_NAMES_IN_NAMESPACE_FAILED(
      Category.INTERNAL_ERROR,
      "0008",
      "Getting the table names in the namespace failed. Namespace: %s",
      "",
      ""),
  CHECKING_NAMESPACE_EXISTENCE_FAILED(
      Category.INTERNAL_ERROR,
      "0009",
      "Checking the namespace existence failed. Namespace: %s",
      "",
      ""),
  CHECKING_TABLE_EXISTENCE_FAILED(
      Category.INTERNAL_ERROR, "0010", "Checking the table existence failed. Table: %s", "", ""),
  CHECKING_INDEX_EXISTENCE_FAILED(
      Category.INTERNAL_ERROR,
      "0011",
      "Checking the index existence failed. Table: %s; Column: %s",
      "",
      ""),
  REPAIRING_NAMESPACE_FAILED(
      Category.INTERNAL_ERROR, "0012", "Repairing the namespace failed. Namespace: %s", "", ""),
  REPAIRING_TABLE_FAILED(
      Category.INTERNAL_ERROR, "0013", "Repairing the table failed. Table: %s", "", ""),
  ADDING_NEW_COLUMN_TO_TABLE_FAILED(
      Category.INTERNAL_ERROR,
      "0014",
      "Adding a new column to the table failed. Table: %s; Column: %s; ColumnType: %s",
      "",
      ""),
  GETTING_NAMESPACE_NAMES_FAILED(
      Category.INTERNAL_ERROR, "0015", "Getting the namespace names failed", "", ""),
  GETTING_IMPORT_TABLE_METADATA_FAILED(
      Category.INTERNAL_ERROR,
      "0016",
      "Getting the table metadata of the table being imported failed. Table: %s",
      "",
      ""),
  IMPORTING_TABLE_FAILED(
      Category.INTERNAL_ERROR, "0017", "Importing the table failed. Table: %s", "", ""),
  ADDING_RAW_COLUMN_TO_TABLE_FAILED(
      Category.INTERNAL_ERROR,
      "0018",
      "Adding the raw column to the table failed. Table: %s; Column: %s; ColumnType: %s",
      "",
      ""),
  UPGRADING_SCALAR_DB_ENV_FAILED(
      Category.INTERNAL_ERROR, "0019", "Upgrading the ScalarDB environment failed", "", ""),
  CASSANDRA_WRITE_TIMEOUT_WITH_OTHER_WRITE_TYPE_IN_MUTATION(
      Category.INTERNAL_ERROR,
      "0020",
      "Something wrong because WriteType is neither CAS nor SIMPLE",
      "",
      ""),
  CASSANDRA_ERROR_OCCURRED_IN_SELECTION(
      Category.INTERNAL_ERROR, "0021", "An error occurred in the selection. Details: %s", "", ""),
  COSMOS_ERROR_OCCURRED_IN_MUTATION(
      Category.INTERNAL_ERROR, "0022", "An error occurred in the mutation. Details: %s", "", ""),
  COSMOS_ERROR_OCCURRED_IN_SELECTION(
      Category.INTERNAL_ERROR, "0023", "An error occurred in the selection. Details: %s", "", ""),
  DYNAMO_ERROR_OCCURRED_IN_MUTATION(
      Category.INTERNAL_ERROR, "0024", "An error occurred in the mutation. Details: %s", "", ""),
  DYNAMO_ERROR_OCCURRED_IN_SELECTION(
      Category.INTERNAL_ERROR, "0025", "An error occurred in the selection. Details: %s", "", ""),
  JDBC_ERROR_OCCURRED_IN_MUTATION(
      Category.INTERNAL_ERROR, "0026", "An error occurred in the mutation. Details: %s", "", ""),
  JDBC_ERROR_OCCURRED_IN_SELECTION(
      Category.INTERNAL_ERROR, "0027", "An error occurred in the selection. Details: %s", "", ""),
  JDBC_FETCHING_NEXT_RESULT_FAILED(
      Category.INTERNAL_ERROR, "0028", "Fetching the next result failed", "", ""),
  JDBC_TRANSACTION_ROLLING_BACK_TRANSACTION_FAILED(
      Category.INTERNAL_ERROR, "0029", "Rolling back the transaction failed. Details: %s", "", ""),
  JDBC_TRANSACTION_COMMITTING_TRANSACTION_FAILED(
      Category.INTERNAL_ERROR, "0030", "Committing the transaction failed. Details: %s", "", ""),
  JDBC_TRANSACTION_GET_OPERATION_FAILED(
      Category.INTERNAL_ERROR, "0031", "The Get operation failed. Details: %s", "", ""),
  JDBC_TRANSACTION_SCAN_OPERATION_FAILED(
      Category.INTERNAL_ERROR, "0032", "The Scan operation failed. Details: %s", "", ""),
  JDBC_TRANSACTION_PUT_OPERATION_FAILED(
      Category.INTERNAL_ERROR, "0033", "The Put operation failed. Details: %s", "", ""),
  JDBC_TRANSACTION_DELETE_OPERATION_FAILED(
      Category.INTERNAL_ERROR, "0034", "The Delete operation failed. Details: %s", "", ""),
  JDBC_TRANSACTION_BEGINNING_TRANSACTION_FAILED(
      Category.INTERNAL_ERROR, "0035", "Beginning a transaction failed. Details: %s", "", ""),
  CONSENSUS_COMMIT_PREPARING_RECORDS_FAILED(
      Category.INTERNAL_ERROR, "0036", "Preparing records failed", "", ""),
  CONSENSUS_COMMIT_VALIDATION_FAILED(Category.INTERNAL_ERROR, "0037", "Validation failed", "", ""),
  CONSENSUS_COMMIT_EXECUTING_IMPLICIT_PRE_READ_FAILED(
      Category.INTERNAL_ERROR, "0038", "Executing implicit pre-read failed", "", ""),
  CONSENSUS_COMMIT_READING_RECORD_FROM_STORAGE_FAILED(
      Category.INTERNAL_ERROR,
      "0039",
      "Reading a record from the underlying storage failed",
      "",
      ""),
  CONSENSUS_COMMIT_SCANNING_RECORDS_FROM_STORAGE_FAILED(
      Category.INTERNAL_ERROR,
      "0040",
      "Scanning records from the underlying storage failed",
      "",
      ""),
  CONSENSUS_COMMIT_ROLLBACK_FAILED_BECAUSE_TRANSACTION_ALREADY_COMMITTED(
      Category.INTERNAL_ERROR,
      "0041",
      "Rollback failed because the transaction has already been committed",
      "",
      ""),
  CONSENSUS_COMMIT_ROLLBACK_FAILED(Category.INTERNAL_ERROR, "0042", "Rollback failed", "", ""),
  JDBC_TRANSACTION_INSERT_OPERATION_FAILED(
      Category.INTERNAL_ERROR, "0043", "The Insert operation failed. Details: %s", "", ""),
  JDBC_TRANSACTION_UPSERT_OPERATION_FAILED(
      Category.INTERNAL_ERROR, "0044", "The Upsert operation failed. Details: %s", "", ""),
  JDBC_TRANSACTION_UPDATE_OPERATION_FAILED(
      Category.INTERNAL_ERROR, "0045", "The Update operation failed. Details: %s", "", ""),
  HANDLING_BEFORE_PREPARATION_SNAPSHOT_HOOK_FAILED(
      Category.INTERNAL_ERROR,
      "0046",
      "Handling the before-preparation snapshot hook failed. Details: %s",
      "",
      ""),
  DATA_LOADER_ERROR_CRUD_EXCEPTION(
      Category.INTERNAL_ERROR,
      "0047",
<<<<<<< HEAD
      "Something went wrong while trying to save the data. Details %s",
=======
      "Something went wrong while trying to save the data. Details: %s",
>>>>>>> 8a1e6b95
      "",
      ""),
  DATA_LOADER_ERROR_SCAN(
      Category.INTERNAL_ERROR,
      "0048",
<<<<<<< HEAD
      "Something went wrong while scanning. Are you sure you are running in the correct transaction mode? Details %s",
=======
      "Something went wrong while scanning. Are you sure you are running in the correct transaction mode? Details: %s",
>>>>>>> 8a1e6b95
      "",
      ""),

  //
  // Errors for the unknown transaction status error category
  //
  JDBC_TRANSACTION_UNKNOWN_TRANSACTION_STATUS(
      Category.UNKNOWN_TRANSACTION_STATUS_ERROR,
      "0000",
      "Rolling back the transaction failed. Details: %s",
      "",
      ""),
  CONSENSUS_COMMIT_COMMITTING_STATE_FAILED_WITH_NO_MUTATION_EXCEPTION_BUT_COORDINATOR_STATUS_DOES_NOT_EXIST(
      Category.UNKNOWN_TRANSACTION_STATUS_ERROR,
      "0001",
      "Committing state failed with NoMutationException, but the coordinator status does not exist",
      "",
      ""),
  CONSENSUS_COMMIT_CANNOT_GET_STATE(
      Category.UNKNOWN_TRANSACTION_STATUS_ERROR, "0002", "The state cannot be retrieved", "", ""),
  CONSENSUS_COMMIT_UNKNOWN_COORDINATOR_STATUS(
      Category.UNKNOWN_TRANSACTION_STATUS_ERROR,
      "0003",
      "The coordinator status is unknown",
      "",
      ""),
  CONSENSUS_COMMIT_ABORTING_STATE_FAILED_WITH_NO_MUTATION_EXCEPTION_BUT_COORDINATOR_STATUS_DOES_NOT_EXIST(
      Category.UNKNOWN_TRANSACTION_STATUS_ERROR,
      "0004",
      "Aborting state failed with NoMutationException, but the coordinator status does not exist",
      "",
      ""),
  ;

  private static final String COMPONENT_NAME = "DB-CORE";

  private final Category category;
  private final String id;
  private final String message;
  private final String cause;
  private final String solution;

  CoreError(Category category, String id, String message, String cause, String solution) {
    validate(COMPONENT_NAME, category, id, message, cause, solution);

    this.category = category;
    this.id = id;
    this.message = message;
    this.cause = cause;
    this.solution = solution;
  }

  @Override
  public String getComponentName() {
    return COMPONENT_NAME;
  }

  @Override
  public Category getCategory() {
    return category;
  }

  @Override
  public String getId() {
    return id;
  }

  @Override
  public String getMessage() {
    return message;
  }

  @Override
  public String getCause() {
    return cause;
  }

  @Override
  public String getSolution() {
    return solution;
  }
}<|MERGE_RESOLUTION|>--- conflicted
+++ resolved
@@ -801,71 +801,6 @@
       Category.USER_ERROR,
       "0173",
       "Duplicated data mappings found for column '%s' in table '%s'",
-      "",
-      ""),
-  DATA_LOADER_MISSING_CLUSTERING_KEY_COLUMN(
-      Category.USER_ERROR,
-      "0166",
-      "Missing required field or column mapping for clustering key %s",
-      "",
-      ""),
-  DATA_LOADER_MISSING_PARTITION_KEY_COLUMN(
-      Category.USER_ERROR,
-      "0167",
-      "Missing required field or column mapping for partition key %s",
-      "",
-      ""),
-  DATA_LOADER_MISSING_COLUMN(
-      Category.USER_ERROR, "0168", "Missing field or column mapping for %s", "", ""),
-  DATA_LOADER_MISSING_SOURCE_FIELD(
-      Category.USER_ERROR,
-      "0169",
-      "The data mapping source field '%s' for table '%s' is missing in the json data record",
-      "",
-      ""),
-
-  DATA_LOADER_DUPLICATE_DATA_MAPPINGS(
-      Category.USER_ERROR,
-      "0158",
-      "Duplicate data mappings found for table '%s' in the control file",
-      "",
-      ""),
-  DATA_LOADER_MISSING_COLUMN_MAPPING(
-      Category.USER_ERROR,
-      "0159",
-      "No mapping found for column '%s' in table '%s' in the control file. \\nControl file validation set at 'FULL'. All columns need to be mapped.",
-      "",
-      ""),
-  DATA_LOADER_CONTROL_FILE_MISSING_DATA_MAPPINGS(
-      Category.USER_ERROR, "0160", "The control file is missing data mappings", "", ""),
-  DATA_LOADER__MISSING_NAMESPACE_OR_TABLE(
-      Category.USER_ERROR,
-      "0161",
-      "The provided namespace '%s' and/or table name '%s' is incorrect and could not be found",
-      "",
-      ""),
-  DATA_LOADER_TARGET_COLUMN_NOT_FOUND(
-      Category.USER_ERROR,
-      "0162",
-      "The target column '%s' for source field '%s' could not be found in table '%s'",
-      "",
-      ""),
-  DATA_LOADER_MISSING_PARTITION_KEY(
-      Category.USER_ERROR,
-      "0163",
-      "The required partition key '%s' is missing in the control file mapping for table '%s'",
-      "",
-      ""),
-  DATA_LOADER_MISSING_CLUSTERING_KEY(
-      Category.USER_ERROR,
-      "0164",
-      "The required clustering key '%s' is missing in the control file mapping for table '%s'",
-      "",
-      ""),
-  DATA_LOADER_MULTIPLE_MAPPINGS_FOR_COLUMN_FOUND(
-      Category.USER_ERROR,
-      "0165",
-      "Multiple data mappings found for column '%s' in table '%s'",
       "",
       ""),
   DATA_LOADER_MISSING_CLUSTERING_KEY_COLUMN(
@@ -1142,21 +1077,13 @@
   DATA_LOADER_ERROR_CRUD_EXCEPTION(
       Category.INTERNAL_ERROR,
       "0047",
-<<<<<<< HEAD
-      "Something went wrong while trying to save the data. Details %s",
-=======
       "Something went wrong while trying to save the data. Details: %s",
->>>>>>> 8a1e6b95
       "",
       ""),
   DATA_LOADER_ERROR_SCAN(
       Category.INTERNAL_ERROR,
       "0048",
-<<<<<<< HEAD
-      "Something went wrong while scanning. Are you sure you are running in the correct transaction mode? Details %s",
-=======
       "Something went wrong while scanning. Are you sure you are running in the correct transaction mode? Details: %s",
->>>>>>> 8a1e6b95
       "",
       ""),
 
