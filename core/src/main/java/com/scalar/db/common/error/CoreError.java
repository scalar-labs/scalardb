--- conflicted
+++ resolved
@@ -858,36 +858,6 @@
       Category.USER_ERROR, "0186", "The CSV row: %s does not match header: %s.", "", ""),
   DATA_LOADER_JSON_CONTENT_START_ERROR(
       Category.USER_ERROR, "0187", "Expected JSON file content to be an array", "", ""),
-<<<<<<< HEAD
-  DATA_LOADER_IMPORT_TARGET_MISSING(
-      Category.USER_ERROR,
-      "0188",
-      "Missing option: either '--namespace' and'--table' or '--control-file' options must be specified.",
-      "",
-      ""),
-  DATA_LOADER_MISSING_IMPORT_FILE(
-      Category.USER_ERROR,
-      "0189",
-      "The file '%s' specified by the argument '%s' does not exist.",
-      "",
-      ""),
-  DATA_LOADER_LOG_DIRECTORY_WRITE_ACCESS_DENIED(
-      Category.USER_ERROR, "0190", "Cannot write to the log directory: %s", "", ""),
-  DATA_LOADER_LOG_DIRECTORY_CREATION_FAILED(
-      Category.USER_ERROR, "0191", "Failed to create the log directory: %s", "", ""),
-  DATA_LOADER_INVALID_CONTROL_FILE(
-      Category.USER_ERROR, "0192", "Failed to parse the control file: %s", "", ""),
-  DATA_LOADER_DIRECTORY_WRITE_ACCESS(
-      Category.USER_ERROR,
-      "0193",
-      "No permission to create or write files in the directory: %s",
-      "",
-      ""),
-  DATA_LOADER_DIRECTORY_CREATION_FAILED(
-      Category.USER_ERROR, "0194", "Failed to create the directory: %s", "", ""),
-  DATA_LOADER_PATH_IS_NOT_A_DIRECTORY(
-      Category.USER_ERROR, "0195", "Path exists but is not a directory: %s", "", ""),
-=======
   REPLICATION_NOT_ENABLED(
       Category.USER_ERROR,
       "0188",
@@ -895,7 +865,34 @@
       "The replication feature is not enabled. To use this feature, you must enable it",
       "",
       ""),
->>>>>>> 74504306
+  DATA_LOADER_IMPORT_TARGET_MISSING(
+      Category.USER_ERROR,
+      "0189",
+      "Missing option: either '--namespace' and'--table' or '--control-file' options must be specified.",
+      "",
+      ""),
+  DATA_LOADER_MISSING_IMPORT_FILE(
+      Category.USER_ERROR,
+      "0190",
+      "The file '%s' specified by the argument '%s' does not exist.",
+      "",
+      ""),
+  DATA_LOADER_LOG_DIRECTORY_WRITE_ACCESS_DENIED(
+      Category.USER_ERROR, "0191", "Cannot write to the log directory: %s", "", ""),
+  DATA_LOADER_LOG_DIRECTORY_CREATION_FAILED(
+      Category.USER_ERROR, "0192", "Failed to create the log directory: %s", "", ""),
+  DATA_LOADER_INVALID_CONTROL_FILE(
+      Category.USER_ERROR, "0193", "Failed to parse the control file: %s", "", ""),
+  DATA_LOADER_DIRECTORY_WRITE_ACCESS(
+      Category.USER_ERROR,
+      "0194",
+      "No permission to create or write files in the directory: %s",
+      "",
+      ""),
+  DATA_LOADER_DIRECTORY_CREATION_FAILED(
+      Category.USER_ERROR, "0195", "Failed to create the directory: %s", "", ""),
+  DATA_LOADER_PATH_IS_NOT_A_DIRECTORY(
+      Category.USER_ERROR, "0196", "Path exists but is not a directory: %s", "", ""),
 
   //
   // Errors for the concurrency error category
