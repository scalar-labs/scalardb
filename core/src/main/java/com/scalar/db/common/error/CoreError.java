--- conflicted
+++ resolved
@@ -688,17 +688,14 @@
       "Invalid number specified for column %s in table %s in namespace %s",
       "",
       ""),
-<<<<<<< HEAD
-  ABAC_NOT_ENABLED(
-      Category.USER_ERROR,
-      "0151",
-      "The Attribute-Based Access Control feature is not enabled. To use this feature, you must enable it. Note that this feature is supported only in the ScalarDB Enterprise edition",
-      "",
-      ""),
-=======
   DATA_LOADER_ERROR_METHOD_NULL_ARGUMENT(
       Category.USER_ERROR, "0151", "Method null argument not allowed", "", ""),
->>>>>>> dbd55df8
+  ABAC_NOT_ENABLED(
+      Category.USER_ERROR,
+      "0152",
+      "The Attribute-Based Access Control feature is not enabled. To use this feature, you must enable it. Note that this feature is supported only in the ScalarDB Enterprise edition",
+      "",
+      ""),
 
   //
   // Errors for the concurrency error category
