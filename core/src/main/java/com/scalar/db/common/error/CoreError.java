package com.scalar.db.common.error;

public enum CoreError implements ScalarDbError {

  //
  // Errors for the user error category
  //
  OPERATION_CHECK_ERROR_INDEX_ONLY_SINGLE_COLUMN_INDEX_SUPPORTED(
      Category.USER_ERROR,
      "0000",
      "Only a single-column index is supported. Operation: %s",
      "",
      ""),
  OPERATION_CHECK_ERROR_INDEX_NON_INDEXED_COLUMN_SPECIFIED(
      Category.USER_ERROR,
      "0001",
      "The column of the specified index key is not indexed. Operation: %s",
      "",
      ""),
  OPERATION_CHECK_ERROR_INDEX_INDEX_KEY_NOT_PROPERLY_SPECIFIED(
      Category.USER_ERROR,
      "0002",
      "The index key is not properly specified. Operation: %s",
      "",
      ""),
  OPERATION_CHECK_ERROR_INDEX_CLUSTERING_KEY_SPECIFIED(
      Category.USER_ERROR,
      "0003",
      "Clustering keys cannot be specified when using an index. Operation: %s",
      "",
      ""),
  OPERATION_CHECK_ERROR_INDEX_ORDERING_SPECIFIED(
      Category.USER_ERROR,
      "0004",
      "Orderings cannot be specified when using an index. Operation: %s",
      "",
      ""),
  OPERATION_CHECK_ERROR_LIMIT(
      Category.USER_ERROR, "0005", "The limit cannot be negative. Operation: %s", "", ""),
  OPERATION_CHECK_ERROR_CROSS_PARTITION_SCAN(
      Category.USER_ERROR, "0006", "Cross-partition scan is not enabled. Operation: %s", "", ""),
  OPERATION_CHECK_ERROR_CROSS_PARTITION_SCAN_ORDERING(
      Category.USER_ERROR,
      "0007",
      "Cross-partition scan ordering is not enabled. Operation: %s",
      "",
      ""),
  OPERATION_CHECK_ERROR_CROSS_PARTITION_SCAN_FILTERING(
      Category.USER_ERROR,
      "0008",
      "Cross-partition scan filtering is not enabled. Operation: %s",
      "",
      ""),
  OPERATION_CHECK_ERROR_PROJECTION(
      Category.USER_ERROR,
      "0009",
      "The specified projection is not found. Projection: %s, Operation: %s",
      "",
      ""),
  OPERATION_CHECK_ERROR_CLUSTERING_KEY_BOUNDARY(
      Category.USER_ERROR,
      "0010",
      "The clustering key boundary is not properly specified. Operation: %s",
      "",
      ""),
  OPERATION_CHECK_ERROR_START_CLUSTERING_KEY(
      Category.USER_ERROR,
      "0011",
      "The start clustering key is not properly specified. Operation: %s",
      "",
      ""),
  OPERATION_CHECK_ERROR_END_CLUSTERING_KEY(
      Category.USER_ERROR,
      "0012",
      "The end clustering key is not properly specified. Operation: %s",
      "",
      ""),
  OPERATION_CHECK_ERROR_ORDERING_NOT_PROPERLY_SPECIFIED(
      Category.USER_ERROR, "0013", "Orderings are not properly specified. Operation: %s", "", ""),
  OPERATION_CHECK_ERROR_ORDERING_COLUMN_NOT_FOUND(
      Category.USER_ERROR,
      "0014",
      "The specified ordering column is not found. Ordering: %s, Operation: %s",
      "",
      ""),
  OPERATION_CHECK_ERROR_CONDITION(
      Category.USER_ERROR,
      "0015",
      "The condition is not properly specified. Operation: %s",
      "",
      ""),
  TABLE_NOT_FOUND(Category.USER_ERROR, "0016", "The table does not exist. Table: %s", "", ""),
  OPERATION_CHECK_ERROR_INVALID_COLUMN(
      Category.USER_ERROR,
      "0017",
      "The column value is not properly specified. Column: %s, Operation: %s",
      "",
      ""),
  EMPTY_MUTATIONS_SPECIFIED(Category.USER_ERROR, "0018", "The mutations are empty", "", ""),
  OPERATION_CHECK_ERROR_MULTI_PARTITION_MUTATION(
      Category.USER_ERROR,
      "0019",
      "Mutations that span multiple partitions are not supported. Mutations: %s",
      "",
      ""),
  OPERATION_CHECK_ERROR_PARTITION_KEY(
      Category.USER_ERROR,
      "0020",
      "The partition key is not properly specified. Operation: %s",
      "",
      ""),
  OPERATION_CHECK_ERROR_CLUSTERING_KEY(
      Category.USER_ERROR,
      "0021",
      "The clustering key is not properly specified. Operation: %s",
      "",
      ""),
  AUTH_NOT_ENABLED(
      Category.USER_ERROR,
      "0022",
      "The authentication and authorization feature is not enabled. To use this feature, you must enable it. Note that this feature is supported only in the ScalarDB Enterprise edition",
      "",
      ""),
  CONDITION_BUILD_ERROR_CONDITION_NOT_ALLOWED_FOR_PUT_IF(
      Category.USER_ERROR,
      "0023",
      "This condition is not allowed for the PutIf operation. Condition: %s",
      "",
      ""),
  CONDITION_BUILD_ERROR_CONDITION_NOT_ALLOWED_FOR_DELETE_IF(
      Category.USER_ERROR,
      "0024",
      "This condition is not allowed for the DeleteIf operation. Condition: %s",
      "",
      ""),
  LIKE_CHECK_ERROR_OPERATOR_MUST_BE_LIKE_OR_NOT_LIKE(
      Category.USER_ERROR, "0025", "Operator must be LIKE or NOT_LIKE. Operator: %s", "", ""),
  LIKE_CHECK_ERROR_ESCAPE_CHARACTER_MUST_BE_STRING_OF_SINGLE_CHARACTER_OR_EMPTY_STRING(
      Category.USER_ERROR,
      "0026",
      "An escape character must be a string of a single character or an empty string",
      "",
      ""),
  LIKE_CHECK_ERROR_LIKE_PATTERN_MUST_NOT_BE_NULL(
      Category.USER_ERROR, "0027", "The LIKE pattern must not be null", "", ""),
  LIKE_CHECK_ERROR_LIKE_PATTERN_MUST_NOT_INCLUDE_ONLY_ESCAPE_CHARACTER(
      Category.USER_ERROR,
      "0028",
      "The LIKE pattern must not include only an escape character",
      "",
      ""),
  LIKE_CHECK_ERROR_LIKE_PATTERN_MUST_NOT_END_WITH_ESCAPE_CHARACTER(
      Category.USER_ERROR,
      "0029",
      "The LIKE pattern must not end with an escape character",
      "",
      ""),
  COLUMN_NOT_FOUND(Category.USER_ERROR, "0030", "The column %s does not exist", "", ""),
  GET_BUILD_ERROR_OPERATION_NOT_SUPPORTED_WHEN_GETTING_RECORDS_OF_DATABASE_WITHOUT_USING_INDEX(
      Category.USER_ERROR,
      "0031",
      "This operation is not supported when getting records of a database without using an index",
      "",
      ""),
  GET_BUILD_ERROR_OPERATION_NOT_SUPPORTED_WHEN_GETTING_RECORDS_OF_DATABASE_USING_INDEX(
      Category.USER_ERROR,
      "0032",
      "This operation is not supported when getting records of a database by using an index",
      "",
      ""),
  SCAN_BUILD_ERROR_OPERATION_NOT_SUPPORTED_WHEN_SCANNING_ALL_RECORDS_OF_DATABASE_OR_SCANNING_RECORDS_OF_DATABASE_USING_INDEX(
      Category.USER_ERROR,
      "0033",
      "This operation is not supported when scanning all the records of a database "
          + "or scanning records of a database by using an index",
      "",
      ""),
  SCAN_BUILD_ERROR_OPERATION_SUPPORTED_ONLY_WHEN_SCANNING_RECORDS_OF_DATABASE_USING_INDEX(
      Category.USER_ERROR,
      "0034",
      "This operation is supported only when scanning records of a database by using an index",
      "",
      ""),
  SCAN_BUILD_ERROR_OPERATION_NOT_SUPPORTED_WHEN_SCANNING_RECORDS_OF_DATABASE_USING_INDEX(
      Category.USER_ERROR,
      "0035",
      "This operation is not supported when scanning records of a database by using an index",
      "",
      ""),
  SCAN_BUILD_ERROR_OPERATION_SUPPORTED_ONLY_WHEN_NO_CONDITIONS_ARE_SPECIFIED(
      Category.USER_ERROR,
      "0037",
      "This operation is supported only when no conditions are specified. "
          + "If you want to modify a condition, please use clearConditions() to remove all existing conditions first",
      "",
      ""),
  TABLE_METADATA_BUILD_ERROR_NO_COLUMNS_SPECIFIED(
      Category.USER_ERROR, "0038", "One or more columns must be specified.", "", ""),
  TABLE_METADATA_BUILD_ERROR_NO_PARTITION_KEYS_SPECIFIED(
      Category.USER_ERROR, "0039", "One or more partition keys must be specified.", "", ""),
  TABLE_METADATA_BUILD_ERROR_PARTITION_KEY_COLUMN_DEFINITION_NOT_SPECIFIED(
      Category.USER_ERROR,
      "0040",
      "The column definition must be specified since %s is specified as a partition key",
      "",
      ""),
  TABLE_METADATA_BUILD_ERROR_CLUSTERING_KEY_COLUMN_DEFINITION_NOT_SPECIFIED(
      Category.USER_ERROR,
      "0041",
      "The column definition must be specified since %s is specified as a clustering key",
      "",
      ""),
  TRANSACTION_STATE_INSTANTIATION_ERROR_INVALID_ID(
      Category.USER_ERROR, "0042", "Invalid ID specified. ID: %d", "", ""),
  TRANSACTION_NOT_ACTIVE(
      Category.USER_ERROR, "0043", "The transaction is not active. Status: %s", "", ""),
  TRANSACTION_ALREADY_COMMITTED_OR_ROLLED_BACK(
      Category.USER_ERROR,
      "0044",
      "The transaction has already been committed or rolled back. Status: %s",
      "",
      ""),
  TRANSACTION_NOT_PREPARED(
      Category.USER_ERROR, "0045", "The transaction has not been prepared. Status: %s", "", ""),
  TRANSACTION_NOT_PREPARED_OR_VALIDATED(
      Category.USER_ERROR,
      "0046",
      "The transaction has not been prepared or validated. Status: %s",
      "",
      ""),
  TRANSACTION_ALREADY_EXISTS(Category.USER_ERROR, "0047", "The transaction already exists", "", ""),
  TRANSACTION_NOT_FOUND(
      Category.USER_ERROR,
      "0048",
      "A transaction associated with the specified transaction ID is not found. "
          + "The transaction might have expired",
      "",
      ""),
  SYSTEM_NAMESPACE_SPECIFIED(
      Category.USER_ERROR, "0049", "%s is the system namespace name", "", ""),
  NAMESPACE_ALREADY_EXISTS(
      Category.USER_ERROR, "0050", "The namespace already exists. Namespace: %s", "", ""),
  NAMESPACE_NOT_FOUND(
      Category.USER_ERROR, "0051", "The namespace does not exist. Namespace: %s", "", ""),
  TABLE_ALREADY_EXISTS(Category.USER_ERROR, "0052", "The table already exists. Table: %s", "", ""),
  NAMESPACE_NOT_EMPTY(
      Category.USER_ERROR,
      "0053",
      "The namespace is not empty. Namespace: %s; Tables in the namespace: %s",
      "",
      ""),
  COLUMN_NOT_FOUND2(
      Category.USER_ERROR, "0054", "The column does not exist. Table: %s; Column: %s", "", ""),
  INDEX_ALREADY_EXISTS(
      Category.USER_ERROR, "0055", "The index already exists. Table: %s; Column: %s", "", ""),
  INDEX_NOT_FOUND(
      Category.USER_ERROR, "0056", "The index does not exist. Table: %s; Column: %s", "", ""),
  COLUMN_ALREADY_EXISTS(
      Category.USER_ERROR, "0057", "The column already exists. Table: %s; Column: %s", "", ""),
  OPERATION_DOES_NOT_HAVE_TARGET_NAMESPACE_OR_TABLE_NAME(
      Category.USER_ERROR,
      "0058",
      "The operation does not have the target namespace or table name. Operation: %s",
      "",
      ""),
  CONFIG_UTILS_INVALID_NUMBER_FORMAT(
      Category.USER_ERROR,
      "0059",
      "The specified value of the property '%s' is not a number. Value: %s",
      "",
      ""),
  CONFIG_UTILS_INVALID_BOOLEAN_FORMAT(
      Category.USER_ERROR,
      "0060",
      "The specified value of the property '%s' is not a boolean. Value: %s",
      "",
      ""),
  CONFIG_UTILS_READING_FILE_FAILED(
      Category.USER_ERROR, "0061", "Reading the file failed. File: %s", "", ""),
  CROSS_PARTITION_SCAN_MUST_BE_ENABLED_TO_USE_CROSS_PARTITION_SCAN_WITH_FILTERING_OR_ORDERING(
      Category.USER_ERROR,
      "0062",
      "The property 'scalar.db.cross_partition_scan.enabled' must be set to true "
          + "to use cross-partition scan with filtering or ordering",
      "",
      ""),
  OUT_OF_RANGE_COLUMN_VALUE_FOR_BIGINT(
      Category.USER_ERROR,
      "0063",
      "This column value is out of range for BigInt. Value: %s",
      "",
      ""),
  KEY_BUILD_ERROR_UNSUPPORTED_TYPE(
      Category.USER_ERROR, "0064", "This type is not supported. Name: %s, Type: %s", "", ""),
  STORAGE_NOT_FOUND(Category.USER_ERROR, "0065", "Storage '%s' is not found", "", ""),
  TRANSACTION_MANAGER_NOT_FOUND(
      Category.USER_ERROR, "0066", "Transaction manager '%s' is not found", "", ""),
  GET_OPERATION_USED_FOR_NON_EXACT_MATCH_SELECTION(
      Category.USER_ERROR,
      "0068",
      "Please use scan() for non-exact match selection. Operation: %s",
      "",
      ""),
  CASSANDRA_IMPORT_NOT_SUPPORTED(
      Category.USER_ERROR,
      "0069",
      "Import-related functionality is not supported in Cassandra",
      "",
      ""),
  CASSANDRA_NETWORK_STRATEGY_NOT_FOUND(
      Category.USER_ERROR, "0070", "The %s network strategy does not exist", "", ""),
  INVALID_CONTACT_PORT(
      Category.USER_ERROR,
      "0071",
      "The property 'scalar.db.contact_port' must be greater than or equal to zero",
      "",
      ""),
  COSMOS_CLUSTERING_KEY_BLOB_TYPE_NOT_SUPPORTED(
      Category.USER_ERROR,
      "0073",
      "The BLOB type is not supported for clustering keys in Cosmos DB. Column: %s",
      "",
      ""),
  COSMOS_IMPORT_NOT_SUPPORTED(
      Category.USER_ERROR,
      "0074",
      "Import-related functionality is not supported in Cosmos DB",
      "",
      ""),
  INVALID_CONTACT_POINTS(
      Category.USER_ERROR,
      "0075",
      "The property 'scalar.db.contact_points' must not be empty",
      "",
      ""),
  COSMOS_CONDITION_OPERATION_NOT_SUPPORTED_FOR_BLOB_TYPE(
      Category.USER_ERROR,
      "0076",
      "Cosmos DB supports only EQ, NE, IS_NULL, and IS_NOT_NULL operations for the BLOB type in conditions. Mutation: %s",
      "",
      ""),
  INVALID_CONSISTENCY_LEVEL(
      Category.USER_ERROR,
      "0077",
      "The specified consistency level is not supported. Consistency level: %s",
      "",
      ""),
  DYNAMO_ENCODER_0X00_BYTES_NOT_ACCEPTED_IN_BLOB_VALUES_IN_DESC_ORDER(
      Category.USER_ERROR,
      "0078",
      "0x00 bytes are not accepted in BLOB values in DESC order",
      "",
      ""),
  DYNAMO_ENCODER_CANNOT_ENCODE_TEXT_VALUE_CONTAINING_0X0000(
      Category.USER_ERROR, "0079", "Cannot encode a Text value that contains '\\u0000'", "", ""),
  DYNAMO_INDEX_COLUMN_CANNOT_BE_SET_TO_NULL_OR_EMPTY(
      Category.USER_ERROR,
      "0081",
      "An index column cannot be set to null or an empty value for Text or Blob in DynamoDB. Operation: %s",
      "",
      ""),
  DYNAMO_CONDITION_OPERATION_NOT_SUPPORTED_FOR_BOOLEAN_TYPE(
      Category.USER_ERROR,
      "0082",
      "DynamoDB supports only EQ, NE, IS_NULL, and IS_NOT_NULL operations for the BOOLEAN type in conditions. Mutation: %s",
      "",
      ""),
  MULTI_STORAGE_NESTED_MULTI_STORAGE_DEFINITION_NOT_SUPPORTED(
      Category.USER_ERROR,
      "0083",
      "Nested multi-storage definitions are not supported. Storage: %s",
      "",
      ""),
  MULTI_STORAGE_STORAGE_NOT_FOUND(
      Category.USER_ERROR, "0084", "Storage not found. Storage: %s", "", ""),
  JDBC_NAMESPACE_NAME_NOT_ACCEPTABLE(
      Category.USER_ERROR, "0085", "The namespace name is not acceptable. Namespace: %s", "", ""),
  JDBC_TABLE_NAME_NOT_ACCEPTABLE(
      Category.USER_ERROR, "0086", "The table name is not acceptable. Table: %s", "", ""),
  JDBC_IMPORT_NOT_SUPPORTED(
      Category.USER_ERROR,
      "0087",
      "Importing tables is not allowed in the RDB engine. RDB engine: %s",
      "",
      ""),
  JDBC_IMPORT_TABLE_WITHOUT_PRIMARY_KEY(
      Category.USER_ERROR, "0088", "The %s table must have a primary key", "", ""),
  JDBC_RDB_ENGINE_NOT_SUPPORTED(
      Category.USER_ERROR,
      "0089",
      "The RDB engine is not supported. JDBC connection URL: %s",
      "",
      ""),
  JDBC_IMPORT_DATA_TYPE_WITH_SIZE_NOT_SUPPORTED(
      Category.USER_ERROR, "0090", "Data type %s(%d) is not supported: %s", "", ""),
  JDBC_IMPORT_DATA_TYPE_NOT_SUPPORTED(
      Category.USER_ERROR, "0091", "Data type %s is not supported: %s", "", ""),
  JDBC_TRANSACTION_GETTING_TRANSACTION_STATE_NOT_SUPPORTED(
      Category.USER_ERROR,
      "0092",
      "Getting a transaction state is not supported in JDBC transactions",
      "",
      ""),
  JDBC_TRANSACTION_ROLLING_BACK_TRANSACTION_NOT_SUPPORTED(
      Category.USER_ERROR,
      "0093",
      "Rolling back a transaction is not supported in JDBC transactions",
      "",
      ""),
  CONSENSUS_COMMIT_COORDINATOR_TABLES_ALREADY_EXIST(
      Category.USER_ERROR, "0094", "Coordinator tables already exist", "", ""),
  CONSENSUS_COMMIT_COORDINATOR_TABLES_NOT_FOUND(
      Category.USER_ERROR, "0095", "Coordinator tables do not exist", "", ""),
  CONSENSUS_COMMIT_COORDINATOR_NAMESPACE_SPECIFIED(
      Category.USER_ERROR,
      "0096",
      "The namespace %s is reserved. Any operations on this namespace are not allowed",
      "",
      ""),
  CONSENSUS_COMMIT_MUTATING_TRANSACTION_METADATA_COLUMNS_NOT_ALLOWED(
      Category.USER_ERROR,
      "0097",
      "Mutating transaction metadata columns is not allowed. Table: %s; Column: %s",
      "",
      ""),
  CONSENSUS_COMMIT_CONDITION_NOT_ALLOWED_ON_PUT(
      Category.USER_ERROR, "0098", "A %s condition is not allowed on Put operations", "", ""),
  CONSENSUS_COMMIT_CONDITION_NOT_ALLOWED_ON_DELETE(
      Category.USER_ERROR, "0099", "A %s condition is not allowed on Delete operations", "", ""),
  CONSENSUS_COMMIT_CONDITION_NOT_ALLOWED_TO_TARGET_TRANSACTION_METADATA_COLUMNS(
      Category.USER_ERROR,
      "0100",
      "The condition is not allowed to target transaction metadata columns. Column: %s",
      "",
      ""),
  CONSENSUS_COMMIT_COLUMN_RESERVED_AS_TRANSACTION_METADATA(
      Category.USER_ERROR, "0101", "The column '%s' is reserved as transaction metadata", "", ""),
  CONSENSUS_COMMIT_BEFORE_PREFIXED_COLUMN_FOR_NON_PRIMARY_KEY_RESERVED_AS_TRANSACTION_METADATA(
      Category.USER_ERROR,
      "0102",
      "Non-primary key columns with the 'before_' prefix, '%s', are reserved as transaction metadata",
      "",
      ""),
  CONSENSUS_COMMIT_PUT_CANNOT_HAVE_CONDITION_WHEN_TARGET_RECORD_UNREAD_AND_IMPLICIT_PRE_READ_DISABLED(
      Category.USER_ERROR,
      "0103",
      "Put cannot have a condition when the target record is unread and implicit pre-read is disabled."
          + " Please read the target record beforehand or enable implicit pre-read: %s",
      "",
      ""),
  CONSENSUS_COMMIT_WRITING_ALREADY_DELETED_DATA_NOT_ALLOWED(
      Category.USER_ERROR,
      "0104",
      "Writing data already-deleted by the same transaction is not allowed",
      "",
      ""),
  CONSENSUS_COMMIT_SCANNING_ALREADY_WRITTEN_OR_DELETED_DATA_NOT_ALLOWED(
      Category.USER_ERROR,
      "0106",
      "Scanning data already-written or already-deleted by the same transaction is not allowed",
      "",
      ""),
  CONSENSUS_COMMIT_TRANSACTION_NOT_VALIDATED_IN_SERIALIZABLE(
      Category.USER_ERROR,
      "0107",
      "The transaction is not validated."
          + " When using the SERIALIZABLE isolation level, you need to call validate()"
          + " before calling commit()",
      "",
      ""),
  DYNAMO_BATCH_SIZE_EXCEEDED(
      Category.USER_ERROR, "0108", "DynamoDB cannot batch more than 100 mutations at once", "", ""),
  SCHEMA_LOADER_ALTERING_PARTITION_KEYS_NOT_SUPPORTED(
      Category.USER_ERROR,
      "0109",
      "The partition keys of the table %s.%s were modified, but altering partition keys is not supported",
      "",
      ""),
  SCHEMA_LOADER_ALTERING_CLUSTERING_KEYS_NOT_SUPPORTED(
      Category.USER_ERROR,
      "0110",
      "The clustering keys of the table %s.%s were modified, but altering clustering keys is not supported",
      "",
      ""),
  SCHEMA_LOADER_ALTERING_CLUSTERING_ORDER_NOT_SUPPORTED(
      Category.USER_ERROR,
      "0111",
      "The clustering ordering of the table %s.%s were modified, but altering clustering ordering is not supported",
      "",
      ""),
  SCHEMA_LOADER_DELETING_COLUMN_NOT_SUPPORTED(
      Category.USER_ERROR,
      "0112",
      "The column %s of the table %s.%s has been deleted. Column deletion is not supported when altering a table",
      "",
      ""),
  SCHEMA_LOADER_ALTERING_COLUMN_DATA_TYPE_NOT_SUPPORTED(
      Category.USER_ERROR,
      "0113",
      "The data type of the column %s of the table %s.%s was modified, but altering data types is not supported",
      "",
      ""),
  SCHEMA_LOADER_SPECIFYING_SCHEMA_FILE_REQUIRED_WHEN_USING_REPAIR_ALL(
      Category.USER_ERROR,
      "0114",
      "Specifying the '--schema-file' option is required when using the '--repair-all' option",
      "",
      ""),
  SCHEMA_LOADER_SPECIFYING_SCHEMA_FILE_REQUIRED_WHEN_USING_ALTER(
      Category.USER_ERROR,
      "0115",
      "Specifying the '--schema-file' option is required when using the '--alter' option",
      "",
      ""),
  SCHEMA_LOADER_SPECIFYING_SCHEMA_FILE_REQUIRED_WHEN_USING_IMPORT(
      Category.USER_ERROR,
      "0116",
      "Specifying the '--schema-file' option is required when using the '--import' option",
      "",
      ""),
  SCHEMA_LOADER_SPECIFYING_COORDINATOR_WITH_IMPORT_NOT_ALLOWED(
      Category.USER_ERROR,
      "0117",
      "Specifying the '--coordinator' option with the '--import' option is not allowed."
          + " Create Coordinator tables separately",
      "",
      ""),
  SCHEMA_LOADER_READING_CONFIG_FILE_FAILED(
      Category.USER_ERROR, "0118", "Reading the configuration file failed. File: %s", "", ""),
  SCHEMA_LOADER_READING_SCHEMA_FILE_FAILED(
      Category.USER_ERROR, "0119", "Reading the schema file failed. File: %s", "", ""),
  SCHEMA_LOADER_PARSING_SCHEMA_JSON_FAILED(
      Category.USER_ERROR, "0120", "Parsing the schema JSON failed. Details: %s", "", ""),
  SCHEMA_LOADER_PARSE_ERROR_TABLE_NAME_MUST_CONTAIN_NAMESPACE_AND_TABLE(
      Category.USER_ERROR,
      "0121",
      "The table name must contain the namespace and the table. Table: %s",
      "",
      ""),
  SCHEMA_LOADER_PARSE_ERROR_PARTITION_KEY_MUST_BE_SPECIFIED(
      Category.USER_ERROR, "0122", "The partition key must be specified. Table: %s", "", ""),
  SCHEMA_LOADER_PARSE_ERROR_INVALID_CLUSTERING_KEY_FORMAT(
      Category.USER_ERROR,
      "0123",
      "Invalid clustering-key format. The clustering key must be in the format of 'column_name' or 'column_name ASC/DESC'."
          + " Table: %s; Clustering key: %s",
      "",
      ""),
  SCHEMA_LOADER_PARSE_ERROR_COLUMNS_NOT_SPECIFIED(
      Category.USER_ERROR, "0124", "Columns must be specified. Table: %s", "", ""),
  SCHEMA_LOADER_PARSE_ERROR_INVALID_COLUMN_TYPE(
      Category.USER_ERROR, "0125", "Invalid column type. Table: %s; Column: %s; Type: %s", "", ""),
  OPERATION_CHECK_ERROR_UNSUPPORTED_MUTATION_TYPE(
      Category.USER_ERROR,
      "0126",
      "The mutation type is not supported. Only the Put or Delete type is supported. Mutation: %s",
      "",
      ""),
  CONDITION_BUILD_ERROR_CONDITION_NOT_ALLOWED_FOR_UPDATE_IF(
      Category.USER_ERROR,
      "0127",
      "This condition is not allowed for the UpdateIf operation. Condition: %s",
      "",
      ""),
  CASSANDRA_CROSS_PARTITION_SCAN_WITH_ORDERING_NOT_SUPPORTED(
      Category.USER_ERROR,
      "0128",
      "Cross-partition scan with ordering is not supported in Cassandra",
      "",
      ""),
  COSMOS_CROSS_PARTITION_SCAN_WITH_ORDERING_NOT_SUPPORTED(
      Category.USER_ERROR,
      "0129",
      "Cross-partition scan with ordering is not supported in Cosmos DB",
      "",
      ""),
  DYNAMO_CROSS_PARTITION_SCAN_WITH_ORDERING_NOT_SUPPORTED(
      Category.USER_ERROR,
      "0130",
      "Cross-partition scan with ordering is not supported in DynamoDB",
      "",
      ""),
  DATA_LOADER_DIRECTORY_WRITE_ACCESS_NOT_ALLOWED(
      Category.USER_ERROR,
      "0131",
      "The directory '%s' does not have write permissions. Please ensure that the current user has write access to the directory.",
      "",
      ""),
  DATA_LOADER_DIRECTORY_CREATE_FAILED(
      Category.USER_ERROR,
      "0132",
      "Failed to create the directory '%s'. Please check if you have sufficient permissions and if there are any file system restrictions. Details: %s",
      "",
      ""),
  DATA_LOADER_MISSING_DIRECTORY_NOT_ALLOWED(
      Category.USER_ERROR, "0133", "Directory path cannot be null or empty.", "", ""),
  DATA_LOADER_MISSING_FILE_EXTENSION(
      Category.USER_ERROR,
      "0134",
      "No file extension was found on the provided file name %s.",
      "",
      ""),
  DATA_LOADER_INVALID_FILE_EXTENSION(
      Category.USER_ERROR,
      "0135",
      "Invalid file extension: %s. Allowed extensions are: %s",
      "",
      ""),
  SINGLE_CRUD_OPERATION_TRANSACTION_GETTING_TRANSACTION_STATE_NOT_SUPPORTED(
      Category.USER_ERROR,
      "0136",
      "Getting a transaction state is not supported in single CRUD operation transactions",
      "",
      ""),
  SINGLE_CRUD_OPERATION_TRANSACTION_ROLLING_BACK_TRANSACTION_NOT_SUPPORTED(
      Category.USER_ERROR,
      "0137",
      "Rolling back a transaction is not supported in single CRUD operation transactions",
      "",
      ""),
  SINGLE_CRUD_OPERATION_TRANSACTION_MULTIPLE_MUTATIONS_NOT_SUPPORTED(
      Category.USER_ERROR,
      "0138",
      "Multiple mutations are not supported in single CRUD operation transactions",
      "",
      ""),
  SINGLE_CRUD_OPERATION_TRANSACTION_BEGINNING_TRANSACTION_NOT_ALLOWED(
      Category.USER_ERROR,
      "0139",
      "Beginning a transaction is not allowed in single CRUD operation transactions",
      "",
      ""),
  SINGLE_CRUD_OPERATION_TRANSACTION_RESUMING_TRANSACTION_NOT_ALLOWED(
      Category.USER_ERROR,
      "0140",
      "Resuming a transaction is not allowed in single CRUD operation transactions",
      "",
      ""),
  CONSENSUS_COMMIT_GROUP_COMMIT_WITH_TWO_PHASE_COMMIT_INTERFACE_NOT_ALLOWED(
      Category.USER_ERROR,
      "0141",
      "Using the group commit feature on the Coordinator table with a two-phase commit interface is not allowed",
      "",
      ""),
  GET_BUILD_ERROR_OPERATION_SUPPORTED_ONLY_WHEN_NO_CONDITIONS_ARE_SPECIFIED(
      Category.USER_ERROR,
      "0142",
      "This operation is supported only when no conditions are specified. "
          + "If you want to modify a condition, please use clearConditions() to remove all existing conditions first",
      "",
      ""),
  ENCRYPTION_NOT_ENABLED(
      Category.USER_ERROR,
      "0143",
      "The encryption feature is not enabled. To encrypt data at rest, you must enable this feature. Note that this feature is supported only in the ScalarDB Enterprise edition",
      "",
      ""),
  INVALID_VARIABLE_KEY_COLUMN_SIZE(
      Category.USER_ERROR,
      "0144",
      "The variable key column size must be greater than or equal to 64",
      "",
      ""),
  COSMOS_PRIMARY_KEY_CONTAINS_ILLEGAL_CHARACTER(
      Category.USER_ERROR,
      "0145",
      "The value of the column %s in the primary key contains an illegal character. "
          + "Primary-key columns must not contain any of the following characters in Cosmos DB: ':', '/', '\\', '#', '?'. Value: %s",
      "",
      ""),
  CONSENSUS_COMMIT_INSERTING_ALREADY_WRITTEN_DATA_NOT_ALLOWED(
      Category.USER_ERROR,
      "0146",
      "Inserting data already-written by the same transaction is not allowed",
      "",
      ""),
  CONSENSUS_COMMIT_DELETING_ALREADY_INSERTED_DATA_NOT_ALLOWED(
      Category.USER_ERROR,
      "0147",
      "Deleting data already-inserted by the same transaction is not allowed",
      "",
      ""),
  DATA_LOADER_INVALID_COLUMN_NON_EXISTENT(
      Category.USER_ERROR,
      "0148",
      "Invalid key: Column %s does not exist in the table %s in namespace %s.",
      "",
      ""),
  DATA_LOADER_INVALID_BASE64_ENCODING_FOR_COLUMN_VALUE(
      Category.USER_ERROR,
      "0149",
      "Invalid base64 encoding for blob value for column %s in table %s in namespace %s",
      "",
      ""),
  DATA_LOADER_INVALID_NUMBER_FORMAT_FOR_COLUMN_VALUE(
      Category.USER_ERROR,
      "0150",
      "Invalid number specified for column %s in table %s in namespace %s",
      "",
      ""),
  DATA_LOADER_ERROR_METHOD_NULL_ARGUMENT(
      Category.USER_ERROR, "0151", "Method null argument not allowed", "", ""),
  ABAC_NOT_ENABLED(
      Category.USER_ERROR,
      "0152",
      "The attribute-based access control feature is not enabled. To use this feature, you must enable it. Note that this feature is supported only in the ScalarDB Enterprise edition",
      "",
      ""),
  DATA_LOADER_CLUSTERING_KEY_NOT_FOUND(
      Category.USER_ERROR, "0153", "The provided clustering key %s was not found", "", ""),
  DATA_LOADER_INVALID_PROJECTION(
      Category.USER_ERROR, "0154", "The column '%s' was not found", "", ""),
  DATA_LOADER_INCOMPLETE_PARTITION_KEY(
      Category.USER_ERROR,
      "0155",
      "The provided partition key is incomplete. Required key: %s",
      "",
      ""),
  DATA_LOADER_CLUSTERING_KEY_ORDER_MISMATCH(
      Category.USER_ERROR,
      "0156",
      "The provided clustering key order does not match the table schema. Required order: %s",
      "",
      ""),
  DATA_LOADER_PARTITION_KEY_ORDER_MISMATCH(
      Category.USER_ERROR,
      "0157",
      "The provided partition key order does not match the table schema. Required order: %s",
      "",
      ""),
  OUT_OF_RANGE_COLUMN_VALUE_FOR_DATE(
      Category.USER_ERROR,
      "0158",
      "This DATE column value is out of the valid range. It must be between 1000-01-01 and 9999-12-12. Value: %s",
      "",
      ""),
  SUBMICROSECOND_PRECISION_NOT_SUPPORTED_FOR_TIME(
      Category.USER_ERROR,
      "0159",
      "This TIME column value precision cannot be shorter than one microsecond. Value: %s",
      "",
      ""),
  OUT_OF_RANGE_COLUMN_VALUE_FOR_TIMESTAMP(
      Category.USER_ERROR,
      "0160",
      "This TIMESTAMP column value is out of the valid range. It must be between 1000-01-01T00:00:00.000 and 9999-12-31T23:59:59.999. Value: %s",
      "",
      ""),
  SUBMILLISECOND_PRECISION_NOT_SUPPORTED_FOR_TIMESTAMP(
      Category.USER_ERROR,
      "0161",
      "This TIMESTAMP column value precision cannot be shorter than one millisecond. Value: %s",
      "",
      ""),
  OUT_OF_RANGE_COLUMN_VALUE_FOR_TIMESTAMPTZ(
      Category.USER_ERROR,
      "0162",
      "This TIMESTAMPTZ column value is out of the valid range. It must be between 1000-01-01T00:00:00.000Z to 9999-12-31T23:59:59.999Z. Value: %s",
      "",
      ""),
  SUBMILLISECOND_PRECISION_NOT_SUPPORTED_FOR_TIMESTAMPTZ(
      Category.USER_ERROR,
      "0163",
      "This TIMESTAMPTZ column value precision cannot be shorter than one millisecond. Value: %s",
      "",
      ""),
  JDBC_IMPORT_DATA_TYPE_OVERRIDE_NOT_SUPPORTED(
      Category.USER_ERROR,
      "0164",
      "The underlying-storage data type %s is not supported as the ScalarDB %s data type: %s",
      "",
      ""),
  DATA_LOADER_MISSING_NAMESPACE_OR_TABLE(
      Category.USER_ERROR, "0165", "Missing namespace or table: %s, %s", "", ""),
  DATA_LOADER_TABLE_METADATA_RETRIEVAL_FAILED(
      Category.USER_ERROR, "0166", "Failed to retrieve table metadata. Details: %s", "", ""),
  DATA_LOADER_DUPLICATE_DATA_MAPPINGS(
      Category.USER_ERROR,
      "0167",
      "Duplicate data mappings found for table '%s' in the control file",
      "",
      ""),
  DATA_LOADER_MISSING_COLUMN_MAPPING(
      Category.USER_ERROR,
      "0168",
      "No mapping found for column '%s' in table '%s' in the control file. Control file validation set at 'FULL'. All columns need to be mapped.",
      "",
      ""),
  DATA_LOADER_CONTROL_FILE_MISSING_DATA_MAPPINGS(
      Category.USER_ERROR, "0169", "The control file is missing data mappings", "", ""),
  DATA_LOADER_TARGET_COLUMN_NOT_FOUND(
      Category.USER_ERROR,
      "0170",
      "The target column '%s' for source field '%s' could not be found in table '%s'",
      "",
      ""),
  DATA_LOADER_MISSING_PARTITION_KEY(
      Category.USER_ERROR,
      "0171",
      "The required partition key '%s' is missing in the control file mapping for table '%s'",
      "",
      ""),
  DATA_LOADER_MISSING_CLUSTERING_KEY(
      Category.USER_ERROR,
      "0172",
      "The required clustering key '%s' is missing in the control file mapping for table '%s'",
      "",
      ""),
  DATA_LOADER_MULTIPLE_MAPPINGS_FOR_COLUMN_FOUND(
      Category.USER_ERROR,
      "0173",
      "Duplicated data mappings found for column '%s' in table '%s'",
      "",
      ""),
  DATA_LOADER_MISSING_CLUSTERING_KEY_COLUMN(
      Category.USER_ERROR,
      "0174",
      "Missing required field or column mapping for clustering key %s",
      "",
      ""),
  DATA_LOADER_MISSING_PARTITION_KEY_COLUMN(
      Category.USER_ERROR,
      "0175",
      "Missing required field or column mapping for partition key %s",
      "",
      ""),
  DATA_LOADER_MISSING_COLUMN(
      Category.USER_ERROR, "0176", "Missing field or column mapping for %s", "", ""),
  DATA_LOADER_VALUE_TO_STRING_CONVERSION_FAILED(
      Category.USER_ERROR,
      "0177",
      "Something went wrong while converting the ScalarDB values to strings. The table metadata and Value datatype probably do not match. Details: %s",
      "",
      ""),
  DATA_LOADER_FILE_FORMAT_NOT_SUPPORTED(
      Category.USER_ERROR, "0178", "The provided file format is not supported : %s", "", ""),
  DATA_LOADER_COULD_NOT_FIND_PARTITION_KEY(
      Category.USER_ERROR, "0179", "Could not find the partition key", "", ""),
  DATA_LOADER_UPSERT_INSERT_MISSING_COLUMNS(
      Category.USER_ERROR,
      "0180",
      "The source record needs to contain all fields if the UPSERT turns into an INSERT",
      "",
      ""),
  DATA_LOADER_DATA_ALREADY_EXISTS(Category.USER_ERROR, "0181", "Record already exists", "", ""),
  DATA_LOADER_DATA_NOT_FOUND(Category.USER_ERROR, "0182", "Record was not found", "", ""),
  DATA_LOADER_COULD_NOT_FIND_CLUSTERING_KEY(
      Category.USER_ERROR, "0183", "Could not find the clustering key", "", ""),
  DATA_LOADER_TABLE_METADATA_MISSING(
      Category.USER_ERROR, "0184", "No table metadata found", "", ""),
  DATA_LOADER_MISSING_SOURCE_FIELD(
      Category.USER_ERROR,
      "0185",
      "The data mapping source field '%s' for table '%s' is missing in the json data record",
      "",
      ""),
  DATA_LOADER_CSV_DATA_MISMATCH(
      Category.USER_ERROR, "0186", "The CSV row: %s does not match header: %s.", "", ""),
  DATA_LOADER_JSON_CONTENT_START_ERROR(
      Category.USER_ERROR, "0187", "Expected JSON file content to be an array", "", ""),
  REPLICATION_NOT_ENABLED(
      Category.USER_ERROR,
      "0188",
      "The replication feature is not enabled. To use this feature, you must enable it. Note that this feature is supported only in the ScalarDB Enterprise edition",
      "",
      ""),
  DATA_LOADER_IMPORT_TARGET_MISSING(
      Category.USER_ERROR,
      "0189",
      "Missing option: either '--namespace' and'--table' or '--control-file' options must be specified.",
      "",
      ""),
  DATA_LOADER_MISSING_IMPORT_FILE(
      Category.USER_ERROR,
      "0190",
      "The file '%s' specified by the argument '%s' does not exist.",
      "",
      ""),
  DATA_LOADER_LOG_DIRECTORY_WRITE_ACCESS_DENIED(
      Category.USER_ERROR, "0191", "Cannot write to the log directory: %s", "", ""),
  DATA_LOADER_LOG_DIRECTORY_CREATION_FAILED(
      Category.USER_ERROR, "0192", "Failed to create the log directory: %s", "", ""),
  DATA_LOADER_INVALID_CONTROL_FILE(
      Category.USER_ERROR, "0193", "Failed to parse the control file: %s", "", ""),
  DATA_LOADER_DIRECTORY_WRITE_ACCESS(
      Category.USER_ERROR,
      "0194",
      "No permission to create or write files in the directory: %s",
      "",
      ""),
  DATA_LOADER_DIRECTORY_CREATION_FAILED(
      Category.USER_ERROR, "0195", "Failed to create the directory: %s", "", ""),
  DATA_LOADER_PATH_IS_NOT_A_DIRECTORY(
      Category.USER_ERROR, "0196", "Path exists but is not a directory: %s", "", ""),
  DATA_LOADER_FILE_PATH_IS_BLANK(
      Category.USER_ERROR, "0197", "File path must not be blank.", "", ""),
  DATA_LOADER_FILE_NOT_FOUND(Category.USER_ERROR, "0198", "File not found: %s", "", ""),
  DATA_LOADER_INVALID_DATE_TIME_FOR_COLUMN_VALUE(
      Category.USER_ERROR,
      "0199",
      "Invalid date time value specified for column %s in table %s in namespace %s.",
      "",
      ""),
  DATA_LOADER_NULL_OR_EMPTY_KEY_VALUE_INPUT(
      Category.USER_ERROR, "0200", "Key-value cannot be null or empty", "", ""),
  DATA_LOADER_INVALID_KEY_VALUE_INPUT(
      Category.USER_ERROR, "0201", "Invalid key-value format: %s", "", ""),
  DATA_LOADER_SPLIT_INPUT_VALUE_NULL(Category.USER_ERROR, "0202", "Value must not be null", "", ""),
  DATA_LOADER_SPLIT_INPUT_DELIMITER_NULL(
      Category.USER_ERROR, "0203", "Delimiter must not be null", "", ""),
  DATA_LOADER_CONFIG_FILE_PATH_BLANK(
      Category.USER_ERROR, "0204", "Config file path must not be blank", "", ""),
  CONSENSUS_COMMIT_SCANNER_NOT_CLOSED(
      Category.USER_ERROR,
      "0205",
      "Some scanners were not closed. All scanners must be closed before committing the transaction.",
      "",
      ""),
  TWO_PHASE_CONSENSUS_COMMIT_SCANNER_NOT_CLOSED(
      Category.USER_ERROR,
      "0206",
      "Some scanners were not closed. All scanners must be closed before preparing the transaction.",
      "",
      ""),
  DATA_LOADER_INVALID_DATA_CHUNK_SIZE(
      Category.USER_ERROR, "0207", "Data chunk size must be greater than 0", "", ""),
  DATA_LOADER_INVALID_TRANSACTION_SIZE(
      Category.USER_ERROR, "0208", "Transaction size must be greater than 0", "", ""),
  DATA_LOADER_INVALID_MAX_THREADS(
      Category.USER_ERROR, "0209", "Number of max threads must be greater than 0", "", ""),
  DATA_LOADER_INVALID_DATA_CHUNK_QUEUE_SIZE(
      Category.USER_ERROR, "0210", "Data chunk queue size must be greater than 0", "", ""),
  MUTATION_NOT_ALLOWED_IN_READ_ONLY_TRANSACTION(
      Category.USER_ERROR,
      "0211",
      "Mutations are not allowed in read-only transactions. Transaction ID: %s",
      "",
      ""),

  //
  // Errors for the concurrency error category
  //
  NO_MUTATION_APPLIED(Category.CONCURRENCY_ERROR, "0000", "No mutation was applied", "", ""),
  CASSANDRA_LOGGING_FAILED_IN_BATCH(
      Category.CONCURRENCY_ERROR, "0001", "Logging failed in the batch", "", ""),
  CASSANDRA_OPERATION_FAILED_IN_BATCH(
      Category.CONCURRENCY_ERROR, "0002", "The operation failed in the batch with type %s", "", ""),
  CASSANDRA_ERROR_OCCURRED_IN_BATCH(
      Category.CONCURRENCY_ERROR, "0003", "An error occurred in the batch. Details: %s", "", ""),
  CASSANDRA_WRITE_TIMEOUT_IN_PAXOS_PHASE_IN_MUTATION(
      Category.CONCURRENCY_ERROR, "0004", "A Paxos phase in the CAS operation failed", "", ""),
  CASSANDRA_WRITE_TIMEOUT_IN_LEARN_PHASE_IN_MUTATION(
      Category.CONCURRENCY_ERROR, "0005", "The learn phase in the CAS operation failed", "", ""),
  CASSANDRA_WRITE_TIMEOUT_SIMPLE_WRITE_OPERATION_FAILED_IN_MUTATION(
      Category.CONCURRENCY_ERROR, "0006", "A simple write operation failed", "", ""),
  CASSANDRA_ERROR_OCCURRED_IN_MUTATION(
      Category.CONCURRENCY_ERROR, "0007", "An error occurred in the mutation. Details: %s", "", ""),
  COSMOS_RETRY_WITH_ERROR_OCCURRED_IN_MUTATION(
      Category.CONCURRENCY_ERROR,
      "0008",
      "A RetryWith error occurred in the mutation. Details: %s",
      "",
      ""),
  DYNAMO_TRANSACTION_CONFLICT_OCCURRED_IN_MUTATION(
      Category.CONCURRENCY_ERROR,
      "0009",
      "A transaction conflict occurred in the mutation. Details: %s",
      "",
      ""),
  JDBC_TRANSACTION_CONFLICT_OCCURRED_IN_MUTATION(
      Category.CONCURRENCY_ERROR,
      "0010",
      "A transaction conflict occurred in the mutation. Details: %s",
      "",
      ""),
  JDBC_TRANSACTION_CONFLICT_OCCURRED(
      Category.CONCURRENCY_ERROR,
      "0011",
      "A conflict occurred. Please try restarting the transaction. Details: %s",
      "",
      ""),
  JDBC_TRANSACTION_CONDITION_NOT_SATISFIED(
      Category.CONCURRENCY_ERROR,
      "0012",
      "The %s condition of the %s operation is not satisfied. Targeting column(s): %s",
      "",
      ""),
  CONSENSUS_COMMIT_PREPARING_RECORD_EXISTS(
      Category.CONCURRENCY_ERROR, "0013", "The record being prepared already exists", "", ""),
  CONSENSUS_COMMIT_CONFLICT_OCCURRED_WHEN_PREPARING_RECORDS(
      Category.CONCURRENCY_ERROR, "0014", "A conflict occurred when preparing records", "", ""),
  CONSENSUS_COMMIT_CONFLICT_OCCURRED_WHEN_COMMITTING_STATE(
      Category.CONCURRENCY_ERROR,
      "0015",
      "The committing state in the coordinator failed. The transaction has been aborted",
      "",
      ""),
  CONSENSUS_COMMIT_CONFLICT_OCCURRED_WHILE_IMPLICIT_PRE_READ(
      Category.CONCURRENCY_ERROR, "0016", "A conflict occurred during implicit pre-read", "", ""),
  CONSENSUS_COMMIT_READ_UNCOMMITTED_RECORD(
      Category.CONCURRENCY_ERROR, "0017", "This record needs to be recovered", "", ""),
  CONSENSUS_COMMIT_CONDITION_NOT_SATISFIED_BECAUSE_RECORD_NOT_EXISTS(
      Category.CONCURRENCY_ERROR,
      "0018",
      "The record does not exist, so the %s condition is not satisfied",
      "",
      ""),
  CONSENSUS_COMMIT_CONDITION_NOT_SATISFIED_BECAUSE_RECORD_EXISTS(
      Category.CONCURRENCY_ERROR,
      "0019",
      "The record exists, so the %s condition is not satisfied",
      "",
      ""),
  CONSENSUS_COMMIT_CONDITION_NOT_SATISFIED(
      Category.CONCURRENCY_ERROR,
      "0020",
      "The condition on the column '%s' is not satisfied",
      "",
      ""),
  CONSENSUS_COMMIT_ANTI_DEPENDENCY_FOUND(
      Category.CONCURRENCY_ERROR,
      "0022",
      "An anti-dependency was found. The transaction has been aborted",
      "",
      ""),
  JDBC_TRANSACTION_CONFLICT_OCCURRED_IN_INSERT(
      Category.CONCURRENCY_ERROR,
      "0023",
      "A transaction conflict occurred in the Insert operation",
      "",
      ""),
  SINGLE_CRUD_OPERATION_TRANSACTION_CONDITION_NOT_SATISFIED(
      Category.CONCURRENCY_ERROR,
      "0024",
      "The %s condition of the %s operation is not satisfied. Targeting column(s): %s",
      "",
      ""),
  SINGLE_CRUD_OPERATION_TRANSACTION_CONFLICT_OCCURRED_IN_INSERT(
      Category.CONCURRENCY_ERROR,
      "0025",
      "A transaction conflict occurred in the Insert operation",
      "",
      ""),

  //
  // Errors for the internal error category
  //
  CREATING_NAMESPACE_FAILED(
      Category.INTERNAL_ERROR, "0000", "Creating the namespace failed. Namespace: %s", "", ""),
  DROPPING_NAMESPACE_FAILED(
      Category.INTERNAL_ERROR, "0001", "Dropping the namespace failed. Namespace: %s", "", ""),
  CREATING_TABLE_FAILED(
      Category.INTERNAL_ERROR, "0002", "Creating the table failed. Table: %s", "", ""),
  DROPPING_TABLE_FAILED(
      Category.INTERNAL_ERROR, "0003", "Dropping the table failed. Table: %s", "", ""),
  TRUNCATING_TABLE_FAILED(
      Category.INTERNAL_ERROR, "0004", "Truncating the table failed. Table: %s", "", ""),
  CREATING_INDEX_FAILED(
      Category.INTERNAL_ERROR, "0005", "Creating the index failed. Table: %s, Column: %s", "", ""),
  DROPPING_INDEX_FAILED(
      Category.INTERNAL_ERROR, "0006", "Dropping the index failed. Table: %s, Column: %s", "", ""),
  GETTING_TABLE_METADATA_FAILED(
      Category.INTERNAL_ERROR, "0007", "Getting the table metadata failed. Table: %s", "", ""),
  GETTING_TABLE_NAMES_IN_NAMESPACE_FAILED(
      Category.INTERNAL_ERROR,
      "0008",
      "Getting the table names in the namespace failed. Namespace: %s",
      "",
      ""),
  CHECKING_NAMESPACE_EXISTENCE_FAILED(
      Category.INTERNAL_ERROR,
      "0009",
      "Checking the namespace existence failed. Namespace: %s",
      "",
      ""),
  CHECKING_TABLE_EXISTENCE_FAILED(
      Category.INTERNAL_ERROR, "0010", "Checking the table existence failed. Table: %s", "", ""),
  CHECKING_INDEX_EXISTENCE_FAILED(
      Category.INTERNAL_ERROR,
      "0011",
      "Checking the index existence failed. Table: %s; Column: %s",
      "",
      ""),
  REPAIRING_NAMESPACE_FAILED(
      Category.INTERNAL_ERROR, "0012", "Repairing the namespace failed. Namespace: %s", "", ""),
  REPAIRING_TABLE_FAILED(
      Category.INTERNAL_ERROR, "0013", "Repairing the table failed. Table: %s", "", ""),
  ADDING_NEW_COLUMN_TO_TABLE_FAILED(
      Category.INTERNAL_ERROR,
      "0014",
      "Adding a new column to the table failed. Table: %s; Column: %s; ColumnType: %s",
      "",
      ""),
  GETTING_NAMESPACE_NAMES_FAILED(
      Category.INTERNAL_ERROR, "0015", "Getting the namespace names failed", "", ""),
  GETTING_IMPORT_TABLE_METADATA_FAILED(
      Category.INTERNAL_ERROR,
      "0016",
      "Getting the table metadata of the table being imported failed. Table: %s",
      "",
      ""),
  IMPORTING_TABLE_FAILED(
      Category.INTERNAL_ERROR, "0017", "Importing the table failed. Table: %s", "", ""),
  ADDING_RAW_COLUMN_TO_TABLE_FAILED(
      Category.INTERNAL_ERROR,
      "0018",
      "Adding the raw column to the table failed. Table: %s; Column: %s; ColumnType: %s",
      "",
      ""),
  UPGRADING_SCALAR_DB_ENV_FAILED(
      Category.INTERNAL_ERROR, "0019", "Upgrading the ScalarDB environment failed", "", ""),
  CASSANDRA_WRITE_TIMEOUT_WITH_OTHER_WRITE_TYPE_IN_MUTATION(
      Category.INTERNAL_ERROR,
      "0020",
      "Something wrong because WriteType is neither CAS nor SIMPLE",
      "",
      ""),
  CASSANDRA_ERROR_OCCURRED_IN_SELECTION(
      Category.INTERNAL_ERROR, "0021", "An error occurred in the selection. Details: %s", "", ""),
  COSMOS_ERROR_OCCURRED_IN_MUTATION(
      Category.INTERNAL_ERROR, "0022", "An error occurred in the mutation. Details: %s", "", ""),
  COSMOS_ERROR_OCCURRED_IN_SELECTION(
      Category.INTERNAL_ERROR, "0023", "An error occurred in the selection. Details: %s", "", ""),
  DYNAMO_ERROR_OCCURRED_IN_MUTATION(
      Category.INTERNAL_ERROR, "0024", "An error occurred in the mutation. Details: %s", "", ""),
  DYNAMO_ERROR_OCCURRED_IN_SELECTION(
      Category.INTERNAL_ERROR, "0025", "An error occurred in the selection. Details: %s", "", ""),
  JDBC_ERROR_OCCURRED_IN_MUTATION(
      Category.INTERNAL_ERROR, "0026", "An error occurred in the mutation. Details: %s", "", ""),
  JDBC_ERROR_OCCURRED_IN_SELECTION(
      Category.INTERNAL_ERROR, "0027", "An error occurred in the selection. Details: %s", "", ""),
  JDBC_FETCHING_NEXT_RESULT_FAILED(
      Category.INTERNAL_ERROR, "0028", "Fetching the next result failed. Details: %s", "", ""),
  JDBC_TRANSACTION_ROLLING_BACK_TRANSACTION_FAILED(
      Category.INTERNAL_ERROR, "0029", "Rolling back the transaction failed. Details: %s", "", ""),
  JDBC_TRANSACTION_COMMITTING_TRANSACTION_FAILED(
      Category.INTERNAL_ERROR, "0030", "Committing the transaction failed. Details: %s", "", ""),
  JDBC_TRANSACTION_GET_OPERATION_FAILED(
      Category.INTERNAL_ERROR, "0031", "The Get operation failed. Details: %s", "", ""),
  JDBC_TRANSACTION_SCAN_OPERATION_FAILED(
      Category.INTERNAL_ERROR, "0032", "The Scan operation failed. Details: %s", "", ""),
  JDBC_TRANSACTION_PUT_OPERATION_FAILED(
      Category.INTERNAL_ERROR, "0033", "The Put operation failed. Details: %s", "", ""),
  JDBC_TRANSACTION_DELETE_OPERATION_FAILED(
      Category.INTERNAL_ERROR, "0034", "The Delete operation failed. Details: %s", "", ""),
  JDBC_TRANSACTION_BEGINNING_TRANSACTION_FAILED(
      Category.INTERNAL_ERROR, "0035", "Beginning a transaction failed. Details: %s", "", ""),
  CONSENSUS_COMMIT_PREPARING_RECORDS_FAILED(
      Category.INTERNAL_ERROR, "0036", "Preparing records failed", "", ""),
  CONSENSUS_COMMIT_VALIDATION_FAILED(Category.INTERNAL_ERROR, "0037", "Validation failed", "", ""),
  CONSENSUS_COMMIT_EXECUTING_IMPLICIT_PRE_READ_FAILED(
      Category.INTERNAL_ERROR, "0038", "Executing implicit pre-read failed", "", ""),
  CONSENSUS_COMMIT_READING_RECORD_FROM_STORAGE_FAILED(
      Category.INTERNAL_ERROR,
      "0039",
      "Reading a record from the underlying storage failed",
      "",
      ""),
  CONSENSUS_COMMIT_SCANNING_RECORDS_FROM_STORAGE_FAILED(
      Category.INTERNAL_ERROR,
      "0040",
      "Scanning records from the underlying storage failed",
      "",
      ""),
  CONSENSUS_COMMIT_ROLLBACK_FAILED_BECAUSE_TRANSACTION_ALREADY_COMMITTED(
      Category.INTERNAL_ERROR,
      "0041",
      "Rollback failed because the transaction has already been committed",
      "",
      ""),
  CONSENSUS_COMMIT_ROLLBACK_FAILED(Category.INTERNAL_ERROR, "0042", "Rollback failed", "", ""),
  JDBC_TRANSACTION_INSERT_OPERATION_FAILED(
      Category.INTERNAL_ERROR, "0043", "The Insert operation failed. Details: %s", "", ""),
  JDBC_TRANSACTION_UPSERT_OPERATION_FAILED(
      Category.INTERNAL_ERROR, "0044", "The Upsert operation failed. Details: %s", "", ""),
  JDBC_TRANSACTION_UPDATE_OPERATION_FAILED(
      Category.INTERNAL_ERROR, "0045", "The Update operation failed. Details: %s", "", ""),
  HANDLING_BEFORE_PREPARATION_SNAPSHOT_HOOK_FAILED(
      Category.INTERNAL_ERROR,
      "0046",
      "Handling the before-preparation snapshot hook failed. Details: %s",
      "",
      ""),
  DATA_LOADER_ERROR_CRUD_EXCEPTION(
      Category.INTERNAL_ERROR,
      "0047",
      "Something went wrong while trying to save the data. Details: %s",
      "",
      ""),
  DATA_LOADER_ERROR_SCAN(
      Category.INTERNAL_ERROR,
      "0048",
      "Something went wrong while scanning. Are you sure you are running in the correct transaction mode? Details: %s",
      "",
      ""),
  DATA_LOADER_CSV_FILE_READ_FAILED(
      Category.INTERNAL_ERROR, "0049", "Failed to read CSV file. Details: %s.", "", ""),
  DATA_LOADER_CSV_FILE_HEADER_READ_FAILED(
      Category.INTERNAL_ERROR, "0050", "Failed to CSV read header line. Details: %s.", "", ""),
  DATA_LOADER_DATA_CHUNK_PROCESS_FAILED(
      Category.INTERNAL_ERROR,
      "0051",
      "Data chunk processing was interrupted. Details: %s",
      "",
      ""),
  DATA_LOADER_JSON_FILE_READ_FAILED(
      Category.INTERNAL_ERROR, "0052", "Failed to read JSON file. Details: %s.", "", ""),
  DATA_LOADER_JSONLINES_FILE_READ_FAILED(
      Category.INTERNAL_ERROR, "0053", "Failed to read JSON Lines file. Details: %s.", "", ""),
  JDBC_TRANSACTION_GETTING_SCANNER_FAILED(
      Category.INTERNAL_ERROR, "0054", "Getting the scanner failed. Details: %s", "", ""),
<<<<<<< HEAD
  DATA_LOADER_CONVERT_TO_STRING_FAILED(
      Category.INTERNAL_ERROR,
      "0055",
      "Unable to convert value to string from data format: %s",
      "",
      ""),
=======
  JDBC_CLOSING_SCANNER_FAILED(
      Category.INTERNAL_ERROR, "0055", "Closing the scanner failed. Details: %s", "", ""),
>>>>>>> 37fa8af1

  //
  // Errors for the unknown transaction status error category
  //
  JDBC_TRANSACTION_UNKNOWN_TRANSACTION_STATUS(
      Category.UNKNOWN_TRANSACTION_STATUS_ERROR,
      "0000",
      "Rolling back the transaction failed. Details: %s",
      "",
      ""),
  CONSENSUS_COMMIT_COMMITTING_STATE_FAILED_WITH_NO_MUTATION_EXCEPTION_BUT_COORDINATOR_STATUS_DOES_NOT_EXIST(
      Category.UNKNOWN_TRANSACTION_STATUS_ERROR,
      "0001",
      "Committing state failed with NoMutationException, but the coordinator status does not exist",
      "",
      ""),
  CONSENSUS_COMMIT_CANNOT_GET_STATE(
      Category.UNKNOWN_TRANSACTION_STATUS_ERROR, "0002", "The state cannot be retrieved", "", ""),
  CONSENSUS_COMMIT_UNKNOWN_COORDINATOR_STATUS(
      Category.UNKNOWN_TRANSACTION_STATUS_ERROR,
      "0003",
      "The coordinator status is unknown",
      "",
      ""),
  CONSENSUS_COMMIT_ABORTING_STATE_FAILED_WITH_NO_MUTATION_EXCEPTION_BUT_COORDINATOR_STATUS_DOES_NOT_EXIST(
      Category.UNKNOWN_TRANSACTION_STATUS_ERROR,
      "0004",
      "Aborting state failed with NoMutationException, but the coordinator status does not exist",
      "",
      ""),
  ;

  private static final String COMPONENT_NAME = "DB-CORE";

  private final Category category;
  private final String id;
  private final String message;
  private final String cause;
  private final String solution;

  CoreError(Category category, String id, String message, String cause, String solution) {
    validate(COMPONENT_NAME, category, id, message, cause, solution);

    this.category = category;
    this.id = id;
    this.message = message;
    this.cause = cause;
    this.solution = solution;
  }

  @Override
  public String getComponentName() {
    return COMPONENT_NAME;
  }

  @Override
  public Category getCategory() {
    return category;
  }

  @Override
  public String getId() {
    return id;
  }

  @Override
  public String getMessage() {
    return message;
  }

  @Override
  public String getCause() {
    return cause;
  }

  @Override
  public String getSolution() {
    return solution;
  }
}<|MERGE_RESOLUTION|>--- conflicted
+++ resolved
@@ -1209,17 +1209,14 @@
       Category.INTERNAL_ERROR, "0053", "Failed to read JSON Lines file. Details: %s.", "", ""),
   JDBC_TRANSACTION_GETTING_SCANNER_FAILED(
       Category.INTERNAL_ERROR, "0054", "Getting the scanner failed. Details: %s", "", ""),
-<<<<<<< HEAD
   DATA_LOADER_CONVERT_TO_STRING_FAILED(
       Category.INTERNAL_ERROR,
       "0055",
       "Unable to convert value to string from data format: %s",
       "",
       ""),
-=======
   JDBC_CLOSING_SCANNER_FAILED(
-      Category.INTERNAL_ERROR, "0055", "Closing the scanner failed. Details: %s", "", ""),
->>>>>>> 37fa8af1
+      Category.INTERNAL_ERROR, "0056", "Closing the scanner failed. Details: %s", "", ""),
 
   //
   // Errors for the unknown transaction status error category
