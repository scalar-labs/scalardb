--- conflicted
+++ resolved
@@ -110,11 +110,6 @@
     return !JdbcTestUtils.isDb2(rdbEngine);
   }
 
-<<<<<<< HEAD
-  @Override
-  protected boolean isIndexOnBlobColumnSupported() {
-    return !JdbcTestUtils.isDb2(rdbEngine);
-=======
   @SuppressWarnings("unused")
   private boolean isDb2() {
     return JdbcEnv.isDb2();
@@ -164,6 +159,10 @@
     } finally {
       admin.dropTable(namespace1, TABLE4, true);
     }
->>>>>>> ec38d151
+  }
+
+  @Override
+  protected boolean isIndexOnBlobColumnSupported() {
+    return !JdbcTestUtils.isDb2(rdbEngine);
   }
 }