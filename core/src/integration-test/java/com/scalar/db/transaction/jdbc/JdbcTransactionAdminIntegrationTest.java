--- conflicted
+++ resolved
@@ -204,11 +204,6 @@
     }
   }
 
-<<<<<<< HEAD
-  @Override
-  protected boolean isIndexOnBlobColumnSupported() {
-    return !(JdbcTestUtils.isDb2(rdbEngine) || JdbcTestUtils.isOracle(rdbEngine));
-=======
   @Test
   @Override
   @DisabledIf("isColumnTypeConversionToTextNotFullySupported")
@@ -497,7 +492,7 @@
 
   @Override
   protected boolean isIndexOnBlobColumnSupported() {
-    return !JdbcTestUtils.isDb2(rdbEngine);
+    return !(JdbcTestUtils.isDb2(rdbEngine) || JdbcTestUtils.isOracle(rdbEngine));
   }
 
   @Override
@@ -523,6 +518,5 @@
       transaction.commit();
       return results;
     }
->>>>>>> da9f323f
   }
 }