--- conflicted
+++ resolved
@@ -48,7 +48,6 @@
 import com.scalar.db.io.Key;
 import java.util.ArrayList;
 import java.util.Arrays;
-import java.util.HashMap;
 import java.util.List;
 import java.util.Optional;
 import java.util.stream.IntStream;
@@ -97,22 +96,9 @@
             .addPartitionKey(ACCOUNT_ID)
             .addClusteringKey(ACCOUNT_TYPE)
             .build();
-<<<<<<< HEAD
-    admin.createTable(
-        ConsensusCommitIntegrationTestBase.NAMESPACE,
-        ConsensusCommitIntegrationTestBase.TABLE_1,
-        tableMetadata,
-        new HashMap<>());
-    admin.createTable(
-        ConsensusCommitIntegrationTestBase.NAMESPACE,
-        ConsensusCommitIntegrationTestBase.TABLE_2,
-        tableMetadata,
-        new HashMap<>());
-=======
     admin.createNamespace(NAMESPACE);
     admin.createTable(NAMESPACE, TABLE_1, tableMetadata);
     admin.createTable(NAMESPACE, TABLE_2, tableMetadata);
->>>>>>> ca52e33a
 
     TableMetadata coordinatorTableMetadata =
         TableMetadata.newBuilder()
@@ -121,24 +107,16 @@
             .addColumn(CREATED_AT, DataType.BIGINT)
             .addPartitionKey(ID)
             .build();
-<<<<<<< HEAD
-    admin.createTable(
-        Coordinator.NAMESPACE, Coordinator.TABLE, coordinatorTableMetadata, new HashMap<>());
-=======
     admin.createNamespace(Coordinator.NAMESPACE);
     admin.createTable(Coordinator.NAMESPACE, Coordinator.TABLE, coordinatorTableMetadata);
->>>>>>> ca52e33a
   }
 
   protected static void deleteTables() throws ExecutionException {
     admin.dropTable(NAMESPACE, TABLE_1);
     admin.dropTable(NAMESPACE, TABLE_2);
     admin.dropTable(Coordinator.NAMESPACE, Coordinator.TABLE);
-<<<<<<< HEAD
-=======
     admin.dropNamespace(NAMESPACE);
     admin.dropNamespace(Coordinator.NAMESPACE);
->>>>>>> ca52e33a
     admin.close();
   }
 
