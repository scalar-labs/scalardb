package com.scalar.db.storage.dynamo;

import com.scalar.db.api.DistributedStorageAdminCaseSensitivityIntegrationTestBase;
import com.scalar.db.util.AdminTestUtils;
import java.util.Map;
import java.util.Properties;
import org.junit.jupiter.api.Disabled;

public class DynamoAdminCaseSensitivityIntegrationTest
    extends DistributedStorageAdminCaseSensitivityIntegrationTestBase {

  @Override
  protected Properties getProperties(String testName) {
    return DynamoEnv.getProperties(testName);
  }

  @Override
  protected Map<String, String> getCreationOptions() {
    return DynamoEnv.getCreationOptions();
  }

  @Override
  protected boolean isIndexOnBooleanColumnSupported() {
    return false;
  }

  @Override
  protected AdminTestUtils getAdminTestUtils(String testName) {
    return new DynamoAdminTestUtils(getProperties(testName));
  }

<<<<<<< HEAD
  @Override
  @Disabled("DynamoDB does not support renaming columns")
  public void renameColumn_ShouldRenameColumnCorrectly() {}

  @Override
  @Disabled("DynamoDB does not support renaming columns")
  public void renameColumn_ForNonExistingTable_ShouldThrowIllegalArgumentException() {}

  @Override
  @Disabled("DynamoDB does not support renaming columns")
  public void renameColumn_ForNonExistingColumn_ShouldThrowIllegalArgumentException() {}

  @Override
  @Disabled("DynamoDB does not support renaming columns")
  public void renameColumn_ForPrimaryOrIndexKeyColumn_ShouldThrowIllegalArgumentException() {}
=======
  @Disabled("DynamoDB does not support dropping columns")
  @Override
  public void dropColumnFromTable_DropColumnForEachExistingDataType_ShouldDropColumnsCorrectly() {}

  @Disabled("DynamoDB does not support dropping columns")
  @Override
  public void dropColumnFromTable_ForNonExistingTable_ShouldThrowIllegalArgumentException() {}

  @Disabled("DynamoDB does not support dropping columns")
  @Override
  public void dropColumnFromTable_ForNonExistingColumn_ShouldThrowIllegalArgumentException() {}

  @Disabled("DynamoDB does not support dropping columns")
  @Override
  public void dropColumnFromTable_ForPrimaryKeyColumn_ShouldThrowIllegalArgumentException() {}

  @Disabled("DynamoDB does not support dropping columns")
  @Override
  public void dropColumnFromTable_ForIndexedColumn_ShouldDropColumnAndIndexCorrectly() {}

  @Disabled("DynamoDB does not support dropping columns")
  @Override
  public void dropColumnFromTable_IfExists_ForNonExistingColumn_ShouldNotThrowAnyException() {}
>>>>>>> 14cb0a70
}<|MERGE_RESOLUTION|>--- conflicted
+++ resolved
@@ -29,23 +29,6 @@
     return new DynamoAdminTestUtils(getProperties(testName));
   }
 
-<<<<<<< HEAD
-  @Override
-  @Disabled("DynamoDB does not support renaming columns")
-  public void renameColumn_ShouldRenameColumnCorrectly() {}
-
-  @Override
-  @Disabled("DynamoDB does not support renaming columns")
-  public void renameColumn_ForNonExistingTable_ShouldThrowIllegalArgumentException() {}
-
-  @Override
-  @Disabled("DynamoDB does not support renaming columns")
-  public void renameColumn_ForNonExistingColumn_ShouldThrowIllegalArgumentException() {}
-
-  @Override
-  @Disabled("DynamoDB does not support renaming columns")
-  public void renameColumn_ForPrimaryOrIndexKeyColumn_ShouldThrowIllegalArgumentException() {}
-=======
   @Disabled("DynamoDB does not support dropping columns")
   @Override
   public void dropColumnFromTable_DropColumnForEachExistingDataType_ShouldDropColumnsCorrectly() {}
@@ -69,5 +52,20 @@
   @Disabled("DynamoDB does not support dropping columns")
   @Override
   public void dropColumnFromTable_IfExists_ForNonExistingColumn_ShouldNotThrowAnyException() {}
->>>>>>> 14cb0a70
+
+  @Override
+  @Disabled("DynamoDB does not support renaming columns")
+  public void renameColumn_ShouldRenameColumnCorrectly() {}
+
+  @Override
+  @Disabled("DynamoDB does not support renaming columns")
+  public void renameColumn_ForNonExistingTable_ShouldThrowIllegalArgumentException() {}
+
+  @Override
+  @Disabled("DynamoDB does not support renaming columns")
+  public void renameColumn_ForNonExistingColumn_ShouldThrowIllegalArgumentException() {}
+
+  @Override
+  @Disabled("DynamoDB does not support renaming columns")
+  public void renameColumn_ForPrimaryOrIndexKeyColumn_ShouldThrowIllegalArgumentException() {}
 }