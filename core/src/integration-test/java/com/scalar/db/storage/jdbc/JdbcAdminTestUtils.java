package com.scalar.db.storage.jdbc;

import static com.scalar.db.util.ScalarDbUtils.getFullTableName;

import com.scalar.db.config.DatabaseConfig;
import com.scalar.db.util.AdminTestUtils;
import edu.umd.cs.findbugs.annotations.SuppressFBWarnings;
import java.sql.Connection;
import java.sql.SQLException;
import java.util.Properties;
import org.apache.commons.dbcp2.BasicDataSource;

public class JdbcAdminTestUtils extends AdminTestUtils {

  private final JdbcConfig config;
  private final String metadataSchema;
  private final RdbEngineStrategy rdbEngine;

  public JdbcAdminTestUtils(Properties properties) {
    super(properties);
    config = new JdbcConfig(new DatabaseConfig(properties));
    metadataSchema = config.getTableMetadataSchema().orElse(JdbcAdmin.METADATA_SCHEMA);
    rdbEngine = RdbEngineFactory.create(config);
  }

  @Override
  public void dropMetadataTable() throws SQLException {
    execute(
        "DROP TABLE " + rdbEngine.encloseFullTableName(metadataSchema, JdbcAdmin.METADATA_TABLE));

    String dropNamespaceStatement = rdbEngine.dropNamespaceSql(metadataSchema);
    execute(dropNamespaceStatement);
  }

  @Override
  public void truncateMetadataTable() throws Exception {
    String truncateTableStatement =
        rdbEngine.truncateTableSql(metadataSchema, JdbcAdmin.METADATA_TABLE);
    execute(truncateTableStatement);
  }

  @Override
  @SuppressFBWarnings("SQL_NONCONSTANT_STRING_PASSED_TO_EXECUTE")
  public void corruptMetadata(String namespace, String table) throws Exception {
    String insertCorruptedMetadataStatement =
        "INSERT INTO "
            + rdbEngine.encloseFullTableName(metadataSchema, JdbcAdmin.METADATA_TABLE)
            + " VALUES ('"
            + getFullTableName(namespace, table)
            + "','corrupted','corrupted','corrupted','corrupted','0','0')";
    execute(insertCorruptedMetadataStatement);
  }

  private void execute(String sql) throws SQLException {
<<<<<<< HEAD
    try (BasicDataSource dataSource = JdbcUtils.initDataSourceForAdmin(config);
        Connection connection = dataSource.getConnection(); ) {
      JdbcAdmin.execute(connection, sql);
=======
    try (BasicDataSource dataSource = JdbcUtils.initDataSourceForAdmin(config, rdbEngine);
        Connection connection = dataSource.getConnection();
        Statement stmt = connection.createStatement()) {
      stmt.execute(sql);
>>>>>>> 4e7a8614
    }
  }
}<|MERGE_RESOLUTION|>--- conflicted
+++ resolved
@@ -52,16 +52,9 @@
   }
 
   private void execute(String sql) throws SQLException {
-<<<<<<< HEAD
-    try (BasicDataSource dataSource = JdbcUtils.initDataSourceForAdmin(config);
-        Connection connection = dataSource.getConnection(); ) {
+    try (BasicDataSource dataSource = JdbcUtils.initDataSourceForAdmin(config, rdbEngine);
+        Connection connection = dataSource.getConnection()) {
       JdbcAdmin.execute(connection, sql);
-=======
-    try (BasicDataSource dataSource = JdbcUtils.initDataSourceForAdmin(config, rdbEngine);
-        Connection connection = dataSource.getConnection();
-        Statement stmt = connection.createStatement()) {
-      stmt.execute(sql);
->>>>>>> 4e7a8614
     }
   }
 }