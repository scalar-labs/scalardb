package com.scalar.db.storage.cosmos;

import com.scalar.db.api.DistributedStorageAdminCaseSensitivityIntegrationTestBase;
import com.scalar.db.util.AdminTestUtils;
import java.util.Map;
import java.util.Properties;
import org.junit.jupiter.api.Disabled;

public class CosmosAdminCaseSensitivityIntegrationTest
    extends DistributedStorageAdminCaseSensitivityIntegrationTestBase {

  @Override
  protected Properties getProperties(String testName) {
    return CosmosEnv.getProperties(testName);
  }

  @Override
  protected Map<String, String> getCreationOptions() {
    return CosmosEnv.getCreationOptions();
  }

  @Override
  protected AdminTestUtils getAdminTestUtils(String testName) {
    return new CosmosAdminTestUtils(getProperties(testName));
  }

<<<<<<< HEAD
  @Override
  @Disabled("Cosmos DB does not support renaming columns")
  public void renameColumn_ShouldRenameColumnCorrectly() {}

  @Override
  @Disabled("Cosmos DB does not support renaming columns")
  public void renameColumn_ForNonExistingTable_ShouldThrowIllegalArgumentException() {}

  @Override
  @Disabled("Cosmos DB does not support renaming columns")
  public void renameColumn_ForNonExistingColumn_ShouldThrowIllegalArgumentException() {}

  @Override
  @Disabled("Cosmos DB does not support renaming columns")
  public void renameColumn_ForPrimaryOrIndexKeyColumn_ShouldThrowIllegalArgumentException() {}
=======
  @Disabled("Cosmos DB does not support dropping columns")
  @Override
  public void dropColumnFromTable_DropColumnForEachExistingDataType_ShouldDropColumnsCorrectly() {}

  @Disabled("Cosmos DB does not support dropping columns")
  @Override
  public void dropColumnFromTable_ForNonExistingTable_ShouldThrowIllegalArgumentException() {}

  @Disabled("Cosmos DB does not support dropping columns")
  @Override
  public void dropColumnFromTable_ForNonExistingColumn_ShouldThrowIllegalArgumentException() {}

  @Disabled("Cosmos DB does not support dropping columns")
  @Override
  public void dropColumnFromTable_ForPrimaryKeyColumn_ShouldThrowIllegalArgumentException() {}

  @Disabled("Cosmos DB does not support dropping columns")
  @Override
  public void dropColumnFromTable_ForIndexedColumn_ShouldDropColumnAndIndexCorrectly() {}

  @Disabled("Cosmos DB does not support dropping columns")
  @Override
  public void dropColumnFromTable_IfExists_ForNonExistingColumn_ShouldNotThrowAnyException() {}
>>>>>>> 14cb0a70
}<|MERGE_RESOLUTION|>--- conflicted
+++ resolved
@@ -24,23 +24,6 @@
     return new CosmosAdminTestUtils(getProperties(testName));
   }
 
-<<<<<<< HEAD
-  @Override
-  @Disabled("Cosmos DB does not support renaming columns")
-  public void renameColumn_ShouldRenameColumnCorrectly() {}
-
-  @Override
-  @Disabled("Cosmos DB does not support renaming columns")
-  public void renameColumn_ForNonExistingTable_ShouldThrowIllegalArgumentException() {}
-
-  @Override
-  @Disabled("Cosmos DB does not support renaming columns")
-  public void renameColumn_ForNonExistingColumn_ShouldThrowIllegalArgumentException() {}
-
-  @Override
-  @Disabled("Cosmos DB does not support renaming columns")
-  public void renameColumn_ForPrimaryOrIndexKeyColumn_ShouldThrowIllegalArgumentException() {}
-=======
   @Disabled("Cosmos DB does not support dropping columns")
   @Override
   public void dropColumnFromTable_DropColumnForEachExistingDataType_ShouldDropColumnsCorrectly() {}
@@ -64,5 +47,20 @@
   @Disabled("Cosmos DB does not support dropping columns")
   @Override
   public void dropColumnFromTable_IfExists_ForNonExistingColumn_ShouldNotThrowAnyException() {}
->>>>>>> 14cb0a70
+
+  @Override
+  @Disabled("Cosmos DB does not support renaming columns")
+  public void renameColumn_ShouldRenameColumnCorrectly() {}
+
+  @Override
+  @Disabled("Cosmos DB does not support renaming columns")
+  public void renameColumn_ForNonExistingTable_ShouldThrowIllegalArgumentException() {}
+
+  @Override
+  @Disabled("Cosmos DB does not support renaming columns")
+  public void renameColumn_ForNonExistingColumn_ShouldThrowIllegalArgumentException() {}
+
+  @Override
+  @Disabled("Cosmos DB does not support renaming columns")
+  public void renameColumn_ForPrimaryOrIndexKeyColumn_ShouldThrowIllegalArgumentException() {}
 }