--- conflicted
+++ resolved
@@ -38,11 +38,6 @@
     return !JdbcTestUtils.isDb2(rdbEngine);
   }
 
-<<<<<<< HEAD
-  @Override
-  protected boolean isIndexOnBlobColumnSupported() {
-    return !JdbcTestUtils.isDb2(rdbEngine);
-=======
   @SuppressWarnings("unused")
   private boolean isDb2() {
     return JdbcEnv.isDb2();
@@ -101,6 +96,10 @@
     } finally {
       admin.dropTable(getNamespace1(), getTable4(), true);
     }
->>>>>>> ec38d151
+  }
+
+  @Override
+  protected boolean isIndexOnBlobColumnSupported() {
+    return !JdbcTestUtils.isDb2(rdbEngine);
   }
 }