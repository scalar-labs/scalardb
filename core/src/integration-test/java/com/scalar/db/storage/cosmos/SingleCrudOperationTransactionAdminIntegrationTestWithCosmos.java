--- conflicted
+++ resolved
@@ -19,22 +19,6 @@
   }
 
   @Override
-<<<<<<< HEAD
-  @Disabled("Cosmos DB does not support renaming columns")
-  public void renameColumn_ShouldRenameColumnCorrectly() {}
-
-  @Override
-  @Disabled("Cosmos DB does not support renaming columns")
-  public void renameColumn_ForNonExistingTable_ShouldThrowIllegalArgumentException() {}
-
-  @Override
-  @Disabled("Cosmos DB does not support renaming columns")
-  public void renameColumn_ForNonExistingColumn_ShouldThrowIllegalArgumentException() {}
-
-  @Override
-  @Disabled("Cosmos DB does not support renaming columns")
-  public void renameColumn_ForPrimaryOrIndexKeyColumn_ShouldThrowIllegalArgumentException() {}
-=======
   @Disabled("Cosmos DB does not support dropping columns")
   public void dropColumnFromTable_DropColumnForEachExistingDataType_ShouldDropColumnsCorrectly() {}
 
@@ -57,5 +41,20 @@
   @Override
   @Disabled("Cosmos DB does not support dropping columns")
   public void dropColumnFromTable_IfNotExists_ForNonExistingColumn_ShouldNotThrowAnyException() {}
->>>>>>> 14cb0a70
+
+  @Override
+  @Disabled("Cosmos DB does not support renaming columns")
+  public void renameColumn_ShouldRenameColumnCorrectly() {}
+
+  @Override
+  @Disabled("Cosmos DB does not support renaming columns")
+  public void renameColumn_ForNonExistingTable_ShouldThrowIllegalArgumentException() {}
+
+  @Override
+  @Disabled("Cosmos DB does not support renaming columns")
+  public void renameColumn_ForNonExistingColumn_ShouldThrowIllegalArgumentException() {}
+
+  @Override
+  @Disabled("Cosmos DB does not support renaming columns")
+  public void renameColumn_ForPrimaryOrIndexKeyColumn_ShouldThrowIllegalArgumentException() {}
 }