--- conflicted
+++ resolved
@@ -132,11 +132,6 @@
     }
   }
 
-<<<<<<< HEAD
-  @Override
-  protected boolean isIndexOnBlobColumnSupported() {
-    return !(JdbcTestUtils.isDb2(rdbEngine) || JdbcTestUtils.isOracle(rdbEngine));
-=======
   @Test
   @Override
   @DisabledIf("isColumnTypeConversionToTextNotFullySupported")
@@ -425,7 +420,6 @@
 
   @Override
   protected boolean isIndexOnBlobColumnSupported() {
-    return !JdbcTestUtils.isDb2(rdbEngine);
->>>>>>> da9f323f
+    return !(JdbcTestUtils.isDb2(rdbEngine) || JdbcTestUtils.isOracle(rdbEngine));
   }
 }