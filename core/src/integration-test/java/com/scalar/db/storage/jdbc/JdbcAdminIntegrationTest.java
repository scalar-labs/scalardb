package com.scalar.db.storage.jdbc;

import static org.assertj.core.api.Assertions.assertThatCode;

import com.scalar.db.api.DistributedStorageAdminIntegrationTestBase;
import com.scalar.db.api.TableMetadata;
import com.scalar.db.config.DatabaseConfig;
import com.scalar.db.exception.storage.ExecutionException;
import com.scalar.db.io.DataType;
import com.scalar.db.util.AdminTestUtils;
import java.util.Map;
import java.util.Properties;
import org.junit.jupiter.api.Test;
import org.junit.jupiter.api.condition.DisabledIf;
import org.junit.jupiter.api.condition.EnabledIf;

public class JdbcAdminIntegrationTest extends DistributedStorageAdminIntegrationTestBase {
  private RdbEngineStrategy rdbEngine;

  @Override
  protected Properties getProperties(String testName) {
    Properties properties = JdbcEnv.getProperties(testName);
    rdbEngine = RdbEngineFactory.create(new JdbcConfig(new DatabaseConfig(properties)));
    return properties;
  }

  @Override
  protected AdminTestUtils getAdminTestUtils(String testName) {
    return new JdbcAdminTestUtils(getProperties(testName));
  }

  @Override
  protected boolean isCreateIndexOnTextColumnEnabled() {
    // "admin.createIndex()" for TEXT columns fails (the "create index" query runs
    // indefinitely) on Db2 community edition version but works on Db2 hosted on IBM Cloud.
    // So we disable these tests until the issue is resolved.
    return !JdbcTestUtils.isDb2(rdbEngine);
  }

<<<<<<< HEAD
  @Override
  protected boolean isIndexOnBlobColumnSupported() {
    return !JdbcTestUtils.isDb2(rdbEngine);
=======
  @SuppressWarnings("unused")
  private boolean isDb2() {
    return JdbcEnv.isDb2();
  }

  @Test
  @Override
  @DisabledIf("isDb2")
  public void renameColumn_ForPrimaryKeyColumn_ShouldRenameColumnCorrectly()
      throws ExecutionException {
    super.renameColumn_ForPrimaryKeyColumn_ShouldRenameColumnCorrectly();
  }

  @Test
  @Override
  @DisabledIf("isDb2")
  public void renameColumn_ForIndexKeyColumn_ShouldRenameColumnAndIndexCorrectly()
      throws ExecutionException {
    super.renameColumn_ForIndexKeyColumn_ShouldRenameColumnAndIndexCorrectly();
  }

  @Test
  @EnabledIf("isDb2")
  public void renameColumn_Db2_ForPrimaryOrIndexKeyColumn_ShouldThrowUnsupportedOperationException()
      throws ExecutionException {
    try {
      // Arrange
      Map<String, String> options = getCreationOptions();
      TableMetadata currentTableMetadata =
          TableMetadata.newBuilder()
              .addColumn(getColumnName1(), DataType.INT)
              .addColumn(getColumnName2(), DataType.INT)
              .addColumn(getColumnName3(), DataType.TEXT)
              .addPartitionKey(getColumnName1())
              .addClusteringKey(getColumnName2())
              .addSecondaryIndex(getColumnName3())
              .build();
      admin.createTable(getNamespace1(), getTable4(), currentTableMetadata, options);

      // Act Assert
      assertThatCode(
              () ->
                  admin.renameColumn(
                      getNamespace1(), getTable4(), getColumnName1(), getColumnName4()))
          .isInstanceOf(UnsupportedOperationException.class);
      assertThatCode(
              () ->
                  admin.renameColumn(
                      getNamespace1(), getTable4(), getColumnName2(), getColumnName4()))
          .isInstanceOf(UnsupportedOperationException.class);
      assertThatCode(
              () ->
                  admin.renameColumn(
                      getNamespace1(), getTable4(), getColumnName3(), getColumnName4()))
          .isInstanceOf(UnsupportedOperationException.class);
    } finally {
      admin.dropTable(getNamespace1(), getTable4(), true);
    }
>>>>>>> ec38d151
  }
}<|MERGE_RESOLUTION|>--- conflicted
+++ resolved
@@ -37,11 +37,6 @@
     return !JdbcTestUtils.isDb2(rdbEngine);
   }
 
-<<<<<<< HEAD
-  @Override
-  protected boolean isIndexOnBlobColumnSupported() {
-    return !JdbcTestUtils.isDb2(rdbEngine);
-=======
   @SuppressWarnings("unused")
   private boolean isDb2() {
     return JdbcEnv.isDb2();
@@ -100,6 +95,10 @@
     } finally {
       admin.dropTable(getNamespace1(), getTable4(), true);
     }
->>>>>>> ec38d151
+  }
+
+  @Override
+  protected boolean isIndexOnBlobColumnSupported() {
+    return !JdbcTestUtils.isDb2(rdbEngine);
   }
 }