package com.scalar.db.storage.jdbc;

import static org.assertj.core.api.Assertions.assertThat;
import static org.assertj.core.api.Assertions.assertThatCode;
import static org.assertj.core.api.Assertions.catchThrowable;

import com.google.common.util.concurrent.Uninterruptibles;
import com.scalar.db.api.Insert;
import com.scalar.db.api.InsertBuilder;
import com.scalar.db.api.Result;
import com.scalar.db.api.Scan;
import com.scalar.db.api.TableMetadata;
import com.scalar.db.config.DatabaseConfig;
import com.scalar.db.exception.storage.ExecutionException;
import com.scalar.db.exception.transaction.TransactionException;
import com.scalar.db.io.DataType;
import com.scalar.db.io.Key;
import com.scalar.db.transaction.consensuscommit.ConsensusCommitAdminIntegrationTestBase;
import com.scalar.db.util.AdminTestUtils;
import java.io.IOException;
import java.nio.charset.StandardCharsets;
import java.time.Instant;
import java.time.LocalDate;
import java.time.LocalDateTime;
import java.time.LocalTime;
import java.time.ZoneId;
import java.time.ZoneOffset;
import java.util.List;
import java.util.Map;
import java.util.Properties;
import java.util.concurrent.TimeUnit;
import org.junit.jupiter.api.Test;
import org.junit.jupiter.api.condition.DisabledIf;
import org.junit.jupiter.api.condition.EnabledIf;

public class ConsensusCommitAdminIntegrationTestWithJdbcDatabase
    extends ConsensusCommitAdminIntegrationTestBase {
  private RdbEngineStrategy rdbEngine;

  @Override
  protected Properties getProps(String testName) {
    Properties properties = JdbcEnv.getProperties(testName);
    rdbEngine = RdbEngineFactory.create(new JdbcConfig(new DatabaseConfig(properties)));
    return properties;
  }

  @Override
  protected AdminTestUtils getAdminTestUtils(String testName) {
    return new JdbcAdminTestUtils(getProperties(testName));
  }

  @Override
  protected boolean isCreateIndexOnTextColumnEnabled() {
    // "admin.createIndex()" for TEXT column fails (the "create index" query runs
    // indefinitely) on the Db2 community edition docker version which we use for the CI.
    // However, the index creation is successful on Db2 hosted on IBM Cloud.
    // So we disable these tests until the issue with the Db2 community edition is resolved.
    return !JdbcTestUtils.isDb2(rdbEngine);
  }

  @SuppressWarnings("unused")
  private boolean isOracle() {
    return JdbcEnv.isOracle();
  }

  @SuppressWarnings("unused")
  private boolean isDb2() {
    return JdbcEnv.isDb2();
  }

  @SuppressWarnings("unused")
  private boolean isSqlite() {
    return JdbcEnv.isSqlite();
  }

  @SuppressWarnings("unused")
  private boolean isColumnTypeConversionToTextNotFullySupported() {
    return JdbcTestUtils.isDb2(rdbEngine)
        || JdbcTestUtils.isOracle(rdbEngine)
        || JdbcTestUtils.isSqlite(rdbEngine);
  }

  @SuppressWarnings("unused")
  private boolean isWideningColumnTypeConversionNotFullySupported() {
    return JdbcTestUtils.isOracle(rdbEngine) || JdbcTestUtils.isSqlite(rdbEngine);
  }

  @Test
  @Override
  @DisabledIf("isDb2")
  public void renameColumn_ForPrimaryKeyColumn_ShouldRenameColumnCorrectly()
      throws ExecutionException {
    super.renameColumn_ForPrimaryKeyColumn_ShouldRenameColumnCorrectly();
  }

  @Test
  @Override
  @DisabledIf("isDb2")
  public void renameColumn_ForIndexKeyColumn_ShouldRenameColumnAndIndexCorrectly()
      throws ExecutionException {
    super.renameColumn_ForIndexKeyColumn_ShouldRenameColumnAndIndexCorrectly();
  }

  @Test
  @EnabledIf("isDb2")
  public void renameColumn_Db2_ForPrimaryOrIndexKeyColumn_ShouldThrowUnsupportedOperationException()
      throws ExecutionException {
    try {
      // Arrange
      Map<String, String> options = getCreationOptions();
      TableMetadata currentTableMetadata =
          TableMetadata.newBuilder()
              .addColumn(COL_NAME1, DataType.INT)
              .addColumn(COL_NAME2, DataType.INT)
              .addColumn(COL_NAME3, DataType.TEXT)
              .addPartitionKey(COL_NAME1)
              .addClusteringKey(COL_NAME2)
              .addSecondaryIndex(COL_NAME3)
              .build();
      admin.createTable(namespace1, TABLE4, currentTableMetadata, options);

      // Act Assert
      assertThatCode(() -> admin.renameColumn(namespace1, TABLE4, COL_NAME1, COL_NAME4))
          .isInstanceOf(UnsupportedOperationException.class);
      assertThatCode(() -> admin.renameColumn(namespace1, TABLE4, COL_NAME2, COL_NAME4))
          .isInstanceOf(UnsupportedOperationException.class);
      assertThatCode(() -> admin.renameColumn(namespace1, TABLE4, COL_NAME3, COL_NAME4))
          .isInstanceOf(UnsupportedOperationException.class);
    } finally {
      admin.dropTable(namespace1, TABLE4, true);
    }
  }

<<<<<<< HEAD
  @Override
  protected boolean isIndexOnBlobColumnSupported() {
    return !(JdbcTestUtils.isDb2(rdbEngine) || JdbcTestUtils.isOracle(rdbEngine));
=======
  @Test
  @Override
  @DisabledIf("isColumnTypeConversionToTextNotFullySupported")
  public void
      alterColumnType_AlterColumnTypeFromEachExistingDataTypeToText_ShouldAlterColumnTypesCorrectly()
          throws ExecutionException, IOException, TransactionException {
    super
        .alterColumnType_AlterColumnTypeFromEachExistingDataTypeToText_ShouldAlterColumnTypesCorrectly();
  }

  @Test
  @EnabledIf("isOracle")
  public void
      alterColumnType_Oracle_AlterColumnTypeFromEachExistingDataTypeToText_ShouldThrowUnsupportedOperationException()
          throws ExecutionException, TransactionException {
    try {
      // Arrange
      Map<String, String> options = getCreationOptions();
      TableMetadata.Builder currentTableMetadataBuilder =
          TableMetadata.newBuilder()
              .addColumn("c1", DataType.INT)
              .addColumn("c2", DataType.INT)
              .addColumn("c3", DataType.INT)
              .addColumn("c4", DataType.BIGINT)
              .addColumn("c5", DataType.FLOAT)
              .addColumn("c6", DataType.DOUBLE)
              .addColumn("c7", DataType.TEXT)
              .addColumn("c8", DataType.BLOB)
              .addColumn("c9", DataType.DATE)
              .addColumn("c10", DataType.TIME)
              .addPartitionKey("c1")
              .addClusteringKey("c2", Scan.Ordering.Order.ASC);
      if (isTimestampTypeSupported()) {
        currentTableMetadataBuilder
            .addColumn("c11", DataType.TIMESTAMP)
            .addColumn("c12", DataType.TIMESTAMPTZ);
      }
      TableMetadata currentTableMetadata = currentTableMetadataBuilder.build();
      admin.createTable(namespace1, TABLE4, currentTableMetadata, options);
      InsertBuilder.Buildable insert =
          Insert.newBuilder()
              .namespace(namespace1)
              .table(TABLE4)
              .partitionKey(Key.ofInt("c1", 1))
              .clusteringKey(Key.ofInt("c2", 2))
              .intValue("c3", 1)
              .bigIntValue("c4", 2L)
              .floatValue("c5", 3.0f)
              .doubleValue("c6", 4.0d)
              .textValue("c7", "5")
              .blobValue("c8", "6".getBytes(StandardCharsets.UTF_8))
              .dateValue("c9", LocalDate.now(ZoneId.of("UTC")))
              .timeValue("c10", LocalTime.now(ZoneId.of("UTC")));
      if (isTimestampTypeSupported()) {
        insert.timestampValue("c11", LocalDateTime.now(ZoneOffset.UTC));
        insert.timestampTZValue("c12", Instant.now());
      }
      transactionalInsert(insert.build());

      // Act Assert
      assertThatCode(() -> admin.alterColumnType(namespace1, TABLE4, "c3", DataType.TEXT))
          .isInstanceOf(UnsupportedOperationException.class);
      assertThatCode(() -> admin.alterColumnType(namespace1, TABLE4, "c4", DataType.TEXT))
          .isInstanceOf(UnsupportedOperationException.class);
      assertThatCode(() -> admin.alterColumnType(namespace1, TABLE4, "c5", DataType.TEXT))
          .isInstanceOf(UnsupportedOperationException.class);
      assertThatCode(() -> admin.alterColumnType(namespace1, TABLE4, "c6", DataType.TEXT))
          .isInstanceOf(UnsupportedOperationException.class);
      assertThatCode(() -> admin.alterColumnType(namespace1, TABLE4, "c7", DataType.TEXT))
          .doesNotThrowAnyException();
      assertThatCode(() -> admin.alterColumnType(namespace1, TABLE4, "c8", DataType.TEXT))
          .isInstanceOf(UnsupportedOperationException.class);
      assertThatCode(() -> admin.alterColumnType(namespace1, TABLE4, "c9", DataType.TEXT))
          .isInstanceOf(UnsupportedOperationException.class);
      assertThatCode(() -> admin.alterColumnType(namespace1, TABLE4, "c10", DataType.TEXT))
          .isInstanceOf(UnsupportedOperationException.class);
      if (isTimestampTypeSupported()) {
        assertThatCode(() -> admin.alterColumnType(namespace1, TABLE4, "c11", DataType.TEXT))
            .isInstanceOf(UnsupportedOperationException.class);
        assertThatCode(() -> admin.alterColumnType(namespace1, TABLE4, "c12", DataType.TEXT))
            .isInstanceOf(UnsupportedOperationException.class);
      }
    } finally {
      admin.dropTable(namespace1, TABLE4, true);
    }
  }

  @Test
  @EnabledIf("isDb2")
  public void
      alterColumnType_Db2_AlterColumnTypeFromEachExistingDataTypeToText_ShouldAlterColumnTypesCorrectlyIfSupported()
          throws ExecutionException, TransactionException {
    try {
      // Arrange
      Map<String, String> options = getCreationOptions();
      TableMetadata.Builder currentTableMetadataBuilder =
          TableMetadata.newBuilder()
              .addColumn("c1", DataType.INT)
              .addColumn("c2", DataType.INT)
              .addColumn("c3", DataType.INT)
              .addColumn("c4", DataType.BIGINT)
              .addColumn("c5", DataType.FLOAT)
              .addColumn("c6", DataType.DOUBLE)
              .addColumn("c7", DataType.TEXT)
              .addColumn("c8", DataType.BLOB)
              .addColumn("c9", DataType.DATE)
              .addColumn("c10", DataType.TIME)
              .addPartitionKey("c1")
              .addClusteringKey("c2", Scan.Ordering.Order.ASC);
      if (isTimestampTypeSupported()) {
        currentTableMetadataBuilder
            .addColumn("c11", DataType.TIMESTAMP)
            .addColumn("c12", DataType.TIMESTAMPTZ);
      }
      TableMetadata currentTableMetadata = currentTableMetadataBuilder.build();
      admin.createTable(namespace1, TABLE4, currentTableMetadata, options);
      InsertBuilder.Buildable insert =
          Insert.newBuilder()
              .namespace(namespace1)
              .table(TABLE4)
              .partitionKey(Key.ofInt("c1", 1))
              .clusteringKey(Key.ofInt("c2", 2))
              .intValue("c3", 1)
              .bigIntValue("c4", 2L)
              .floatValue("c5", 3.0f)
              .doubleValue("c6", 4.0d)
              .textValue("c7", "5")
              .blobValue("c8", "6".getBytes(StandardCharsets.UTF_8))
              .dateValue("c9", LocalDate.now(ZoneId.of("UTC")))
              .timeValue("c10", LocalTime.now(ZoneId.of("UTC")));
      if (isTimestampTypeSupported()) {
        insert.timestampValue("c11", LocalDateTime.now(ZoneOffset.UTC));
        insert.timestampTZValue("c12", Instant.now());
      }
      transactionalInsert(insert.build());

      // Act Assert
      assertThatCode(() -> admin.alterColumnType(namespace1, TABLE4, "c3", DataType.TEXT))
          .doesNotThrowAnyException();
      assertThatCode(() -> admin.alterColumnType(namespace1, TABLE4, "c4", DataType.TEXT))
          .doesNotThrowAnyException();
      assertThatCode(() -> admin.alterColumnType(namespace1, TABLE4, "c5", DataType.TEXT))
          .doesNotThrowAnyException();
      assertThatCode(() -> admin.alterColumnType(namespace1, TABLE4, "c6", DataType.TEXT))
          .doesNotThrowAnyException();
      assertThatCode(() -> admin.alterColumnType(namespace1, TABLE4, "c7", DataType.TEXT))
          .doesNotThrowAnyException();
      assertThatCode(() -> admin.alterColumnType(namespace1, TABLE4, "c8", DataType.TEXT))
          .isInstanceOf(UnsupportedOperationException.class);
      assertThatCode(() -> admin.alterColumnType(namespace1, TABLE4, "c9", DataType.TEXT))
          .doesNotThrowAnyException();
      assertThatCode(() -> admin.alterColumnType(namespace1, TABLE4, "c10", DataType.TEXT))
          .doesNotThrowAnyException();
      if (isTimestampTypeSupported()) {
        assertThatCode(() -> admin.alterColumnType(namespace1, TABLE4, "c11", DataType.TEXT))
            .doesNotThrowAnyException();
        assertThatCode(() -> admin.alterColumnType(namespace1, TABLE4, "c12", DataType.TEXT))
            .doesNotThrowAnyException();
      }

      TableMetadata.Builder expectedTableMetadataBuilder =
          TableMetadata.newBuilder()
              .addColumn("c1", DataType.INT)
              .addColumn("c2", DataType.INT)
              .addColumn("c3", DataType.TEXT)
              .addColumn("c4", DataType.TEXT)
              .addColumn("c5", DataType.TEXT)
              .addColumn("c6", DataType.TEXT)
              .addColumn("c7", DataType.TEXT)
              .addColumn("c8", DataType.BLOB)
              .addColumn("c9", DataType.TEXT)
              .addColumn("c10", DataType.TEXT)
              .addPartitionKey("c1")
              .addClusteringKey("c2", Scan.Ordering.Order.ASC);
      if (isTimestampTypeSupported()) {
        expectedTableMetadataBuilder
            .addColumn("c11", DataType.TEXT)
            .addColumn("c12", DataType.TEXT);
      }
      TableMetadata expectedTableMetadata = expectedTableMetadataBuilder.build();
      assertThat(admin.getTableMetadata(namespace1, TABLE4)).isEqualTo(expectedTableMetadata);
    } finally {
      admin.dropTable(namespace1, TABLE4, true);
    }
  }

  @Test
  @Override
  @DisabledIf("isWideningColumnTypeConversionNotFullySupported")
  public void alterColumnType_WideningConversion_ShouldAlterColumnTypesCorrectly()
      throws ExecutionException, IOException, TransactionException {
    super.alterColumnType_WideningConversion_ShouldAlterColumnTypesCorrectly();
  }

  @Test
  @EnabledIf("isOracle")
  public void alterColumnType_Oracle_WideningConversion_ShouldAlterColumnTypesCorrectly()
      throws ExecutionException, TransactionException {
    try {
      // Arrange
      Map<String, String> options = getCreationOptions();
      TableMetadata.Builder currentTableMetadataBuilder =
          TableMetadata.newBuilder()
              .addColumn("c1", DataType.INT)
              .addColumn("c2", DataType.INT)
              .addColumn("c3", DataType.INT)
              .addColumn("c4", DataType.FLOAT)
              .addPartitionKey("c1")
              .addClusteringKey("c2", Scan.Ordering.Order.ASC);
      TableMetadata currentTableMetadata = currentTableMetadataBuilder.build();
      admin.createTable(namespace1, TABLE4, currentTableMetadata, options);

      int expectedColumn3Value = 1;
      float expectedColumn4Value = 4.0f;
      InsertBuilder.Buildable insert =
          Insert.newBuilder()
              .namespace(namespace1)
              .table(TABLE4)
              .partitionKey(Key.ofInt("c1", 1))
              .clusteringKey(Key.ofInt("c2", 2))
              .intValue("c3", expectedColumn3Value)
              .floatValue("c4", expectedColumn4Value);
      transactionalInsert(insert.build());

      // Act
      admin.alterColumnType(namespace1, TABLE4, "c3", DataType.BIGINT);
      Throwable exception =
          catchThrowable(() -> admin.alterColumnType(namespace1, TABLE4, "c4", DataType.DOUBLE));

      // Wait for cache expiry
      Uninterruptibles.sleepUninterruptibly(1, TimeUnit.SECONDS);

      // Assert
      assertThat(exception).isInstanceOf(UnsupportedOperationException.class);
      TableMetadata.Builder expectedTableMetadataBuilder =
          TableMetadata.newBuilder()
              .addColumn("c1", DataType.INT)
              .addColumn("c2", DataType.INT)
              .addColumn("c3", DataType.BIGINT)
              .addColumn("c4", DataType.FLOAT)
              .addPartitionKey("c1")
              .addClusteringKey("c2", Scan.Ordering.Order.ASC);
      TableMetadata expectedTableMetadata = expectedTableMetadataBuilder.build();
      assertThat(admin.getTableMetadata(namespace1, TABLE4)).isEqualTo(expectedTableMetadata);

      Scan scan =
          Scan.newBuilder()
              .namespace(namespace1)
              .table(TABLE4)
              .partitionKey(Key.ofInt("c1", 1))
              .build();
      List<Result> results = transactionalScan(scan);
      assertThat(results).hasSize(1);
      Result result = results.get(0);
      assertThat(result.getBigInt("c3")).isEqualTo(expectedColumn3Value);
    } finally {
      admin.dropTable(namespace1, TABLE4, true);
    }
  }

  @Test
  @EnabledIf("isSqlite")
  public void alterColumnType_Sqlite_AlterColumnType_ShouldThrowUnsupportedOperationException()
      throws ExecutionException {
    try {
      // Arrange
      Map<String, String> options = getCreationOptions();
      TableMetadata.Builder currentTableMetadataBuilder =
          TableMetadata.newBuilder()
              .addColumn("c1", DataType.INT)
              .addColumn("c2", DataType.INT)
              .addColumn("c3", DataType.INT)
              .addPartitionKey("c1")
              .addClusteringKey("c2", Scan.Ordering.Order.ASC);
      TableMetadata currentTableMetadata = currentTableMetadataBuilder.build();
      admin.createTable(namespace1, TABLE4, currentTableMetadata, options);

      // Act Assert
      assertThatCode(() -> admin.alterColumnType(namespace1, TABLE4, "c3", DataType.TEXT))
          .isInstanceOf(UnsupportedOperationException.class);
    } finally {
      admin.dropTable(namespace1, TABLE4, true);
    }
  }

  @Override
  protected boolean isIndexOnBlobColumnSupported() {
    return !JdbcTestUtils.isDb2(rdbEngine);
>>>>>>> da9f323f
  }
}<|MERGE_RESOLUTION|>--- conflicted
+++ resolved
@@ -131,11 +131,6 @@
     }
   }
 
-<<<<<<< HEAD
-  @Override
-  protected boolean isIndexOnBlobColumnSupported() {
-    return !(JdbcTestUtils.isDb2(rdbEngine) || JdbcTestUtils.isOracle(rdbEngine));
-=======
   @Test
   @Override
   @DisabledIf("isColumnTypeConversionToTextNotFullySupported")
@@ -423,7 +418,6 @@
 
   @Override
   protected boolean isIndexOnBlobColumnSupported() {
-    return !JdbcTestUtils.isDb2(rdbEngine);
->>>>>>> da9f323f
+    return !(JdbcTestUtils.isDb2(rdbEngine) || JdbcTestUtils.isOracle(rdbEngine));
   }
 }