--- conflicted
+++ resolved
@@ -126,11 +126,7 @@
     majorVersion = getMajorVersion();
   }
 
-<<<<<<< HEAD
-  public Map<String, TableMetadata> createExistingDatabaseWithAllDataTypes(String namespace)
-=======
   public List<TestData> createExistingDatabaseWithAllDataTypes(String namespace)
->>>>>>> f4f253e6
       throws SQLException {
     execute(rdbEngine.createSchemaSqls(namespace));
     if (JdbcTestUtils.isMysql(rdbEngine)) {
