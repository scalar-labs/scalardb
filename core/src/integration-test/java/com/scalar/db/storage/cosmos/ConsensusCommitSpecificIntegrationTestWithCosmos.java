package com.scalar.db.storage.cosmos;

import com.scalar.db.transaction.consensuscommit.ConsensusCommitSpecificIntegrationTestBase;
import java.util.Map;
import java.util.Properties;

public class ConsensusCommitSpecificIntegrationTestWithCosmos
    extends ConsensusCommitSpecificIntegrationTestBase {

  @Override
  protected Properties getProperties(String testName) {
    return ConsensusCommitCosmosEnv.getProperties(testName);
  }

  @Override
<<<<<<< HEAD
=======
  protected String getNamespace1() {
    return getNamespace(super.getNamespace1());
  }

  @Override
  protected String getNamespace2() {
    return getNamespace(super.getNamespace2());
  }

  private String getNamespace(String namespace) {
    Optional<String> databasePrefix = ConsensusCommitCosmosEnv.getDatabasePrefix();
    return databasePrefix.map(prefix -> prefix + namespace).orElse(namespace);
  }

  @Override
>>>>>>> e0d7efa0
  protected Map<String, String> getCreationOptions() {
    return ConsensusCommitCosmosEnv.getCreationOptions();
  }
}<|MERGE_RESOLUTION|>--- conflicted
+++ resolved
@@ -13,24 +13,6 @@
   }
 
   @Override
-<<<<<<< HEAD
-=======
-  protected String getNamespace1() {
-    return getNamespace(super.getNamespace1());
-  }
-
-  @Override
-  protected String getNamespace2() {
-    return getNamespace(super.getNamespace2());
-  }
-
-  private String getNamespace(String namespace) {
-    Optional<String> databasePrefix = ConsensusCommitCosmosEnv.getDatabasePrefix();
-    return databasePrefix.map(prefix -> prefix + namespace).orElse(namespace);
-  }
-
-  @Override
->>>>>>> e0d7efa0
   protected Map<String, String> getCreationOptions() {
     return ConsensusCommitCosmosEnv.getCreationOptions();
   }
