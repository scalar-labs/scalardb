package com.scalar.db.storage.jdbc;

import com.google.common.util.concurrent.Uninterruptibles;
import com.google.errorprone.annotations.concurrent.LazyInit;
import com.scalar.db.config.DatabaseConfig;
import com.scalar.db.schemaloader.SchemaLoaderIntegrationTestBase;
import com.scalar.db.util.AdminTestUtils;
import java.util.Properties;
import java.util.concurrent.TimeUnit;

public class JdbcSchemaLoaderIntegrationTest extends SchemaLoaderIntegrationTestBase {
  @LazyInit private RdbEngineStrategy rdbEngine;

  @Override
  protected Properties getProperties(String testName) {
    return JdbcEnv.getProperties(testName);
  }

  @Override
  protected void initialize(String testName) throws Exception {
    super.initialize(testName);
    Properties properties = getProperties(testName);
    JdbcConfig config = new JdbcConfig(new DatabaseConfig(properties));
    rdbEngine = RdbEngineFactory.create(config);
  }

  @Override
  protected AdminTestUtils getAdminTestUtils(String testName) {
    return new JdbcAdminTestUtils(getProperties(testName));
  }

  @Override
  protected void waitForCreationIfNecessary() {
<<<<<<< HEAD
    if (JdbcTestUtils.isYugabyte(rdbEngine)) {
      // This wait is longer than usual. This is because only the case of
      // `createTablesThenDeleteTables_ShouldExecuteProperly()` requires long wait.
      // The long wait may affect total duration. The following options might be better in the
      // future.
      // - Create a new method to wait for longer duration only for the method
      // - Create a new method to retry only for the method
      Uninterruptibles.sleepUninterruptibly(10000, TimeUnit.MILLISECONDS);
=======
    if (rdbEngine instanceof RdbEngineYugabyte) {
      Uninterruptibles.sleepUninterruptibly(1000, TimeUnit.MILLISECONDS);
>>>>>>> e0bd6ee4
      return;
    }
    super.waitForCreationIfNecessary();
  }

  // Reading namespace information right after table deletion could fail with YugabyteDB.
  // It should be retried.
  @Override
  protected boolean couldFailToReadNamespaceAfterDeletingTable() {
    if (rdbEngine instanceof RdbEngineYugabyte) {
      return true;
    }
    return super.couldFailToReadNamespaceAfterDeletingTable();
  }
}<|MERGE_RESOLUTION|>--- conflicted
+++ resolved
@@ -31,19 +31,8 @@
 
   @Override
   protected void waitForCreationIfNecessary() {
-<<<<<<< HEAD
     if (JdbcTestUtils.isYugabyte(rdbEngine)) {
-      // This wait is longer than usual. This is because only the case of
-      // `createTablesThenDeleteTables_ShouldExecuteProperly()` requires long wait.
-      // The long wait may affect total duration. The following options might be better in the
-      // future.
-      // - Create a new method to wait for longer duration only for the method
-      // - Create a new method to retry only for the method
-      Uninterruptibles.sleepUninterruptibly(10000, TimeUnit.MILLISECONDS);
-=======
-    if (rdbEngine instanceof RdbEngineYugabyte) {
       Uninterruptibles.sleepUninterruptibly(1000, TimeUnit.MILLISECONDS);
->>>>>>> e0bd6ee4
       return;
     }
     super.waitForCreationIfNecessary();
@@ -53,7 +42,7 @@
   // It should be retried.
   @Override
   protected boolean couldFailToReadNamespaceAfterDeletingTable() {
-    if (rdbEngine instanceof RdbEngineYugabyte) {
+    if (JdbcTestUtils.isYugabyte(rdbEngine)) {
       return true;
     }
     return super.couldFailToReadNamespaceAfterDeletingTable();
