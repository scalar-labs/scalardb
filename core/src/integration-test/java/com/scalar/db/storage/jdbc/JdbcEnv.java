package com.scalar.db.storage.jdbc;

import com.scalar.db.config.DatabaseConfig;
import java.util.Properties;

public final class JdbcEnv {
  private static final String PROP_JDBC_URL = "scalardb.jdbc.url";
  private static final String PROP_JDBC_USERNAME = "scalardb.jdbc.username";
  private static final String PROP_JDBC_PASSWORD = "scalardb.jdbc.password";
  private static final String PROP_JDBC_NORMAL_USERNAME = "scalardb.jdbc.normal_username";
  private static final String PROP_JDBC_NORMAL_PASSWORD = "scalardb.jdbc.normal_password";

<<<<<<< HEAD
  private static final String DEFAULT_JDBC_URL = "jdbc:mysql://localhost:3306/";
  private static final String DEFAULT_JDBC_USERNAME = "root";
  private static final String DEFAULT_JDBC_PASSWORD = "mysql";
  private static final String DEFAULT_JDBC_NORMAL_USERNAME = "test";
  private static final String DEFAULT_JDBC_NORMAL_PASSWORD = "test";
=======
  private static final String DEFAULT_JDBC_URL = "jdbc:postgresql://localhost:5432/";
  private static final String DEFAULT_JDBC_USERNAME = "postgres";
  private static final String DEFAULT_JDBC_PASSWORD = "postgres";
>>>>>>> d905323b

  private JdbcEnv() {}

  public static Properties getProperties(String testName) {
    String jdbcUrl = System.getProperty(PROP_JDBC_URL, DEFAULT_JDBC_URL);
    String username = System.getProperty(PROP_JDBC_USERNAME, DEFAULT_JDBC_USERNAME);
    String password = System.getProperty(PROP_JDBC_PASSWORD, DEFAULT_JDBC_PASSWORD);

    Properties properties = new Properties();
    properties.setProperty(DatabaseConfig.CONTACT_POINTS, jdbcUrl);
    properties.setProperty(DatabaseConfig.USERNAME, username);
    properties.setProperty(DatabaseConfig.PASSWORD, password);
    properties.setProperty(DatabaseConfig.STORAGE, "jdbc");
    properties.setProperty(DatabaseConfig.CROSS_PARTITION_SCAN, "true");
    properties.setProperty(DatabaseConfig.CROSS_PARTITION_SCAN_FILTERING, "true");
    properties.setProperty(DatabaseConfig.CROSS_PARTITION_SCAN_ORDERING, "true");

    // Add testName as a metadata schema suffix
    properties.setProperty(
        DatabaseConfig.SYSTEM_NAMESPACE_NAME,
        DatabaseConfig.DEFAULT_SYSTEM_NAMESPACE_NAME + "_" + testName);

    return properties;
  }

  public static Properties getPropertiesForNormalUser(String testName) {
    String username = System.getProperty(PROP_JDBC_NORMAL_USERNAME, DEFAULT_JDBC_NORMAL_USERNAME);
    String password = System.getProperty(PROP_JDBC_NORMAL_PASSWORD, DEFAULT_JDBC_NORMAL_PASSWORD);

    Properties properties = getProperties(testName);
    properties.setProperty(DatabaseConfig.USERNAME, username);
    properties.setProperty(DatabaseConfig.PASSWORD, password);

    return properties;
  }

  public static boolean isSqlite() {
    Properties properties = new Properties();
    properties.setProperty(
        DatabaseConfig.CONTACT_POINTS, System.getProperty(PROP_JDBC_URL, DEFAULT_JDBC_URL));
    properties.setProperty(DatabaseConfig.STORAGE, "jdbc");
    return JdbcUtils.isSqlite(new JdbcConfig(new DatabaseConfig(properties)));
  }
}<|MERGE_RESOLUTION|>--- conflicted
+++ resolved
@@ -10,17 +10,11 @@
   private static final String PROP_JDBC_NORMAL_USERNAME = "scalardb.jdbc.normal_username";
   private static final String PROP_JDBC_NORMAL_PASSWORD = "scalardb.jdbc.normal_password";
 
-<<<<<<< HEAD
-  private static final String DEFAULT_JDBC_URL = "jdbc:mysql://localhost:3306/";
-  private static final String DEFAULT_JDBC_USERNAME = "root";
-  private static final String DEFAULT_JDBC_PASSWORD = "mysql";
-  private static final String DEFAULT_JDBC_NORMAL_USERNAME = "test";
-  private static final String DEFAULT_JDBC_NORMAL_PASSWORD = "test";
-=======
   private static final String DEFAULT_JDBC_URL = "jdbc:postgresql://localhost:5432/";
   private static final String DEFAULT_JDBC_USERNAME = "postgres";
   private static final String DEFAULT_JDBC_PASSWORD = "postgres";
->>>>>>> d905323b
+  private static final String DEFAULT_JDBC_NORMAL_USERNAME = "test";
+  private static final String DEFAULT_JDBC_NORMAL_PASSWORD = "test";
 
   private JdbcEnv() {}
 
