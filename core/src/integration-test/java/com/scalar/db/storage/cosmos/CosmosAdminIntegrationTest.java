package com.scalar.db.storage.cosmos;

import static org.assertj.core.api.Assertions.assertThat;

import com.google.common.collect.ImmutableMap;
import com.scalar.db.api.DistributedStorageAdmin;
import com.scalar.db.api.Scan;
import com.scalar.db.api.TableMetadata;
import com.scalar.db.config.DatabaseConfig;
import com.scalar.db.exception.storage.ExecutionException;
import com.scalar.db.io.DataType;
import com.scalar.db.storage.AdminIntegrationTestBase;
import java.util.Optional;
import java.util.Properties;
import org.junit.AfterClass;
import org.junit.Before;
import org.junit.BeforeClass;
import org.junit.Test;

public class CosmosAdminIntegrationTest extends AdminIntegrationTestBase {

  private static Optional<String> namespacePrefix;
  private static DistributedStorageAdmin admin;

  @BeforeClass
  public static void setUpBeforeClass() throws Exception {
    String contactPoint = System.getProperty("scalardb.cosmos.uri");
    String password = System.getProperty("scalardb.cosmos.password");
    namespacePrefix = Optional.ofNullable(System.getProperty("scalardb.namespace_prefix"));

    Properties props = new Properties();
    props.setProperty(DatabaseConfig.CONTACT_POINTS, contactPoint);
    props.setProperty(DatabaseConfig.PASSWORD, password);
    props.setProperty(DatabaseConfig.STORAGE, "cosmos");
    namespacePrefix.ifPresent(n -> props.setProperty(DatabaseConfig.NAMESPACE_PREFIX, n));
    admin = new CosmosAdmin(new DatabaseConfig(props));
    admin.createTable(
        NAMESPACE,
        TABLE,
        TableMetadata.newBuilder()
            .addColumn(COL_NAME1, DataType.INT)
            .addColumn(COL_NAME2, DataType.TEXT)
            .addColumn(COL_NAME3, DataType.TEXT)
            .addColumn(COL_NAME4, DataType.INT)
            .addColumn(COL_NAME5, DataType.INT)
            .addColumn(COL_NAME6, DataType.TEXT)
            .addColumn(COL_NAME7, DataType.BIGINT)
            .addColumn(COL_NAME8, DataType.FLOAT)
            .addColumn(COL_NAME9, DataType.DOUBLE)
            .addColumn(COL_NAME10, DataType.BOOLEAN)
            .addColumn(COL_NAME11, DataType.BLOB)
            .addPartitionKey(COL_NAME2)
            .addPartitionKey(COL_NAME1)
            .addClusteringKey(COL_NAME4, Scan.Ordering.Order.ASC)
            .addClusteringKey(COL_NAME3, Scan.Ordering.Order.DESC)
            .addSecondaryIndex(COL_NAME5)
            .addSecondaryIndex(COL_NAME6)
            .build(),
        ImmutableMap.of(CosmosAdmin.RU, "4000"));
  }

  @AfterClass
  public static void tearDownAfterClass() throws Exception {
    admin.dropTable(NAMESPACE, TABLE);
    admin.close();
  }

  @Before
  public void setUp() {
    setUp(admin);
  }

  @Test
  @Override
  public void getTableMetadata_CorrectTableGiven_ShouldReturnCorrectClusteringOrders()
      throws ExecutionException {
    TableMetadata tableMetadata = admin.getTableMetadata(NAMESPACE, TABLE);

    // Fow now, the clustering order is always ASC in the Cosmos DB adapter
    assertThat(tableMetadata.getClusteringOrder(COL_NAME1)).isNull();
    assertThat(tableMetadata.getClusteringOrder(COL_NAME2)).isNull();
    assertThat(tableMetadata.getClusteringOrder(COL_NAME3)).isEqualTo(Scan.Ordering.Order.ASC);
    assertThat(tableMetadata.getClusteringOrder(COL_NAME4)).isEqualTo(Scan.Ordering.Order.ASC);
    assertThat(tableMetadata.getClusteringOrder(COL_NAME5)).isNull();
    assertThat(tableMetadata.getClusteringOrder(COL_NAME6)).isNull();
    assertThat(tableMetadata.getClusteringOrder(COL_NAME7)).isNull();
    assertThat(tableMetadata.getClusteringOrder(COL_NAME8)).isNull();
    assertThat(tableMetadata.getClusteringOrder(COL_NAME9)).isNull();
    assertThat(tableMetadata.getClusteringOrder(COL_NAME10)).isNull();
    assertThat(tableMetadata.getClusteringOrder(COL_NAME11)).isNull();
  }
<<<<<<< HEAD
=======

  @BeforeClass
  public static void setUpBeforeClass() {
    String contactPoint = System.getProperty("scalardb.cosmos.uri");
    String password = System.getProperty("scalardb.cosmos.password");
    namespacePrefix = Optional.ofNullable(System.getProperty("scalardb.namespace_prefix"));

    client =
        new CosmosClientBuilder().endpoint(contactPoint).key(password).directMode().buildClient();

    // create the metadata database and container
    client.createDatabaseIfNotExists(
        database(METADATA_DATABASE), ThroughputProperties.createAutoscaledThroughput(4000));
    CosmosContainerProperties containerProperties =
        new CosmosContainerProperties(METADATA_CONTAINER, "/id");
    client.getDatabase(database(METADATA_DATABASE)).createContainerIfNotExists(containerProperties);

    // insert metadata
    CosmosTableMetadata metadata = new CosmosTableMetadata();
    metadata.setId(table(NAMESPACE, TABLE));
    metadata.setPartitionKeyNames(Arrays.asList(COL_NAME2, COL_NAME1));
    metadata.setClusteringKeyNames(Arrays.asList(COL_NAME4, COL_NAME3));
    metadata.setSecondaryIndexNames(new HashSet<>(Arrays.asList(COL_NAME5, COL_NAME6)));
    Map<String, String> columns = new HashMap<>();
    columns.put(COL_NAME1, "int");
    columns.put(COL_NAME2, "text");
    columns.put(COL_NAME3, "text");
    columns.put(COL_NAME4, "int");
    columns.put(COL_NAME5, "int");
    columns.put(COL_NAME6, "text");
    columns.put(COL_NAME7, "bigint");
    columns.put(COL_NAME8, "float");
    columns.put(COL_NAME9, "double");
    columns.put(COL_NAME10, "boolean");
    columns.put(COL_NAME11, "blob");
    metadata.setColumns(columns);
    client
        .getDatabase(database(METADATA_DATABASE))
        .getContainer(METADATA_CONTAINER)
        .createItem(metadata);

    Properties props = new Properties();
    props.setProperty(DatabaseConfig.CONTACT_POINTS, contactPoint);
    props.setProperty(DatabaseConfig.PASSWORD, password);
    props.setProperty(DatabaseConfig.STORAGE, "cosmos");
    namespacePrefix.ifPresent(n -> props.setProperty(DatabaseConfig.NAMESPACE_PREFIX, n));
    admin = new CosmosAdmin(new DatabaseConfig(props));
  }

  @AfterClass
  public static void tearDownAfterClass() {
    CosmosDatabase database = client.getDatabase(database(METADATA_DATABASE));
    database.getContainer(METADATA_CONTAINER).delete();
    database.delete();

    client.close();
    admin.close();
  }

  private static String namespacePrefix() {
    return namespacePrefix.map(n -> n + "_").orElse("");
  }

  private static String database(String database) {
    return namespacePrefix() + database;
  }

  private static String table(String database, String table) {
    return database(database) + "." + table;
  }
>>>>>>> ca52e33a
}<|MERGE_RESOLUTION|>--- conflicted
+++ resolved
@@ -89,77 +89,4 @@
     assertThat(tableMetadata.getClusteringOrder(COL_NAME10)).isNull();
     assertThat(tableMetadata.getClusteringOrder(COL_NAME11)).isNull();
   }
-<<<<<<< HEAD
-=======
-
-  @BeforeClass
-  public static void setUpBeforeClass() {
-    String contactPoint = System.getProperty("scalardb.cosmos.uri");
-    String password = System.getProperty("scalardb.cosmos.password");
-    namespacePrefix = Optional.ofNullable(System.getProperty("scalardb.namespace_prefix"));
-
-    client =
-        new CosmosClientBuilder().endpoint(contactPoint).key(password).directMode().buildClient();
-
-    // create the metadata database and container
-    client.createDatabaseIfNotExists(
-        database(METADATA_DATABASE), ThroughputProperties.createAutoscaledThroughput(4000));
-    CosmosContainerProperties containerProperties =
-        new CosmosContainerProperties(METADATA_CONTAINER, "/id");
-    client.getDatabase(database(METADATA_DATABASE)).createContainerIfNotExists(containerProperties);
-
-    // insert metadata
-    CosmosTableMetadata metadata = new CosmosTableMetadata();
-    metadata.setId(table(NAMESPACE, TABLE));
-    metadata.setPartitionKeyNames(Arrays.asList(COL_NAME2, COL_NAME1));
-    metadata.setClusteringKeyNames(Arrays.asList(COL_NAME4, COL_NAME3));
-    metadata.setSecondaryIndexNames(new HashSet<>(Arrays.asList(COL_NAME5, COL_NAME6)));
-    Map<String, String> columns = new HashMap<>();
-    columns.put(COL_NAME1, "int");
-    columns.put(COL_NAME2, "text");
-    columns.put(COL_NAME3, "text");
-    columns.put(COL_NAME4, "int");
-    columns.put(COL_NAME5, "int");
-    columns.put(COL_NAME6, "text");
-    columns.put(COL_NAME7, "bigint");
-    columns.put(COL_NAME8, "float");
-    columns.put(COL_NAME9, "double");
-    columns.put(COL_NAME10, "boolean");
-    columns.put(COL_NAME11, "blob");
-    metadata.setColumns(columns);
-    client
-        .getDatabase(database(METADATA_DATABASE))
-        .getContainer(METADATA_CONTAINER)
-        .createItem(metadata);
-
-    Properties props = new Properties();
-    props.setProperty(DatabaseConfig.CONTACT_POINTS, contactPoint);
-    props.setProperty(DatabaseConfig.PASSWORD, password);
-    props.setProperty(DatabaseConfig.STORAGE, "cosmos");
-    namespacePrefix.ifPresent(n -> props.setProperty(DatabaseConfig.NAMESPACE_PREFIX, n));
-    admin = new CosmosAdmin(new DatabaseConfig(props));
-  }
-
-  @AfterClass
-  public static void tearDownAfterClass() {
-    CosmosDatabase database = client.getDatabase(database(METADATA_DATABASE));
-    database.getContainer(METADATA_CONTAINER).delete();
-    database.delete();
-
-    client.close();
-    admin.close();
-  }
-
-  private static String namespacePrefix() {
-    return namespacePrefix.map(n -> n + "_").orElse("");
-  }
-
-  private static String database(String database) {
-    return namespacePrefix() + database;
-  }
-
-  private static String table(String database, String table) {
-    return database(database) + "." + table;
-  }
->>>>>>> ca52e33a
 }