--- conflicted
+++ resolved
@@ -139,18 +139,12 @@
     if (LOGGER.isDebugEnabled()) {
       LOGGER.debug("GraphQL schema generated: {}", new SchemaPrinter().print(schema));
     }
-<<<<<<< HEAD
-    GraphQL.Builder graphql = GraphQL.newGraphQL(schema.build());
+
+    GraphQL.Builder graphql = GraphQL.newGraphQL(schema);
     if (transactionManager != null) {
       graphql.instrumentation(new TransactionInstrumentation(transactionManager));
     }
     return graphql.build();
-=======
-
-    return GraphQL.newGraphQL(schema)
-        // TODO: .instrumentation(new TransactionInstrumentation(transactionManager))
-        .build();
->>>>>>> a06676e8
   }
 
   public static final class Builder {
