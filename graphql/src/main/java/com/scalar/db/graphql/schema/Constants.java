package com.scalar.db.graphql.schema;

<<<<<<< HEAD
import com.google.common.collect.ImmutableSet;

public class Constants {
=======
public final class Constants {
>>>>>>> 8e952133
  public static final String TRANSACTION_DIRECTIVE_NAME = "transaction";
  public static final String TRANSACTION_DIRECTIVE_TX_ID_ARGUMENT_NAME = "txId";
  public static final String TRANSACTION_DIRECTIVE_COMMIT_ARGUMENT_NAME = "commit";
  public static final String CONTEXT_TRANSACTION_KEY = "transaction";
  public static final String ERRORS_EXTENSIONS_EXCEPTION_KEY = "exception";
  public static final ImmutableSet<String> SCALAR_VALUE_KEYS =
      ImmutableSet.of(
          "intValue", "bigIntValue", "floatValue", "doubleValue", "textValue", "booleanValue");

  private Constants() {}
}<|MERGE_RESOLUTION|>--- conflicted
+++ resolved
@@ -1,12 +1,8 @@
 package com.scalar.db.graphql.schema;
 
-<<<<<<< HEAD
 import com.google.common.collect.ImmutableSet;
 
-public class Constants {
-=======
 public final class Constants {
->>>>>>> 8e952133
   public static final String TRANSACTION_DIRECTIVE_NAME = "transaction";
   public static final String TRANSACTION_DIRECTIVE_TX_ID_ARGUMENT_NAME = "txId";
   public static final String TRANSACTION_DIRECTIVE_COMMIT_ARGUMENT_NAME = "commit";
