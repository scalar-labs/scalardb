package com.scalar.db.graphql.datafetcher;

import static org.assertj.core.api.Assertions.assertThat;
import static org.mockito.ArgumentMatchers.any;
import static org.mockito.ArgumentMatchers.eq;
import static org.mockito.Mockito.doNothing;
import static org.mockito.Mockito.doThrow;
import static org.mockito.Mockito.never;
import static org.mockito.Mockito.spy;
import static org.mockito.Mockito.times;
import static org.mockito.Mockito.verify;
import static org.mockito.Mockito.when;

import com.google.common.collect.ImmutableMap;
import com.scalar.db.api.Delete;
import com.scalar.db.api.TableMetadata;
import com.scalar.db.exception.storage.ExecutionException;
import com.scalar.db.graphql.schema.TableGraphQlModel;
import com.scalar.db.io.DataType;
import com.scalar.db.io.Key;
<<<<<<< HEAD
=======
import graphql.execution.AbortExecutionException;
>>>>>>> ac0b7012
import graphql.execution.DataFetcherResult;
import java.util.Map;
import org.junit.Test;
import org.mockito.ArgumentCaptor;
import org.mockito.Captor;

public class MutationDeleteDataFetcherTest extends DataFetcherTestBase {
  private static final String COL1 = "c1";
  private static final String COL2 = "c2";
  private static final String COL3 = "c3";

  private MutationDeleteDataFetcher dataFetcher;
  private Delete expectedDelete;
  @Captor private ArgumentCaptor<Delete> deleteCaptor;

  @Override
  public void doSetUp() {
    // Arrange
    TableMetadata storageTableMetadata =
        TableMetadata.newBuilder()
            .addColumn(COL1, DataType.INT)
            .addColumn(COL2, DataType.TEXT)
            .addColumn(COL3, DataType.FLOAT)
            .addPartitionKey(COL1)
            .addClusteringKey(COL2)
            .build();
    TableGraphQlModel tableGraphQlModel =
        new TableGraphQlModel(ANY_NAMESPACE, ANY_TABLE, storageTableMetadata);
    dataFetcher =
        spy(new MutationDeleteDataFetcher(storage, new DataFetcherHelper(tableGraphQlModel)));
  }

  private void prepareDeleteInputAndExpectedDelete() {
    // table1_delete(delete: {
    //   key: { c1: 1, c2: "A" },
    //   consistency: EVENTUAL
    // })
    Map<String, Object> deleteInput = ImmutableMap.of("key", ImmutableMap.of(COL1, 1, COL2, "A"));
    when(environment.getArgument("delete")).thenReturn(deleteInput);

    expectedDelete =
        new Delete(new Key(COL1, 1), new Key(COL2, "A"))
            .forNamespace(ANY_NAMESPACE)
            .forTable(ANY_TABLE);
  }

  @Test
  public void get_WhenTransactionNotStarted_ShouldUseStorage() throws Exception {
    // Arrange
    prepareDeleteInputAndExpectedDelete();

    // Act
    dataFetcher.get(environment);

    // Assert
    verify(storage, times(1)).delete(expectedDelete);
    verify(transaction, never()).get(any());
  }

  @Test
  public void get_WhenTransactionStarted_ShouldUseTransaction() throws Exception {
    // Arrange
    prepareDeleteInputAndExpectedDelete();
    setTransactionStarted();

    // Act
    dataFetcher.get(environment);

    // Assert
    verify(storage, never()).get(any());
    verify(transaction, times(1)).delete(expectedDelete);
  }

  @Test
  public void get_DeleteArgumentGiven_ShouldRunScalarDbDelete() throws Exception {
    // Arrange
    prepareDeleteInputAndExpectedDelete();
    doNothing().when(dataFetcher).performDelete(eq(environment), any(Delete.class));

    // Act
    dataFetcher.get(environment);

    // Assert
    verify(dataFetcher, times(1)).performDelete(eq(environment), deleteCaptor.capture());
    assertThat(deleteCaptor.getValue()).isEqualTo(expectedDelete);
  }

  @Test
  public void get_WhenDeleteSucceeds_ShouldReturnTrue() throws Exception {
    // Arrange
    prepareDeleteInputAndExpectedDelete();
    doNothing().when(dataFetcher).performDelete(eq(environment), any(Delete.class));

    // Act
    DataFetcherResult<Boolean> result = dataFetcher.get(environment);

    // Assert
    assertThat(result.getData()).isTrue();
    assertThat(result.getErrors()).isEmpty();
  }

  @Test
  public void get_WhenDeleteFails_ShouldReturnFalseWithErrors() throws Exception {
    // Arrange
    prepareDeleteInputAndExpectedDelete();
<<<<<<< HEAD
    ExecutionException exception = new ExecutionException("error");
=======
    TransactionException exception = new TransactionException("error");
>>>>>>> ac0b7012
    doThrow(exception).when(dataFetcher).performDelete(eq(environment), any(Delete.class));

    // Act
    DataFetcherResult<Boolean> result = dataFetcher.get(environment);

    // Assert
    assertThat(result.getData()).isFalse();
    assertThatDataFetcherResultHasErrorForException(result, exception);
  }
}<|MERGE_RESOLUTION|>--- conflicted
+++ resolved
@@ -18,10 +18,6 @@
 import com.scalar.db.graphql.schema.TableGraphQlModel;
 import com.scalar.db.io.DataType;
 import com.scalar.db.io.Key;
-<<<<<<< HEAD
-=======
-import graphql.execution.AbortExecutionException;
->>>>>>> ac0b7012
 import graphql.execution.DataFetcherResult;
 import java.util.Map;
 import org.junit.Test;
@@ -127,11 +123,7 @@
   public void get_WhenDeleteFails_ShouldReturnFalseWithErrors() throws Exception {
     // Arrange
     prepareDeleteInputAndExpectedDelete();
-<<<<<<< HEAD
     ExecutionException exception = new ExecutionException("error");
-=======
-    TransactionException exception = new TransactionException("error");
->>>>>>> ac0b7012
     doThrow(exception).when(dataFetcher).performDelete(eq(environment), any(Delete.class));
 
     // Act
