package com.scalar.db.graphql.datafetcher;

import static org.assertj.core.api.Assertions.assertThat;
import static org.assertj.core.api.Assertions.entry;
import static org.mockito.ArgumentMatchers.any;
import static org.mockito.ArgumentMatchers.eq;
import static org.mockito.Mockito.doReturn;
import static org.mockito.Mockito.doThrow;
import static org.mockito.Mockito.mock;
import static org.mockito.Mockito.never;
import static org.mockito.Mockito.spy;
import static org.mockito.Mockito.times;
import static org.mockito.Mockito.verify;
import static org.mockito.Mockito.when;

import com.google.common.collect.ImmutableMap;
import com.scalar.db.api.Consistency;
import com.scalar.db.api.Get;
import com.scalar.db.api.Result;
import com.scalar.db.api.TableMetadata;
import com.scalar.db.exception.storage.ExecutionException;
import com.scalar.db.graphql.schema.TableGraphQlModel;
import com.scalar.db.io.DataType;
import com.scalar.db.io.DoubleValue;
import com.scalar.db.io.IntValue;
import com.scalar.db.io.Key;
import com.scalar.db.io.TextValue;
<<<<<<< HEAD
import graphql.execution.DataFetcherResult;
=======
>>>>>>> ac0b7012
import java.util.HashMap;
import java.util.Map;
import java.util.Optional;
import org.junit.Test;
import org.mockito.ArgumentCaptor;

public class QueryGetDataFetcherTest extends DataFetcherTestBase {
  private static final String COL1 = "c1";
  private static final String COL2 = "c2";
  private static final String COL3 = "c3";

  private TableGraphQlModel tableGraphQlModel;
  private QueryGetDataFetcher dataFetcher;
  private Map<String, Object> getInput;
  private Get expectedGet;

  @Override
  public void doSetUp() {
    // Arrange
    TableMetadata tableMetadata =
        TableMetadata.newBuilder()
            .addColumn(COL1, DataType.INT)
            .addColumn(COL2, DataType.TEXT)
            .addColumn(COL3, DataType.DOUBLE)
            .addPartitionKey(COL1)
            .addClusteringKey(COL2)
            .build();
    tableGraphQlModel = new TableGraphQlModel(ANY_NAMESPACE, ANY_TABLE, tableMetadata);
    dataFetcher = spy(new QueryGetDataFetcher(storage, new DataFetcherHelper(tableGraphQlModel)));
  }

  private void prepareGetInputAndExpectedGet() {
    // table1_get(get: {
    //   key: { c1: 1, c2: "A" }
    // })
    getInput = new HashMap<>();
    getInput.put("key", ImmutableMap.of(COL1, 1, COL2, "A"));
    when(environment.getArgument("get")).thenReturn(getInput);

    expectedGet =
        new Get(new Key(COL1, 1), new Key(COL2, "A"))
            .forNamespace(ANY_NAMESPACE)
            .forTable(ANY_TABLE);
  }

  @Test
  public void get_WhenTransactionNotStarted_ShouldUseStorage() throws Exception {
    // Arrange
    prepareGetInputAndExpectedGet();

    // Act
    dataFetcher.get(environment);

    // Assert
    verify(storage, times(1)).get(expectedGet);
    verify(transaction, never()).get(any());
  }

  @Test
  public void get_WhenTransactionStarted_ShouldUseTransaction() throws Exception {
    // Arrange
    prepareGetInputAndExpectedGet();
    setTransactionStarted();

    // Act
    dataFetcher.get(environment);

    // Assert
    verify(storage, never()).get(any());
    verify(transaction, times(1)).get(expectedGet);
  }

  @Test
  public void get_GetArgumentGiven_ShouldRunScalarDbGet() throws Exception {
    // Arrange
    prepareGetInputAndExpectedGet();

    // Act
    dataFetcher.get(environment);

    // Assert
    ArgumentCaptor<Get> argument = ArgumentCaptor.forClass(Get.class);
    verify(dataFetcher, times(1)).performGet(eq(environment), argument.capture());
    assertThat(argument.getValue()).isEqualTo(expectedGet);
  }

  @Test
  public void get_WhenGetSucceeds_ShouldReturnResultAsMap() throws Exception {
    // Arrange
    prepareGetInputAndExpectedGet();
    Result mockResult = mock(Result.class);
    when(mockResult.getValue(COL1)).thenReturn(Optional.of(new IntValue(1)));
    when(mockResult.getValue(COL2)).thenReturn(Optional.of(new TextValue("A")));
    when(mockResult.getValue(COL3)).thenReturn(Optional.of(new DoubleValue(2.0)));
    doReturn(Optional.of(mockResult)).when(dataFetcher).performGet(eq(environment), any(Get.class));

    // Act
    DataFetcherResult<Map<String, Map<String, Object>>> result = dataFetcher.get(environment);

    // Assert
<<<<<<< HEAD
    Map<String, Object> object = result.getData().get(tableGraphQlModel.getObjectType().getName());
=======
    Map<String, Object> object = result.get(tableGraphQlModel.getObjectType().getName());
>>>>>>> ac0b7012
    assertThat(object)
        .containsOnly(entry(COL1, 1), entry(COL2, Optional.of("A")), entry(COL3, 2.0));
  }

  @Test
  public void get_WhenGetFails_ShouldReturnNullWithErrors() throws Exception {
    // Arrange
    prepareGetInputAndExpectedGet();
    ExecutionException exception = new ExecutionException("error");
    doThrow(exception).when(dataFetcher).performGet(eq(environment), any(Get.class));

    // Act
    DataFetcherResult<Map<String, Map<String, Object>>> result = dataFetcher.get(environment);

    // Assert
    assertThat(result.getData()).isNull();
    assertThatDataFetcherResultHasErrorForException(result, exception);
  }

  @Test
  public void createGet_GetInputGiven_ShouldReturnGet() {
    // Arrange
    prepareGetInputAndExpectedGet();

    // Act
    Get actual = dataFetcher.createGet(getInput);

    // Assert
    assertThat(actual).isEqualTo(expectedGet);
  }

  @Test
  public void createGet_GetInputWithConsistencyGiven_ShouldReturnGetWithConsistency() {
    // Arrange
    prepareGetInputAndExpectedGet();
    getInput.put("consistency", "EVENTUAL");
    expectedGet.withConsistency(Consistency.EVENTUAL);

    // Act
    Get actual = dataFetcher.createGet(getInput);

    // Assert
    assertThat(actual).isEqualTo(expectedGet);
  }
}<|MERGE_RESOLUTION|>--- conflicted
+++ resolved
@@ -25,10 +25,7 @@
 import com.scalar.db.io.IntValue;
 import com.scalar.db.io.Key;
 import com.scalar.db.io.TextValue;
-<<<<<<< HEAD
 import graphql.execution.DataFetcherResult;
-=======
->>>>>>> ac0b7012
 import java.util.HashMap;
 import java.util.Map;
 import java.util.Optional;
@@ -129,11 +126,7 @@
     DataFetcherResult<Map<String, Map<String, Object>>> result = dataFetcher.get(environment);
 
     // Assert
-<<<<<<< HEAD
     Map<String, Object> object = result.getData().get(tableGraphQlModel.getObjectType().getName());
-=======
-    Map<String, Object> object = result.get(tableGraphQlModel.getObjectType().getName());
->>>>>>> ac0b7012
     assertThat(object)
         .containsOnly(entry(COL1, 1), entry(COL2, Optional.of("A")), entry(COL3, 2.0));
   }
