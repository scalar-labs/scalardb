--- conflicted
+++ resolved
@@ -1,11 +1,8 @@
 plugins {
-<<<<<<< HEAD
     id 'application'
     id 'com.palantir.docker' version '0.25.0'
-=======
     id 'com.github.spotbugs' version '4.7.1'
     id 'net.ltgt.errorprone' version '2.0.2'
->>>>>>> 5d050609
 }
 
 dependencies {
@@ -25,7 +22,9 @@
     // for SpotBugs
     compileOnly group: 'com.github.spotbugs', name: 'spotbugs-annotations', version: "${spotbugsVersion}"
     testCompileOnly group: 'com.github.spotbugs', name: 'spotbugs-annotations', version: "${spotbugsVersion}"
-<<<<<<< HEAD
+    // for Error Prone
+    errorprone "com.google.errorprone:error_prone_core:${errorproneVersion}"
+    errorproneJavac "com.google.errorprone:javac:${errorproneJavacVersion}"
 }
 
 application {
@@ -36,22 +35,6 @@
 docker {
     name "ghcr.io/scalar-labs/scalardb-graphql:${project.version}"
     files tasks.distTar.outputs, 'conf/log4j2.properties', 'conf/database.properties.tmpl', 'docker-entrypoint.sh'
-}
-
-archivesBaseName = "scalardb-graphql"
-
-// for release
-distZip {
-    archiveFileName = "${archivesBaseName}-${project.version}.zip"
-}
-
-// for docker
-distTar {
-    archiveFileName = "${project.name}.tar"
-=======
-    // for Error Prone
-    errorprone "com.google.errorprone:error_prone_core:${errorproneVersion}"
-    errorproneJavac "com.google.errorprone:javac:${errorproneJavacVersion}"
 }
 
 spotless {
@@ -69,5 +52,16 @@
 
 spotbugsTest.reports {
     html.enabled = true
->>>>>>> 5d050609
+}
+
+archivesBaseName = "scalardb-graphql"
+
+// for release
+distZip {
+    archiveFileName = "${archivesBaseName}-${project.version}.zip"
+}
+
+// for docker
+distTar {
+    archiveFileName = "${project.name}.tar"
 }