package com.scalar.db.server;

import com.scalar.db.transaction.consensuscommit.ConsensusCommitConfig;
import com.scalar.db.transaction.consensuscommit.Coordinator;
import com.scalar.db.transaction.consensuscommit.TwoPhaseConsensusCommitIntegrationTestBase;
import java.io.IOException;
import java.util.Properties;
import org.junit.jupiter.api.AfterAll;
import org.junit.jupiter.api.Disabled;
import org.junit.jupiter.api.Test;

public class TwoPhaseConsensusCommitIntegrationTestWithServer
    extends TwoPhaseConsensusCommitIntegrationTestBase {

  private ScalarDbServer server1;
  private ScalarDbServer server2;

  @Override
  protected void initialize(String testName) throws IOException {
    Properties properties1 = ServerEnv.getServer1Properties(testName);
    Properties properties2 = ServerEnv.getServer2Properties(testName);
    if (properties1 != null && properties2 != null) {
      server1 = new ScalarDbServer(modifyProperties(properties1, testName));
      server1.start();

      server2 = new ScalarDbServer(modifyProperties(properties2, testName));
      server2.start();
    }
  }

  private Properties modifyProperties(Properties properties, String testName) {
    // Add testName as a coordinator namespace suffix
    String coordinatorNamespace =
        properties.getProperty(ConsensusCommitConfig.COORDINATOR_NAMESPACE, Coordinator.NAMESPACE);
    properties.setProperty(
        ConsensusCommitConfig.COORDINATOR_NAMESPACE, coordinatorNamespace + "_" + testName);

    return properties;
  }

  @Override
  protected Properties getProps1(String testName) {
    return ServerEnv.getClient1Properties(testName);
  }

  @Override
  protected Properties getProps2(String testName) {
    return ServerEnv.getClient2Properties(testName);
  }

  @AfterAll
  @Override
  public void afterAll() throws Exception {
    super.afterAll();
    if (server1 != null) {
      server1.shutdown();
    }
    if (server2 != null) {
      server2.shutdown();
    }
  }

  @Disabled("ScalarDB Server doesn't support insert(), upsert(), and update()")
  @Override
  @Test
  public void insert_DefaultNamespaceGiven_ShouldWorkProperly() {}

  @Disabled("ScalarDB Server doesn't support insert(), upsert(), and update()")
  @Override
  @Test
  public void upsert_DefaultNamespaceGiven_ShouldWorkProperly() {}

  @Disabled("ScalarDB Server doesn't support insert(), upsert(), and update()")
  @Override
  @Test
  public void update_DefaultNamespaceGiven_ShouldWorkProperly() {}

  @Disabled("ScalarDB Server doesn't support insert(), upsert(), and update()")
  @Override
  @Test
  public void insertAndCommit_InsertGivenForNonExisting_ShouldCreateRecord() {}

  @Disabled("ScalarDB Server doesn't support insert(), upsert(), and update()")
  @Override
  @Test
  public void
      insertAndCommit_InsertGivenForExisting_ShouldThrowCrudConflictExceptionOrPreparationConflictException() {}

  @Disabled("ScalarDB Server doesn't support insert(), upsert(), and update()")
  @Override
  @Test
  public void upsertAndCommit_UpsertGivenForNonExisting_ShouldCreateRecord() {}

  @Disabled("ScalarDB Server doesn't support insert(), upsert(), and update()")
  @Override
  @Test
  public void upsertAndCommit_UpsertGivenForExisting_ShouldUpdateRecord() {}

  @Disabled("ScalarDB Server doesn't support insert(), upsert(), and update()")
  @Override
  @Test
  public void updateAndCommit_UpdateGivenForNonExisting_ShouldDoNothing() {}

  @Disabled("ScalarDB Server doesn't support insert(), upsert(), and update()")
  @Override
  @Test
  public void
      updateAndCommit_UpdateWithUpdateIfExistsGivenForNonExisting_ShouldThrowUnsatisfiedConditionException() {}

  @Disabled("ScalarDB Server doesn't support insert(), upsert(), and update()")
  @Override
  @Test
  public void updateAndCommit_UpdateGivenForExisting_ShouldUpdateRecord() {}

  @Disabled("ScalarDB Server doesn't support insert(), upsert(), and update()")
  @Override
  @Test
  public void updateAndCommit_UpdateWithUpdateIfExistsGivenForExisting_ShouldUpdateRecord() {}

  @Disabled("ScalarDB Server doesn't support insert(), upsert(), and update()")
  @Override
  @Test
  public void update_withUpdateIfWithVerifiedCondition_shouldUpdateProperly() {}

  @Disabled("ScalarDB Server doesn't support insert(), upsert(), and update()")
  @Override
  @Test
  public void
      update_withUpdateIfWhenRecordDoesNotExist_shouldThrowUnsatisfiedConditionException() {}

  @Disabled("ScalarDB Server doesn't support insert(), upsert(), and update()")
  @Override
  @Test
  public void
      update_withUpdateIfWithNonVerifiedCondition_shouldThrowUnsatisfiedConditionException() {}

  @Disabled("ScalarDB Server doesn't support insert(), upsert(), and update()")
  @Override
  @Test
  public void manager_insert_InsertGivenForNonExisting_ShouldCreateRecord() {}

  @Disabled("ScalarDB Server doesn't support insert(), upsert(), and update()")
  @Override
  @Test
  public void manager_insert_InsertGivenForExisting_ShouldThrowCrudConflictException() {}

  @Disabled("ScalarDB Server doesn't support insert(), upsert(), and update()")
  @Override
  @Test
  public void manager_upsert_UpsertGivenForNonExisting_ShouldCreateRecord() {}

  @Disabled("ScalarDB Server doesn't support insert(), upsert(), and update()")
  @Override
  @Test
  public void manager_upsert_UpsertGivenForExisting_ShouldUpdateRecord() {}

  @Disabled("ScalarDB Server doesn't support insert(), upsert(), and update()")
  @Override
  @Test
  public void manager_update_UpdateGivenForExisting_ShouldUpdateRecord() {}

  @Disabled("ScalarDB Server doesn't support insert(), upsert(), and update()")
  @Override
  @Test
  public void manager_update_UpdateGivenForNonExisting_ShouldDoNothing() {}

  @Disabled("ScalarDB Server doesn't support insert(), upsert(), and update()")
  @Override
  @Test
<<<<<<< HEAD
  public void manager_insert_DefaultNamespaceGiven_ShouldWorkProperly() {}

  @Disabled("ScalarDB Server doesn't support insert(), upsert(), and update()")
  @Override
  @Test
  public void manager_upsert_DefaultNamespaceGiven_ShouldWorkProperly() {}

  @Disabled("ScalarDB Server doesn't support insert(), upsert(), and update()")
  @Override
  @Test
  public void manager_update_DefaultNamespaceGiven_ShouldWorkProperly() {}
=======
  public void manager_operation_DefaultNamespaceGiven_ShouldWorkProperly() {}

  @Disabled("ScalarDB Server doesn't support scan() with conjunctions")
  @Override
  @Test
  public void scan_ScanWithConjunctionsGivenForCommittedRecord_ShouldReturnRecords() {}
>>>>>>> bcd32043
}<|MERGE_RESOLUTION|>--- conflicted
+++ resolved
@@ -167,7 +167,6 @@
   @Disabled("ScalarDB Server doesn't support insert(), upsert(), and update()")
   @Override
   @Test
-<<<<<<< HEAD
   public void manager_insert_DefaultNamespaceGiven_ShouldWorkProperly() {}
 
   @Disabled("ScalarDB Server doesn't support insert(), upsert(), and update()")
@@ -179,12 +178,9 @@
   @Override
   @Test
   public void manager_update_DefaultNamespaceGiven_ShouldWorkProperly() {}
-=======
-  public void manager_operation_DefaultNamespaceGiven_ShouldWorkProperly() {}
 
   @Disabled("ScalarDB Server doesn't support scan() with conjunctions")
   @Override
   @Test
   public void scan_ScanWithConjunctionsGivenForCommittedRecord_ShouldReturnRecords() {}
->>>>>>> bcd32043
 }