package com.scalar.db.server;

import com.scalar.db.transaction.consensuscommit.ConsensusCommitConfig;
import com.scalar.db.transaction.consensuscommit.ConsensusCommitIntegrationTestBase;
import com.scalar.db.transaction.consensuscommit.Coordinator;
import java.io.IOException;
import java.util.Properties;
import org.junit.jupiter.api.AfterAll;
import org.junit.jupiter.api.Disabled;
import org.junit.jupiter.api.Test;

public class ConsensusCommitIntegrationTestWithServer extends ConsensusCommitIntegrationTestBase {

  private ScalarDbServer server;

  @Override
  protected void initialize(String testName) throws IOException {
    Properties properties = ServerEnv.getServer1Properties(testName);
    if (properties != null) {
      // Add testName as a coordinator namespace suffix
      String coordinatorNamespace =
          properties.getProperty(
              ConsensusCommitConfig.COORDINATOR_NAMESPACE, Coordinator.NAMESPACE);
      properties.setProperty(
          ConsensusCommitConfig.COORDINATOR_NAMESPACE, coordinatorNamespace + "_" + testName);

      server = new ScalarDbServer(properties);
      server.start();
    }
  }

  @Override
  protected Properties getProps(String testName) {
    return ServerEnv.getClient1Properties(testName);
  }

  @AfterAll
  @Override
  public void afterAll() throws Exception {
    super.afterAll();
    if (server != null) {
      server.shutdown();
    }
  }

  @Disabled("ScalarDB Server doesn't support insert(), upsert(), and update()")
  @Override
  @Test
  public void insert_DefaultNamespaceGiven_ShouldWorkProperly() {}

  @Disabled("ScalarDB Server doesn't support insert(), upsert(), and update()")
  @Override
  @Test
  public void upsert_DefaultNamespaceGiven_ShouldWorkProperly() {}

  @Disabled("ScalarDB Server doesn't support insert(), upsert(), and update()")
  @Override
  @Test
  public void update_DefaultNamespaceGiven_ShouldWorkProperly() {}

  @Disabled("ScalarDB Server doesn't support insert(), upsert(), and update()")
  @Override
  @Test
  public void insertAndCommit_InsertGivenForNonExisting_ShouldCreateRecord() {}

  @Disabled("ScalarDB Server doesn't support insert(), upsert(), and update()")
  @Override
  @Test
  public void
      insertAndCommit_InsertGivenForExisting_ShouldThrowCrudConflictExceptionOrCommitConflictException() {}

  @Disabled("ScalarDB Server doesn't support insert(), upsert(), and update()")
  @Override
  @Test
  public void upsertAndCommit_UpsertGivenForNonExisting_ShouldCreateRecord() {}

  @Disabled("ScalarDB Server doesn't support insert(), upsert(), and update()")
  @Override
  @Test
  public void upsertAndCommit_UpsertGivenForExisting_ShouldUpdateRecord() {}

  @Disabled("ScalarDB Server doesn't support insert(), upsert(), and update()")
  @Override
  @Test
  public void updateAndCommit_UpdateGivenForNonExisting_ShouldDoNothing() {}

  @Disabled("ScalarDB Server doesn't support insert(), upsert(), and update()")
  @Override
  @Test
  public void
      updateAndCommit_UpdateWithUpdateIfExistsGivenForNonExisting_ShouldThrowUnsatisfiedConditionException() {}

  @Disabled("ScalarDB Server doesn't support insert(), upsert(), and update()")
  @Override
  @Test
  public void updateAndCommit_UpdateGivenForExisting_ShouldUpdateRecord() {}

  @Disabled("ScalarDB Server doesn't support insert(), upsert(), and update()")
  @Override
  @Test
  public void updateAndCommit_UpdateWithUpdateIfExistsGivenForExisting_ShouldUpdateRecord() {}

  @Disabled("ScalarDB Server doesn't support insert(), upsert(), and update()")
  @Override
  @Test
  public void update_withUpdateIfWithVerifiedCondition_shouldUpdateProperly() {}

  @Disabled("ScalarDB Server doesn't support insert(), upsert(), and update()")
  @Override
  @Test
  public void
      update_withUpdateIfWhenRecordDoesNotExist_shouldThrowUnsatisfiedConditionException() {}

  @Disabled("ScalarDB Server doesn't support insert(), upsert(), and update()")
  @Override
  @Test
  public void
      update_withUpdateIfWithNonVerifiedCondition_shouldThrowUnsatisfiedConditionException() {}

  @Disabled("ScalarDB Server doesn't support insert(), upsert(), and update()")
  @Override
  @Test
  public void manager_insert_InsertGivenForNonExisting_ShouldCreateRecord() {}

  @Disabled("ScalarDB Server doesn't support insert(), upsert(), and update()")
  @Override
  @Test
  public void manager_insert_InsertGivenForExisting_ShouldThrowCrudConflictException() {}

  @Disabled("ScalarDB Server doesn't support insert(), upsert(), and update()")
  @Override
  @Test
  public void manager_upsert_UpsertGivenForNonExisting_ShouldCreateRecord() {}

  @Disabled("ScalarDB Server doesn't support insert(), upsert(), and update()")
  @Override
  @Test
  public void manager_upsert_UpsertGivenForExisting_ShouldUpdateRecord() {}

  @Disabled("ScalarDB Server doesn't support insert(), upsert(), and update()")
  @Override
  @Test
  public void manager_update_UpdateGivenForExisting_ShouldUpdateRecord() {}

  @Disabled("ScalarDB Server doesn't support insert(), upsert(), and update()")
  @Override
  @Test
  public void manager_update_UpdateGivenForNonExisting_ShouldDoNothing() {}

  @Disabled("ScalarDB Server doesn't support insert(), upsert(), and update()")
  @Override
  @Test
<<<<<<< HEAD
  public void manager_insert_DefaultNamespaceGiven_ShouldWorkProperly() {}

  @Disabled("ScalarDB Server doesn't support insert(), upsert(), and update()")
  @Override
  @Test
  public void manager_upsert_DefaultNamespaceGiven_ShouldWorkProperly() {}

  @Disabled("ScalarDB Server doesn't support insert(), upsert(), and update()")
  @Override
  @Test
  public void manager_update_DefaultNamespaceGiven_ShouldWorkProperly() {}
=======
  public void manager_operation_DefaultNamespaceGiven_ShouldWorkProperly() {}

  @Disabled("ScalarDB Server doesn't support scan() with conjunctions")
  @Override
  @Test
  public void scan_ScanWithConjunctionsGivenForCommittedRecord_ShouldReturnRecords() {}

  @Disabled("ScalarDB Server doesn't support scan() with conjunctions")
  @Override
  @Test
  public void scan_ScanGivenForIndexColumnWithConjunctions_ShouldReturnRecords() {}
>>>>>>> bcd32043
}<|MERGE_RESOLUTION|>--- conflicted
+++ resolved
@@ -150,7 +150,6 @@
   @Disabled("ScalarDB Server doesn't support insert(), upsert(), and update()")
   @Override
   @Test
-<<<<<<< HEAD
   public void manager_insert_DefaultNamespaceGiven_ShouldWorkProperly() {}
 
   @Disabled("ScalarDB Server doesn't support insert(), upsert(), and update()")
@@ -162,8 +161,6 @@
   @Override
   @Test
   public void manager_update_DefaultNamespaceGiven_ShouldWorkProperly() {}
-=======
-  public void manager_operation_DefaultNamespaceGiven_ShouldWorkProperly() {}
 
   @Disabled("ScalarDB Server doesn't support scan() with conjunctions")
   @Override
@@ -174,5 +171,4 @@
   @Override
   @Test
   public void scan_ScanGivenForIndexColumnWithConjunctions_ShouldReturnRecords() {}
->>>>>>> bcd32043
 }