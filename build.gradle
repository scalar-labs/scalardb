plugins {
    id "com.diffplug.spotless" version "6.13.0"
    id "org.jreleaser" version "1.21.0"
}

ext {
    projectGroup = 'com.scalar-labs'
    projectVersion = '4.0.0-SNAPSHOT'
}

group = projectGroup
version = projectVersion

subprojects {
    apply plugin: 'java'
    apply plugin: 'eclipse'
    apply plugin: 'idea'
//    apply plugin: 'jacoco'
    apply plugin: 'java-library-distribution'
    apply plugin: 'com.diffplug.spotless'
    apply plugin: 'com.scalar.db.jdk-configuration'

    project.version = projectVersion

    ext {
        guiceVersion = '5.1.0'
        guavaVersion = '32.1.3-jre'
        slf4jVersion = '1.7.36'
        cassandraDriverVersion = '3.12.1'
        azureCosmosVersion = '4.75.0'
        azureBlobStorageVersion = '12.32.0'
        jooqVersion = '3.14.16'
        awssdkVersion = '2.38.2'
        commonsDbcp2Version = '2.13.0'
        mysqlDriverVersion = '8.4.0'
        postgresqlDriverVersion = '42.7.8'
        oracleDriverVersion = '23.26.0.0.0'
        sqlserverDriverVersion = '12.8.2.jre8'
        sqliteDriverVersion = '3.51.0.0'
        yugabyteDriverVersion = '42.7.3-yb-4'
        db2DriverVersion = '12.1.3.0'
        mariadDbDriverVersion = '3.5.6'
<<<<<<< HEAD
        alloyDbJdbcConnectorVersion = '1.2.7'
        googleCloudStorageVersion = '2.60.0'
=======
        alloyDbJdbcConnectorVersion = '1.2.8'
>>>>>>> 63cf2c20
        picocliVersion = '4.7.7'
        commonsTextVersion = '1.14.0'
        junitVersion = '5.14.1'
        commonsLangVersion = '3.20.0'
        assertjVersion = '3.27.6'
        mockitoVersion = '4.11.0'
        spotbugsVersion = '4.8.6'
        errorproneVersion = '2.10.0'
        errorproneJavacVersion = '9+181-r4173-1'
        gsonVersion = '2.13.2'
        stefanbirknerSystemLambdaVersion = '1.2.1'
        spotbugsPluginVersion = '5.2.5'
        errorpronePluginVersion = '3.1.0'
        shadowPluginVersion = '7.1.2'
        // Make JDK11+ use the same version as JDK8 uses
        googleJavaFormatVersion = '1.7'
        commonsIoVersion = '2.16.1'
        lombokVersion = '1.18.34'
    }

    repositories {
        mavenCentral()
    }

    tasks.withType(Test) {
        useJUnitPlatform()
        testLogging.showStandardStreams = true
    }

    group = projectGroup

    java {
        withJavadocJar()
        withSourcesJar()
    }

    javadoc {
        if (JavaVersion.current().isJava9Compatible()) {
            options.addBooleanOption('html5', true)
        }
    }

    distZip {
        duplicatesStrategy DuplicatesStrategy.EXCLUDE
    }

    distTar {
        duplicatesStrategy DuplicatesStrategy.EXCLUDE
    }

    installDist {
        duplicatesStrategy DuplicatesStrategy.EXCLUDE
    }
}

jreleaser {
    gitRootSearch = true

    signing {
        active = 'ALWAYS'
        armored = true
    }

    deploy {
        maven {
            def stagingRepositories = ['core/build/staging-deploy',
                                       'integration-test/build/staging-deploy',
                                       'schema-loader/build/staging-deploy',
                                       'data-loader/core/build/staging-deploy',
                                       'data-loader/cli/build/staging-deploy']
            mavenCentral {
                sonatype {
                    active = 'RELEASE'
                    url = 'https://central.sonatype.com/api/v1/publisher'
                    stagingRepositories.each { stagingRepository(it) }
                }
            }
            nexus2 {
                'snapshot-deploy' {
                    active = 'SNAPSHOT'
                    snapshotUrl = 'https://central.sonatype.com/repository/maven-snapshots/'
                    applyMavenCentralRules = true
                    snapshotSupported = true
                    closeRepository = true
                    releaseRepository = true
                    stagingRepositories.each { stagingRepository(it) }
                }
            }
        }
    }
}<|MERGE_RESOLUTION|>--- conflicted
+++ resolved
@@ -40,12 +40,9 @@
         yugabyteDriverVersion = '42.7.3-yb-4'
         db2DriverVersion = '12.1.3.0'
         mariadDbDriverVersion = '3.5.6'
-<<<<<<< HEAD
+        alloyDbJdbcConnectorVersion = '1.2.8'
         alloyDbJdbcConnectorVersion = '1.2.7'
         googleCloudStorageVersion = '2.60.0'
-=======
-        alloyDbJdbcConnectorVersion = '1.2.8'
->>>>>>> 63cf2c20
         picocliVersion = '4.7.7'
         commonsTextVersion = '1.14.0'
         junitVersion = '5.14.1'
