buildscript {
    repositories {
        maven {
            url 'https://plugins.gradle.org/m2/'
        }
    }
    dependencies {
        classpath 'com.diffplug.spotless:spotless-plugin-gradle:6.13.0'
    }
}

subprojects {
    apply plugin: 'java'
    apply plugin: 'eclipse'
    apply plugin: 'idea'
//    apply plugin: 'jacoco'
    apply plugin: 'java-library-distribution'
    apply plugin: 'com.diffplug.spotless'
    apply plugin: 'com.scalar.db.jdk-configuration'

    project.version = '4.0.0-SNAPSHOT'

    ext {
        guiceVersion = '5.1.0'
        guavaVersion = '32.1.3-jre'
        slf4jVersion = '1.7.36'
        cassandraDriverVersion = '3.11.5'
        azureCosmosVersion = '4.62.0'
        jooqVersion = '3.14.16'
        awssdkVersion = '2.26.5'
        commonsDbcp2Version = '2.12.0'
        mysqlDriverVersion = '8.0.33'
        postgresqlDriverVersion = '42.7.3'
        oracleDriverVersion = '21.14.0.0'
        sqlserverDriverVersion = '11.2.3.jre8'
        sqliteDriverVersion = '3.46.0.0'
<<<<<<< HEAD
        yugabyteDriverVersion = '42.3.5-yb-5'
=======
        yugabyteDriverVersion = '42.3.5-yb-6'
        grpcVersion = '1.60.0'
        protobufVersion = '3.21.12'
        annotationVersion = '1.3.2'
>>>>>>> 4c837cbb
        picocliVersion = '4.7.6'
        commonsTextVersion = '1.12.0'
<<<<<<< HEAD
=======
        jettyVersion = '9.4.55.v20240627'
>>>>>>> 4c837cbb
        junitVersion = '5.10.3'
        commonsLangVersion = '3.15.0'
        assertjVersion = '3.26.3'
        mockitoVersion = '4.11.0'
        spotbugsVersion = '4.8.6'
        errorproneVersion = '2.10.0'
        errorproneJavacVersion = '9+181-r4173-1'
        gsonVersion = '2.11.0'
        stefanbirknerSystemLambdaVersion = '1.2.1'
        spotbugsPluginVersion = '5.2.5'
        errorpronePluginVersion = '3.1.0'
        shadowPluginVersion = '7.1.2'
        // Make JDK11+ use the same version as JDK8 uses
        googleJavaFormatVersion = '1.7'
    }

    repositories {
        mavenCentral()
    }

    tasks.withType(Test) {
        useJUnitPlatform()
        testLogging.showStandardStreams = true
    }

    group = "com.scalar-labs"

    java {
        withJavadocJar()
        withSourcesJar()
    }

    javadoc {
        if (JavaVersion.current().isJava9Compatible()) {
            options.addBooleanOption('html5', true)
        }
    }

    distZip {
        duplicatesStrategy DuplicatesStrategy.EXCLUDE
    }

    distTar {
        duplicatesStrategy DuplicatesStrategy.EXCLUDE
    }

    installDist {
        duplicatesStrategy DuplicatesStrategy.EXCLUDE
    }
}
<|MERGE_RESOLUTION|>--- conflicted
+++ resolved
@@ -34,20 +34,9 @@
         oracleDriverVersion = '21.14.0.0'
         sqlserverDriverVersion = '11.2.3.jre8'
         sqliteDriverVersion = '3.46.0.0'
-<<<<<<< HEAD
-        yugabyteDriverVersion = '42.3.5-yb-5'
-=======
         yugabyteDriverVersion = '42.3.5-yb-6'
-        grpcVersion = '1.60.0'
-        protobufVersion = '3.21.12'
-        annotationVersion = '1.3.2'
->>>>>>> 4c837cbb
         picocliVersion = '4.7.6'
         commonsTextVersion = '1.12.0'
-<<<<<<< HEAD
-=======
-        jettyVersion = '9.4.55.v20240627'
->>>>>>> 4c837cbb
         junitVersion = '5.10.3'
         commonsLangVersion = '3.15.0'
         assertjVersion = '3.26.3'
