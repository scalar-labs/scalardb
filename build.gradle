buildscript {
    repositories {
        maven {
            url 'https://plugins.gradle.org/m2/'
        }
    }
    dependencies {
        classpath 'com.diffplug.spotless:spotless-plugin-gradle:6.10.0'
    }
}

subprojects {
    apply plugin: 'java'
    apply plugin: 'eclipse'
    apply plugin: 'idea'
//    apply plugin: 'jacoco'
    apply plugin: 'java-library-distribution'
    apply plugin: 'com.diffplug.spotless'

    project.version = '4.0.0-SNAPSHOT'

    ext {
        guiceVersion = '5.0.1'
        guavaVersion = '31.1-jre'
        slf4jVersion = '1.7.30'
        cassandraDriverVersion = '3.6.0'
        azureCosmosVersion = '4.39.0'
        jooqVersion = '3.13.2'
        awssdkVersion = '2.17.69'
        commonsDbcp2Version = '2.8.0'
<<<<<<< HEAD
        mysqlDriverVersion = '8.0.22'
        postgresqlDriverVersion = '42.5.1'
=======
        mysqlDriverVersion = '8.0.31'
        postgresqlDriverVersion = '42.4.1'
>>>>>>> 500768e1
        oracleDriverVersion = '19.8.0.0'
        sqlserverDriverVersion = '8.4.1.jre8'
        grpcVersion = '1.46.1'
        protobufVersion = '3.21.12'
        annotationVersion = '1.3.2'
        picocliVersion = '4.1.4'
        scalarAdminVersion = '1.2.0'
        dropwizardMetricsVersion = '4.2.2'
        prometheusVersion = '0.12.0'
        commonsTextVersion = '1.10.0'
        jettyVersion = '9.4.43.v20210629'
        junitVersion = '5.8.2'
        commonsLangVersion = '3.12.0'
        assertjVersion = '3.22.0'
        mockitoVersion = '3.12.4'
        spotbugsVersion = '4.6.0'
        errorproneVersion = '2.10.0'
        errorproneJavacVersion = '9+181-r4173-1'
        gsonVersion = '2.9.0'
        log4jVersion = '2.17.1'
        stefanbirknerSystemLambdaVersion = '1.2.1'
        spotbugsPluginVersion = '5.0.7'
        errorpronePluginVersion = '2.0.2'
        protobufPluginVersion = '0.8.17'
        shadowPluginVersion = '7.1.2'
        dockerPluginVersion = '0.25.0'
        // Make JDK11+ use the same version as JDK8 uses
        googleJavaFormatVersion = '1.7'
    }

    repositories {
        mavenCentral()
    }

    tasks.withType(Test) {
        useJUnitPlatform()
        testLogging.showStandardStreams = true
    }

    sourceCompatibility = 1.8
    targetCompatibility = 1.8

    group = "com.scalar-labs"

    java {
        withJavadocJar()
        withSourcesJar()
    }

    javadoc {
        if (JavaVersion.current().isJava9Compatible()) {
            options.addBooleanOption('html5', true)
        }
    }

    distZip {
        duplicatesStrategy DuplicatesStrategy.EXCLUDE
    }

    distTar {
        duplicatesStrategy DuplicatesStrategy.EXCLUDE
    }

    installDist {
        duplicatesStrategy DuplicatesStrategy.EXCLUDE
    }
}<|MERGE_RESOLUTION|>--- conflicted
+++ resolved
@@ -28,13 +28,8 @@
         jooqVersion = '3.13.2'
         awssdkVersion = '2.17.69'
         commonsDbcp2Version = '2.8.0'
-<<<<<<< HEAD
-        mysqlDriverVersion = '8.0.22'
+        mysqlDriverVersion = '8.0.31'
         postgresqlDriverVersion = '42.5.1'
-=======
-        mysqlDriverVersion = '8.0.31'
-        postgresqlDriverVersion = '42.4.1'
->>>>>>> 500768e1
         oracleDriverVersion = '19.8.0.0'
         sqlserverDriverVersion = '8.4.1.jre8'
         grpcVersion = '1.46.1'
