buildscript {
    repositories {
        maven {
            url 'https://plugins.gradle.org/m2/'
        }
    }
    dependencies {
        classpath 'com.diffplug.spotless:spotless-plugin-gradle:5.14.0'
    }
}

subprojects {
    apply plugin: 'java'
    apply plugin: 'eclipse'
    apply plugin: 'idea'
//    apply plugin: 'jacoco'
    apply plugin: 'java-library-distribution'
    apply plugin: 'com.diffplug.spotless'

    project.version = '4.0.0-SNAPSHOT'

    ext {
        guiceVersion = '5.0.1'
        guavaVersion = '30.1-jre'
        slf4jVersion = '1.7.30'
        cassandraDriverVersion = '3.6.0'
        azureCosmosVersion = '4.15.0'
        jooqVersion = '3.13.2'
        awssdkVersion = '2.14.24'
        commonsDbcp2Version = '2.8.0'
        mysqlDriverVersion = '8.0.22'
        postgresqlDriverVersion = '42.2.18'
        oracleDriverVersion = '19.8.0.0'
        sqlserverDriverVersion = '8.4.1.jre8'
        grpcVersion = '1.38.0'
        protocVersion = '3.17.2'
        protobufVersion = '3.17.2'
        picoCliVersion = '4.1.4'
        scalarAdminVersion = '1.0.0'
        dropwizardMetricsVersion = '4.2.2'
        prometheusVersion = '0.11.0'
        jettyVersion = '9.4.43.v20210629'
        junitVersion = '4.12'
        commonsLangVersion = '3.12.0'
        assertjVersion = '3.9.1'
        mockitoVersion = '2.16.0'
        powerMockitoVersion = '2.0.9'
        spotbugsVersion = '4.3.0'
        errorproneVersion = '2.9.0'
        errorproneJavacVersion = '9+181-r4173-1'
<<<<<<< HEAD
        graphqlJavaVersion = '17.2'
=======
        gsonVersion = '2.8.7'
>>>>>>> eab0957b
    }

    repositories {
        mavenCentral()
    }

    test {
        maxHeapSize "512m"
        testLogging.showStandardStreams = true
    }

    sourceCompatibility = 1.8
    targetCompatibility = 1.8

    group = "com.scalar-labs"

    java {
        withJavadocJar()
        withSourcesJar()
    }

    javadoc {
        if (JavaVersion.current().isJava9Compatible()) {
            options.addBooleanOption('html5', true)
        }
    }

    distZip {
        duplicatesStrategy DuplicatesStrategy.EXCLUDE
    }

    distTar {
        duplicatesStrategy DuplicatesStrategy.EXCLUDE
    }

    installDist {
        duplicatesStrategy DuplicatesStrategy.EXCLUDE
    }
}<|MERGE_RESOLUTION|>--- conflicted
+++ resolved
@@ -48,11 +48,8 @@
         spotbugsVersion = '4.3.0'
         errorproneVersion = '2.9.0'
         errorproneJavacVersion = '9+181-r4173-1'
-<<<<<<< HEAD
+        gsonVersion = '2.8.7'
         graphqlJavaVersion = '17.2'
-=======
-        gsonVersion = '2.8.7'
->>>>>>> eab0957b
     }
 
     repositories {
