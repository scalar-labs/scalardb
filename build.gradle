buildscript {
    repositories {
        maven {
            url 'https://plugins.gradle.org/m2/'
        }
    }
    dependencies {
        classpath 'com.diffplug.spotless:spotless-plugin-gradle:5.14.0'
    }
}

subprojects {
    apply plugin: 'java'
    apply plugin: 'eclipse'
    apply plugin: 'idea'
//    apply plugin: 'jacoco'
    apply plugin: 'java-library-distribution'
    apply plugin: 'com.diffplug.spotless'

    project.version = '4.0.0-SNAPSHOT'

    ext {
        guiceVersion = '5.0.1'
        guavaVersion = '30.1-jre'
        slf4jVersion = '1.7.30'
        cassandraDriverVersion = '3.6.0'
        azureCosmosVersion = '4.20.0'
        jooqVersion = '3.13.2'
        awssdkVersion = '2.17.69'
        commonsDbcp2Version = '2.8.0'
        mysqlDriverVersion = '8.0.22'
        postgresqlDriverVersion = '42.2.18'
        oracleDriverVersion = '19.8.0.0'
        sqlserverDriverVersion = '8.4.1.jre8'
        grpcVersion = '1.38.0'
        protocVersion = '3.17.2'
        protobufVersion = '3.17.2'
        picocliVersion = '4.1.4'
        scalarAdminVersion = '1.0.0'
        dropwizardMetricsVersion = '4.2.2'
        prometheusVersion = '0.12.0'
        jettyVersion = '9.4.43.v20210629'
        junitVersion = '4.12'
        commonsLangVersion = '3.12.0'
        assertjVersion = '3.9.1'
        mockitoVersion = '3.12.4'
        spotbugsVersion = '4.3.0'
        errorproneVersion = '2.10.0'
        errorproneJavacVersion = '9+181-r4173-1'
        gsonVersion = '2.8.7'
<<<<<<< HEAD
        log4jVersion = '2.14.1'
        graphqlJavaVersion = '17.2'
=======
        log4jVersion = '2.17.1'
>>>>>>> 69b435e5
    }

    repositories {
        mavenCentral()
    }

    test {
        maxHeapSize "512m"
        testLogging.showStandardStreams = true
    }

    sourceCompatibility = 1.8
    targetCompatibility = 1.8

    group = "com.scalar-labs"

    java {
        withJavadocJar()
        withSourcesJar()
    }

    javadoc {
        if (JavaVersion.current().isJava9Compatible()) {
            options.addBooleanOption('html5', true)
        }
    }

    distZip {
        duplicatesStrategy DuplicatesStrategy.EXCLUDE
    }

    distTar {
        duplicatesStrategy DuplicatesStrategy.EXCLUDE
    }

    installDist {
        duplicatesStrategy DuplicatesStrategy.EXCLUDE
    }
}<|MERGE_RESOLUTION|>--- conflicted
+++ resolved
@@ -48,12 +48,8 @@
         errorproneVersion = '2.10.0'
         errorproneJavacVersion = '9+181-r4173-1'
         gsonVersion = '2.8.7'
-<<<<<<< HEAD
-        log4jVersion = '2.14.1'
+        log4jVersion = '2.17.1'
         graphqlJavaVersion = '17.2'
-=======
-        log4jVersion = '2.17.1'
->>>>>>> 69b435e5
     }
 
     repositories {
