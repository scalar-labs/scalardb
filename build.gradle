buildscript {
    repositories {
        maven {
            url 'https://plugins.gradle.org/m2/'
        }
    }
    dependencies {
        classpath 'com.diffplug.spotless:spotless-plugin-gradle:6.13.0'
    }
}

subprojects {
    apply plugin: 'java'
    apply plugin: 'eclipse'
    apply plugin: 'idea'
//    apply plugin: 'jacoco'
    apply plugin: 'java-library-distribution'
    apply plugin: 'com.diffplug.spotless'
    apply plugin: 'com.scalar.db.jdk-configuration'

    project.version = '4.0.0-SNAPSHOT'

    ext {
        guiceVersion = '5.1.0'
        guavaVersion = '32.1.3-jre'
        slf4jVersion = '1.7.36'
        cassandraDriverVersion = '3.11.5'
        azureCosmosVersion = '4.65.0'
        jooqVersion = '3.14.16'
        awssdkVersion = '2.29.1'
        commonsDbcp2Version = '2.13.0'
        mysqlDriverVersion = '8.4.0'
        postgresqlDriverVersion = '42.7.4'
        oracleDriverVersion = '21.16.0.0'
        sqlserverDriverVersion = '11.2.3.jre8'
        sqliteDriverVersion = '3.47.1.0'
<<<<<<< HEAD
        yugabyteDriverVersion = '42.7.3-yb-1'
        mariadDbDriverVersion = '3.5.1'
=======
        yugabyteDriverVersion = '42.7.3-yb-2'
>>>>>>> 9c1cd4a0
        picocliVersion = '4.7.6'
        commonsTextVersion = '1.12.0'
        junitVersion = '5.11.3'
        commonsLangVersion = '3.17.0'
        assertjVersion = '3.26.3'
        mockitoVersion = '4.11.0'
        spotbugsVersion = '4.8.6'
        errorproneVersion = '2.10.0'
        errorproneJavacVersion = '9+181-r4173-1'
        gsonVersion = '2.11.0'
        stefanbirknerSystemLambdaVersion = '1.2.1'
        spotbugsPluginVersion = '5.2.5'
        errorpronePluginVersion = '3.1.0'
        shadowPluginVersion = '7.1.2'
        // Make JDK11+ use the same version as JDK8 uses
        googleJavaFormatVersion = '1.7'
        commonsIoVersion = '2.16.1'
        lombokVersion = '1.18.34'
    }

    repositories {
        mavenCentral()
    }

    tasks.withType(Test) {
        useJUnitPlatform()
        testLogging.showStandardStreams = true
    }

    group = "com.scalar-labs"

    java {
        withJavadocJar()
        withSourcesJar()
    }

    javadoc {
        if (JavaVersion.current().isJava9Compatible()) {
            options.addBooleanOption('html5', true)
        }
    }

    distZip {
        duplicatesStrategy DuplicatesStrategy.EXCLUDE
    }

    distTar {
        duplicatesStrategy DuplicatesStrategy.EXCLUDE
    }

    installDist {
        duplicatesStrategy DuplicatesStrategy.EXCLUDE
    }
}
<|MERGE_RESOLUTION|>--- conflicted
+++ resolved
@@ -34,12 +34,8 @@
         oracleDriverVersion = '21.16.0.0'
         sqlserverDriverVersion = '11.2.3.jre8'
         sqliteDriverVersion = '3.47.1.0'
-<<<<<<< HEAD
-        yugabyteDriverVersion = '42.7.3-yb-1'
+        yugabyteDriverVersion = '42.7.3-yb-2'
         mariadDbDriverVersion = '3.5.1'
-=======
-        yugabyteDriverVersion = '42.7.3-yb-2'
->>>>>>> 9c1cd4a0
         picocliVersion = '4.7.6'
         commonsTextVersion = '1.12.0'
         junitVersion = '5.11.3'
