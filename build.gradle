buildscript {
    repositories {
        maven {
            url 'https://plugins.gradle.org/m2/'
        }
    }
    dependencies {
        classpath 'com.diffplug.spotless:spotless-plugin-gradle:6.13.0'
    }
}

subprojects {
    apply plugin: 'java'
    apply plugin: 'eclipse'
    apply plugin: 'idea'
//    apply plugin: 'jacoco'
    apply plugin: 'java-library-distribution'
    apply plugin: 'com.diffplug.spotless'
    apply plugin: 'com.scalar.db.jdk-configuration'

    project.version = '4.0.0-SNAPSHOT'

    ext {
        guiceVersion = '5.1.0'
        guavaVersion = '32.1.3-jre'
        slf4jVersion = '1.7.36'
        cassandraDriverVersion = '3.11.5'
        azureCosmosVersion = '4.65.0'
        jooqVersion = '3.14.16'
        awssdkVersion = '2.29.1'
        commonsDbcp2Version = '2.13.0'
        mysqlDriverVersion = '8.4.0'
        postgresqlDriverVersion = '42.7.4'
<<<<<<< HEAD
        oracleDriverVersion = '23.6.0.24.10'
        sqlserverDriverVersion = '12.8.1.jre8'
        sqliteDriverVersion = '3.47.0.0'
        yugabyteDriverVersion = '42.7.3-yb-1'
=======
        oracleDriverVersion = '21.16.0.0'
        sqlserverDriverVersion = '11.2.3.jre8'
        sqliteDriverVersion = '3.47.1.0'
        yugabyteDriverVersion = '42.7.3-yb-2'
        mariadDbDriverVersion = '3.5.1'
>>>>>>> 91681f57
        picocliVersion = '4.7.6'
        commonsTextVersion = '1.13.0'
        junitVersion = '5.11.4'
        commonsLangVersion = '3.17.0'
        assertjVersion = '3.26.3'
        mockitoVersion = '4.11.0'
        spotbugsVersion = '4.8.6'
        errorproneVersion = '2.10.0'
        errorproneJavacVersion = '9+181-r4173-1'
        gsonVersion = '2.11.0'
        stefanbirknerSystemLambdaVersion = '1.2.1'
        spotbugsPluginVersion = '5.2.5'
        errorpronePluginVersion = '3.1.0'
        shadowPluginVersion = '7.1.2'
        // Make JDK11+ use the same version as JDK8 uses
        googleJavaFormatVersion = '1.7'
        commonsIoVersion = '2.16.1'
        lombokVersion = '1.18.34'
    }

    repositories {
        mavenCentral()
    }

    tasks.withType(Test) {
        useJUnitPlatform()
        testLogging.showStandardStreams = true
    }

    group = "com.scalar-labs"

    java {
        withJavadocJar()
        withSourcesJar()
    }

    javadoc {
        if (JavaVersion.current().isJava9Compatible()) {
            options.addBooleanOption('html5', true)
        }
    }

    distZip {
        duplicatesStrategy DuplicatesStrategy.EXCLUDE
    }

    distTar {
        duplicatesStrategy DuplicatesStrategy.EXCLUDE
    }

    installDist {
        duplicatesStrategy DuplicatesStrategy.EXCLUDE
    }
}
<|MERGE_RESOLUTION|>--- conflicted
+++ resolved
@@ -31,18 +31,10 @@
         commonsDbcp2Version = '2.13.0'
         mysqlDriverVersion = '8.4.0'
         postgresqlDriverVersion = '42.7.4'
-<<<<<<< HEAD
         oracleDriverVersion = '23.6.0.24.10'
         sqlserverDriverVersion = '12.8.1.jre8'
         sqliteDriverVersion = '3.47.0.0'
         yugabyteDriverVersion = '42.7.3-yb-1'
-=======
-        oracleDriverVersion = '21.16.0.0'
-        sqlserverDriverVersion = '11.2.3.jre8'
-        sqliteDriverVersion = '3.47.1.0'
-        yugabyteDriverVersion = '42.7.3-yb-2'
-        mariadDbDriverVersion = '3.5.1'
->>>>>>> 91681f57
         picocliVersion = '4.7.6'
         commonsTextVersion = '1.13.0'
         junitVersion = '5.11.4'
