plugins {
    id "com.diffplug.spotless" version "6.13.0"
    id "org.jreleaser" version "1.20.0"
}

ext {
    projectGroup = 'com.scalar-labs'
    projectVersion = '4.0.0-SNAPSHOT'
}

group = projectGroup
version = projectVersion

subprojects {
    apply plugin: 'java'
    apply plugin: 'eclipse'
    apply plugin: 'idea'
//    apply plugin: 'jacoco'
    apply plugin: 'java-library-distribution'
    apply plugin: 'com.diffplug.spotless'
    apply plugin: 'com.scalar.db.jdk-configuration'

    project.version = projectVersion

    ext {
        guiceVersion = '5.1.0'
        guavaVersion = '32.1.3-jre'
        slf4jVersion = '1.7.36'
        cassandraDriverVersion = '3.11.5'
<<<<<<< HEAD
        azureCosmosVersion = '4.67.0'
        azureBlobVersion = '12.31.3'
        azureCosmosVersion = '4.74.0'
=======
        azureCosmosVersion = '4.75.0'
>>>>>>> 024172e8
        jooqVersion = '3.14.16'
        awssdkVersion = '2.36.2'
        commonsDbcp2Version = '2.13.0'
        mysqlDriverVersion = '8.4.0'
        postgresqlDriverVersion = '42.7.8'
        oracleDriverVersion = '23.9.0.25.07'
        sqlserverDriverVersion = '12.8.2.jre8'
        sqliteDriverVersion = '3.50.3.0'
        yugabyteDriverVersion = '42.7.3-yb-4'
        db2DriverVersion = '12.1.2.0'
        mariadDbDriverVersion = '3.5.6'
        alloyDbJdbcConnectorVersion = '1.2.7'
        picocliVersion = '4.7.7'
        commonsTextVersion = '1.14.0'
        junitVersion = '5.14.0'
        commonsLangVersion = '3.19.0'
        assertjVersion = '3.27.6'
        mockitoVersion = '4.11.0'
        spotbugsVersion = '4.8.6'
        errorproneVersion = '2.10.0'
        errorproneJavacVersion = '9+181-r4173-1'
        gsonVersion = '2.13.2'
        stefanbirknerSystemLambdaVersion = '1.2.1'
        spotbugsPluginVersion = '5.2.5'
        errorpronePluginVersion = '3.1.0'
        shadowPluginVersion = '7.1.2'
        // Make JDK11+ use the same version as JDK8 uses
        googleJavaFormatVersion = '1.7'
        commonsIoVersion = '2.16.1'
        lombokVersion = '1.18.34'
    }

    repositories {
        mavenCentral()
    }

    tasks.withType(Test) {
        useJUnitPlatform()
        testLogging.showStandardStreams = true
    }

    group = projectGroup

    java {
        withJavadocJar()
        withSourcesJar()
    }

    javadoc {
        if (JavaVersion.current().isJava9Compatible()) {
            options.addBooleanOption('html5', true)
        }
    }

    distZip {
        duplicatesStrategy DuplicatesStrategy.EXCLUDE
    }

    distTar {
        duplicatesStrategy DuplicatesStrategy.EXCLUDE
    }

    installDist {
        duplicatesStrategy DuplicatesStrategy.EXCLUDE
    }
}

jreleaser {
    gitRootSearch = true

    signing {
        active = 'ALWAYS'
        armored = true
    }

    deploy {
        maven {
            def stagingRepositories = ['core/build/staging-deploy',
                                       'integration-test/build/staging-deploy',
                                       'schema-loader/build/staging-deploy',
                                       'data-loader/core/build/staging-deploy']
            mavenCentral {
                sonatype {
                    active = 'RELEASE'
                    url = 'https://central.sonatype.com/api/v1/publisher'
                    stagingRepositories.each { stagingRepository(it) }
                }
            }
            nexus2 {
                'snapshot-deploy' {
                    active = 'SNAPSHOT'
                    snapshotUrl = 'https://central.sonatype.com/repository/maven-snapshots/'
                    applyMavenCentralRules = true
                    snapshotSupported = true
                    closeRepository = true
                    releaseRepository = true
                    stagingRepositories.each { stagingRepository(it) }
                }
            }
        }
    }
}<|MERGE_RESOLUTION|>--- conflicted
+++ resolved
@@ -27,13 +27,8 @@
         guavaVersion = '32.1.3-jre'
         slf4jVersion = '1.7.36'
         cassandraDriverVersion = '3.11.5'
-<<<<<<< HEAD
-        azureCosmosVersion = '4.67.0'
+        azureCosmosVersion = '4.75.0'
         azureBlobVersion = '12.31.3'
-        azureCosmosVersion = '4.74.0'
-=======
-        azureCosmosVersion = '4.75.0'
->>>>>>> 024172e8
         jooqVersion = '3.14.16'
         awssdkVersion = '2.36.2'
         commonsDbcp2Version = '2.13.0'
