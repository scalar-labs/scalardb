--- conflicted
+++ resolved
@@ -30,17 +30,10 @@
         awssdkVersion = '2.30.2'
         commonsDbcp2Version = '2.13.0'
         mysqlDriverVersion = '8.4.0'
-<<<<<<< HEAD
-        postgresqlDriverVersion = '42.7.4'
+        postgresqlDriverVersion = '42.7.5'
         oracleDriverVersion = '23.6.0.24.10'
         sqlserverDriverVersion = '12.8.1.jre8'
-        sqliteDriverVersion = '3.47.2.0'
-=======
-        postgresqlDriverVersion = '42.7.5'
-        oracleDriverVersion = '21.16.0.0'
-        sqlserverDriverVersion = '11.2.3.jre8'
         sqliteDriverVersion = '3.48.0.0'
->>>>>>> 029ad093
         yugabyteDriverVersion = '42.7.3-yb-2'
         mariadDbDriverVersion = '3.5.1'
         picocliVersion = '4.7.6'
