package com.scalar.database.storage.cassandra;

import static com.google.common.base.Preconditions.checkNotNull;

import com.datastax.driver.core.Cluster;
import com.datastax.driver.core.KeyspaceMetadata;
import com.datastax.driver.core.Session;
import com.datastax.driver.core.TableMetadata;
import com.datastax.driver.core.policies.DCAwareRoundRobinPolicy;
import com.datastax.driver.core.policies.DefaultRetryPolicy;
import com.datastax.driver.core.policies.TokenAwarePolicy;
import com.google.common.annotations.VisibleForTesting;
import com.scalar.database.config.DatabaseConfig;
import com.scalar.database.exception.storage.ConnectionException;
import com.scalar.database.exception.storage.StorageRuntimeException;
import javax.annotation.Nonnull;
import javax.annotation.concurrent.ThreadSafe;
import org.slf4j.Logger;
import org.slf4j.LoggerFactory;

/**
 * A cluster manager
 *
 * @author Hiroyuki Yamada
 */
@ThreadSafe
public class ClusterManager {
  private static final Logger LOGGER = LoggerFactory.getLogger(ClusterManager.class);
  private static final int DEFAULT_CASSANDRA_PORT = 9042;
  private final DatabaseConfig config;
  private Cluster.Builder builder;
  private Cluster cluster;
  private Session session;

  /**
   * Constructs a {@code ClusterManager} with the specified {@code Config}
   *
   * @param config database configuration needed to create a cluster
   */
  public ClusterManager(DatabaseConfig config) {
    this.config = checkNotNull(config);
  }

  /**
   * Returns a session. It will create a session if it is not created yet.
   *
   * @return a {@code Session}
   */
  public synchronized Session getSession() {
    if (session != null) {
      return session;
    }
    try {
      if (builder == null) {
        build();
      }
      cluster = getCluster(config);
      session = cluster.connect();
      LOGGER.info("session to the cluster is created.");
      return session;
    } catch (RuntimeException e) {
      LOGGER.error("connecting the cluster failed.", e);
      throw new ConnectionException("connecting the cluster failed.", e);
    }
  }

  /**
   * Returns a {@link TableMetadata} with the specified keyspace and table name
   *
   * @param keyspace keyspace name
   * @param table table name
   * @return {@code TableMetadata}
   */
  @Nonnull
  public TableMetadata getMetadata(String keyspace, String table) {
    KeyspaceMetadata metadata;
    try {
      metadata = cluster.getMetadata().getKeyspace(keyspace);
    } catch (RuntimeException e) {
      throw new ConnectionException("can't get metadata from the cluster", e);
    }
    if (metadata == null || metadata.getTable(table) == null) {
      throw new StorageRuntimeException("no table information found");
    }
    return metadata.getTable(table);
  }

<<<<<<< HEAD
  /** Closes the cluster */
=======
  /** Closes the cluster. */
>>>>>>> c3ee4d51
  public void close() {
    cluster.close();
  }

  @VisibleForTesting
  void build() {
    builder =
        Cluster.builder()
            .withClusterName("Scalar Cluster")
            .addContactPoints(config.getContactPoints().toArray(new String[0]))
            .withPort(
                config.getContactPort() == 0 ? DEFAULT_CASSANDRA_PORT : config.getContactPort())
            // .withCompression ?
            // .withPoolingOptions ?
            .withRetryPolicy(DefaultRetryPolicy.INSTANCE)
            .withLoadBalancingPolicy(
                new TokenAwarePolicy(DCAwareRoundRobinPolicy.builder().build()));
  }

  @VisibleForTesting
  Cluster getCluster(DatabaseConfig config) {
    if (config.getUsername() != null && config.getPassword() != null) {
      builder.withCredentials(config.getUsername(), config.getPassword());
    }
    return builder.build();
  }
}<|MERGE_RESOLUTION|>--- conflicted
+++ resolved
@@ -85,11 +85,7 @@
     return metadata.getTable(table);
   }
 
-<<<<<<< HEAD
-  /** Closes the cluster */
-=======
   /** Closes the cluster. */
->>>>>>> c3ee4d51
   public void close() {
     cluster.close();
   }
