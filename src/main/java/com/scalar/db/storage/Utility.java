--- conflicted
+++ resolved
@@ -50,13 +50,10 @@
 
   public static void checkGetOperation(Get get, TableMetadata metadata) {
     if (isSecondaryIndexSpecified(get, metadata)) {
-<<<<<<< HEAD
-=======
       if (get.getClusteringKey().isPresent()) {
         throw new IllegalArgumentException(
             "Clustering keys cannot be specified when using an index");
       }
->>>>>>> c9f5e03b
       return;
     }
     checkIfPrimaryKeyExists(get, metadata);
@@ -68,13 +65,10 @@
         throw new IllegalArgumentException(
             "The clusteringKey should not be specified when using an index");
       }
-<<<<<<< HEAD
-=======
       if (!scan.getOrderings().isEmpty()) {
         throw new IllegalArgumentException(
             "The ordering should not be specified when using an index");
       }
->>>>>>> c9f5e03b
       return;
     }
 
