package com.scalar.db.api;

import com.scalar.db.exception.transaction.AbortException;
import com.scalar.db.exception.transaction.CommitException;
import com.scalar.db.exception.transaction.CrudException;
import com.scalar.db.exception.transaction.UnknownTransactionStatusException;
import java.util.List;
import java.util.Optional;

/**
 * A transaction abstraction for interacting with the underlining storage and database
 * implementations.
 */
public interface DistributedTransaction {

  /**
   * Returns the ID of a transaction. Whether or not it can return the transaction ID is dependent
   * on underlining implementations.
   *
   * @return the ID of a transaction
   */
  String getId();

  /**
   * Sets the specified namespace and the table name as default values in the instance
   *
   * @param namespace default namespace to operate for
   * @param tableName default table name to operate for
   */
  void with(String namespace, String tableName);

  /**
   * Sets the specified namespace as a default value in the instance
   *
   * @param namespace default namespace to operate for
   */
  void withNamespace(String namespace);

  /**
   * Returns the namespace
   *
   * @return an {@code Optional} with the namespace
   */
  Optional<String> getNamespace();

  /**
   * Sets the specified table name as a default value in the instance
   *
   * @param tableName default table name to operate for
   */
  void withTable(String tableName);

  /**
   * Returns the table name
   *
   * @return an {@code Optional} with the table name
   */
  Optional<String> getTable();

  /**
   * Retrieves a result from the storage through a transaction with the specified {@link Get}
   * command with a primary key and returns the result.
   *
   * @param get a {@code Get} command
   * @return an {@code Optional} with the returned result
   * @throws CrudException if the operation failed
   */
  Optional<Result> get(Get get) throws CrudException;

  /**
   * Retrieves results from the storage through a transaction with the specified {@link Scan}
   * command with a partition key and returns a list of {@link Result}. Results can be filtered by
   * specifying a range of clustering keys.
   *
   * @param scan a {@code Scan} command
   * @return a list of {@link Result}
   * @throws CrudException if the operation failed
   */
  List<Result> scan(Scan scan) throws CrudException;

<<<<<<< HEAD
  void put(Put put) throws CrudException;

  void put(List<Put> puts) throws CrudException;

  void delete(Delete delete) throws CrudException;

  void delete(List<Delete> deletes) throws CrudException;

  void mutate(List<? extends Mutation> mutations) throws CrudException;
=======
  /**
   * Inserts/Updates an entry to the storage through a transaction with the specified {@link Put}
   * command. Note that the conditions set in Put will be ignored. Please program such conditions in
   * a transaction if you want to implement conditional mutation.
   *
   * @param put a {@code Put} command
   */
  void put(Put put);

  /**
   * Inserts/Updates multiple entries to the storage through a transaction with the specified list
   * of {@link Put} commands. Note that the conditions set in Put will be ignored. Please program
   * such conditions in a transaction if you want to implement conditional mutation.
   *
   * @param puts a list of {@code Put} commands
   */
  void put(List<Put> puts);

  /**
   * Deletes an entry from the storage through a transaction with the specified {@link Delete}
   * command. Note that the conditions set in Delete will be ignored. Please program such conditions
   * in a transaction if you want to implement conditional mutation.
   *
   * @param delete a {@code Delete} command
   */
  void delete(Delete delete);

  /**
   * Deletes entries from the storage through a transaction with the specified list of {@link
   * Delete} commands. Note that the conditions set in Delete will be ignored. Please program such
   * conditions in a transaction if you want to implement conditional mutation.
   *
   * @param deletes a list of {@code Delete} commands
   */
  void delete(List<Delete> deletes);

  /**
   * Mutates entries of the storage through a transaction with the specified list of {@link
   * Mutation} commands.
   *
   * @param mutations a list of {@code Mutation} commands
   */
  void mutate(List<? extends Mutation> mutations);
>>>>>>> d1c2080d

  /**
   * Commits a transaction.
   *
   * @throws CommitException if the operation fails
   * @throws UnknownTransactionStatusException if the status of the commit is unknown
   */
  void commit() throws CommitException, UnknownTransactionStatusException;

<<<<<<< HEAD
  void abort() throws AbortException;
=======
  /** Aborts a transaction. */
  void abort();
>>>>>>> d1c2080d
}<|MERGE_RESOLUTION|>--- conflicted
+++ resolved
@@ -78,17 +78,6 @@
    */
   List<Result> scan(Scan scan) throws CrudException;
 
-<<<<<<< HEAD
-  void put(Put put) throws CrudException;
-
-  void put(List<Put> puts) throws CrudException;
-
-  void delete(Delete delete) throws CrudException;
-
-  void delete(List<Delete> deletes) throws CrudException;
-
-  void mutate(List<? extends Mutation> mutations) throws CrudException;
-=======
   /**
    * Inserts/Updates an entry to the storage through a transaction with the specified {@link Put}
    * command. Note that the conditions set in Put will be ignored. Please program such conditions in
@@ -96,7 +85,7 @@
    *
    * @param put a {@code Put} command
    */
-  void put(Put put);
+  void put(Put put) throws CrudException;
 
   /**
    * Inserts/Updates multiple entries to the storage through a transaction with the specified list
@@ -105,7 +94,7 @@
    *
    * @param puts a list of {@code Put} commands
    */
-  void put(List<Put> puts);
+  void put(List<Put> puts) throws CrudException;
 
   /**
    * Deletes an entry from the storage through a transaction with the specified {@link Delete}
@@ -114,7 +103,7 @@
    *
    * @param delete a {@code Delete} command
    */
-  void delete(Delete delete);
+  void delete(Delete delete) throws CrudException;
 
   /**
    * Deletes entries from the storage through a transaction with the specified list of {@link
@@ -123,7 +112,7 @@
    *
    * @param deletes a list of {@code Delete} commands
    */
-  void delete(List<Delete> deletes);
+  void delete(List<Delete> deletes) throws CrudException;
 
   /**
    * Mutates entries of the storage through a transaction with the specified list of {@link
@@ -131,8 +120,7 @@
    *
    * @param mutations a list of {@code Mutation} commands
    */
-  void mutate(List<? extends Mutation> mutations);
->>>>>>> d1c2080d
+  void mutate(List<? extends Mutation> mutations) throws CrudException;
 
   /**
    * Commits a transaction.
@@ -142,10 +130,6 @@
    */
   void commit() throws CommitException, UnknownTransactionStatusException;
 
-<<<<<<< HEAD
+  /** Aborts a transaction. */
   void abort() throws AbortException;
-=======
-  /** Aborts a transaction. */
-  void abort();
->>>>>>> d1c2080d
 }