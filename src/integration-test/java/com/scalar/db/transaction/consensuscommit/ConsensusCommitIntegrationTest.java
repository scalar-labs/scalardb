package com.scalar.db.transaction.consensuscommit;

import static org.assertj.core.api.Assertions.assertThat;
import static org.assertj.core.api.Assertions.assertThatCode;
import static org.assertj.core.api.Assertions.assertThatThrownBy;
import static org.assertj.core.api.Assertions.catchThrowable;
import static org.mockito.Matchers.any;
import static org.mockito.Mockito.never;
import static org.mockito.Mockito.times;
import static org.mockito.Mockito.verify;

import com.scalar.db.api.Consistency;
import com.scalar.db.api.Delete;
import com.scalar.db.api.DistributedStorage;
import com.scalar.db.api.DistributedTransaction;
import com.scalar.db.api.Get;
import com.scalar.db.api.Isolation;
import com.scalar.db.api.Put;
import com.scalar.db.api.Result;
import com.scalar.db.api.Scan;
import com.scalar.db.api.Selection;
import com.scalar.db.api.TransactionState;
import com.scalar.db.exception.storage.ExecutionException;
import com.scalar.db.exception.storage.NoMutationException;
import com.scalar.db.exception.transaction.CommitConflictException;
import com.scalar.db.exception.transaction.CommitException;
import com.scalar.db.exception.transaction.CoordinatorException;
import com.scalar.db.exception.transaction.CrudException;
import com.scalar.db.exception.transaction.InvalidUsageException;
import com.scalar.db.exception.transaction.UncommittedRecordException;
import com.scalar.db.exception.transaction.UnknownTransactionStatusException;
import com.scalar.db.io.IntValue;
import com.scalar.db.io.Key;
import com.scalar.db.io.Value;
import java.util.ArrayList;
import java.util.Arrays;
import java.util.List;
import java.util.Optional;
import java.util.stream.IntStream;
import org.assertj.core.api.Assertions;

public class ConsensusCommitIntegrationTest {
  static final String NAMESPACE = "integration_testing";
  static final String TABLE_1 = "tx_test_table1";
  static final String TABLE_2 = "tx_test_table2";
  static final String ACCOUNT_ID = "account_id";
  static final String ACCOUNT_TYPE = "account_type";
  static final String BALANCE = "balance";
  static final int INITIAL_BALANCE = 1000;
  static final int NUM_ACCOUNTS = 4;
  static final int NUM_TYPES = 4;
  static final String ANY_ID_1 = "id1";
  static final String ANY_ID_2 = "id2";
  private final ConsensusCommitManager manager;
  // assume that storage is a spied object
  private DistributedStorage storage;
  // assume that coordinator is a spied object
  private Coordinator coordinator;
  // assume that recovery is a spied object
  private RecoveryHandler recovery;
  private ConsensusCommit transaction;

  public ConsensusCommitIntegrationTest(
      ConsensusCommitManager manager,
      DistributedStorage storage,
      Coordinator coordinator,
      RecoveryHandler recovery) {
    this.manager = manager;
    this.storage = storage;
    this.coordinator = coordinator;
    this.recovery = recovery;
  }

  public void setUp() {}

  public void get_GetGivenForCommittedRecord_ShouldReturnRecord()
      throws CrudException, CommitException, UnknownTransactionStatusException {
    // Arrange
    populateRecords();
    transaction = manager.start();
    Get get = prepareGet(0, 0, NAMESPACE, TABLE_1);

    // Act
    Optional<Result> result = transaction.get(get);

    // Assert
    assertThat(result.isPresent()).isTrue();
    Assertions.assertThat(((TransactionResult) result.get()).getState())
        .isEqualTo(TransactionState.COMMITTED);
  }

  public void scan_ScanGivenForCommittedRecord_ShouldReturnRecord()
      throws CrudException, CommitException, UnknownTransactionStatusException {
    // Arrange
    populateRecords();
    transaction = manager.start();
    Scan scan = prepareScan(0, 0, 0, NAMESPACE, TABLE_1);

    // Act
    List<Result> results = transaction.scan(scan);

    // Assert
    assertThat(results.size()).isEqualTo(1);
    Assertions.assertThat(((TransactionResult) results.get(0)).getState())
        .isEqualTo(TransactionState.COMMITTED);
  }

  public void get_CalledTwice_ShouldReturnFromSnapshotInSecondTime()
      throws CrudException, ExecutionException, CommitException, UnknownTransactionStatusException {
    // Arrange
    populateRecords();
    transaction = manager.start();
    Get get = prepareGet(0, 0, NAMESPACE, TABLE_1);

    // Act
    transaction.get(get);
    transaction.get(get);

    // Assert
    verify(storage).get(any(Get.class));
  }

  public void get_GetGivenForNonExisting_ShouldReturnEmpty()
      throws CrudException, CommitException, UnknownTransactionStatusException {
    // Arrange
    populateRecords();
    transaction = manager.start();
    Get get = prepareGet(0, 4, NAMESPACE, TABLE_1);

    // Act
    Optional<Result> result = transaction.get(get);

    // Assert
    assertThat(result.isPresent()).isFalse();
  }

  public void scan_ScanGivenForNonExisting_ShouldReturnEmpty()
      throws CrudException, CommitException, UnknownTransactionStatusException {
    // Arrange
    populateRecords();
    transaction = manager.start();
    Scan scan = prepareScan(0, 4, 4, NAMESPACE, TABLE_1);

    // Act
    List<Result> results = transaction.scan(scan);

    // Assert
    assertThat(results.size()).isEqualTo(0);
  }

  private void selection_SelectionGivenForPreparedWhenCoordinatorStateCommitted_ShouldRollforward(
      Selection s) throws ExecutionException, CoordinatorException, CrudException {
    // Arrange
    long current = System.currentTimeMillis();
    populatePreparedRecordAndCoordinatorStateRecord(
        storage, TransactionState.PREPARED, current, TransactionState.COMMITTED);
    transaction = manager.start();

    // Act
    assertThatThrownBy(
            () -> {
              if (s instanceof Get) {
                transaction.get((Get) s);
              } else {
                transaction.scan((Scan) s);
              }
            })
        .isInstanceOf(UncommittedRecordException.class);

    // Assert
    verify(recovery).recover(any(Selection.class), any(TransactionResult.class));
    verify(recovery).rollforward(any(Selection.class), any(TransactionResult.class));
    TransactionResult result = null;
    if (s instanceof Get) {
      result = (TransactionResult) transaction.get((Get) s).get();
    } else {
      List<Result> results = transaction.scan((Scan) s);
      assertThat(results.size()).isEqualTo(1);
      result = (TransactionResult) results.get(0);
    }
    assertThat(result.getId()).isEqualTo(ANY_ID_2);
    Assertions.assertThat(result.getState()).isEqualTo(TransactionState.COMMITTED);
    assertThat(result.getVersion()).isEqualTo(2);
    assertThat(result.getCommittedAt()).isGreaterThan(0);
  }

  public void get_GetGivenForPreparedWhenCoordinatorStateCommitted_ShouldRollforward()
      throws ExecutionException, CoordinatorException, CrudException {
    Get get = prepareGet(0, 0, NAMESPACE, TABLE_1);
    selection_SelectionGivenForPreparedWhenCoordinatorStateCommitted_ShouldRollforward(get);
  }

  public void scan_ScanGivenForPreparedWhenCoordinatorStateCommitted_ShouldRollforward()
      throws ExecutionException, CoordinatorException, CrudException {
    Scan scan = prepareScan(0, 0, 0, NAMESPACE, TABLE_1);
    selection_SelectionGivenForPreparedWhenCoordinatorStateCommitted_ShouldRollforward(scan);
  }

  private void selection_SelectionGivenForPreparedWhenCoordinatorStateAborted_ShouldRollback(
      Selection s) throws ExecutionException, CoordinatorException, CrudException {
    // Arrange
    long current = System.currentTimeMillis();
    populatePreparedRecordAndCoordinatorStateRecord(
        storage, TransactionState.PREPARED, current, TransactionState.ABORTED);
    transaction = manager.start();

    // Act
    assertThatThrownBy(
            () -> {
              if (s instanceof Get) {
                transaction.get((Get) s);
              } else {
                transaction.scan((Scan) s);
              }
            })
        .isInstanceOf(UncommittedRecordException.class);

    // Assert
    verify(recovery).recover(any(Selection.class), any(TransactionResult.class));
    verify(recovery).rollback(any(Selection.class), any(TransactionResult.class));
    TransactionResult result = null;
    if (s instanceof Get) {
      result = (TransactionResult) transaction.get((Get) s).get();
    } else {
      List<Result> results = transaction.scan((Scan) s);
      assertThat(results.size()).isEqualTo(1);
      result = (TransactionResult) results.get(0);
    }
    assertThat(result.getId()).isEqualTo(ANY_ID_1);
    Assertions.assertThat(result.getState()).isEqualTo(TransactionState.COMMITTED);
    assertThat(result.getVersion()).isEqualTo(1);
    assertThat(result.getCommittedAt()).isEqualTo(1);
  }

  public void get_GetGivenForPreparedWhenCoordinatorStateAborted_ShouldRollback()
      throws CrudException, ExecutionException, CoordinatorException {
    Get get = prepareGet(0, 0, NAMESPACE, TABLE_1);
    selection_SelectionGivenForPreparedWhenCoordinatorStateAborted_ShouldRollback(get);
  }

  public void scan_ScanGivenForPreparedWhenCoordinatorStateAborted_ShouldRollback()
      throws CrudException, ExecutionException, CoordinatorException {
    Scan scan = prepareScan(0, 0, 0, NAMESPACE, TABLE_1);
    selection_SelectionGivenForPreparedWhenCoordinatorStateAborted_ShouldRollback(scan);
  }

  private void
      selection_SelectionGivenForPreparedWhenCoordinatorStateNotExistAndNotExpired_ShouldNotAbortTransaction(
          Selection s) throws ExecutionException, CoordinatorException {
    // Arrange
    long prepared_at = System.currentTimeMillis();
    populatePreparedRecordAndCoordinatorStateRecord(
        storage, TransactionState.PREPARED, prepared_at, null);
    transaction = manager.start();

    // Act
    assertThatThrownBy(
            () -> {
              if (s instanceof Get) {
                transaction.get((Get) s);
              } else {
                transaction.scan((Scan) s);
              }
            })
        .isInstanceOf(UncommittedRecordException.class);

    // Assert
    verify(recovery).recover(any(Selection.class), any(TransactionResult.class));
    verify(recovery, never()).rollback(any(Selection.class), any(TransactionResult.class));
    verify(coordinator, never()).putState(any(Coordinator.State.class));
  }

  public void
      get_GetGivenForPreparedWhenCoordinatorStateNotExistAndNotExpired_ShouldNotAbortTransaction()
          throws ExecutionException, CoordinatorException {
    Get get = prepareGet(0, 0, NAMESPACE, TABLE_1);
    selection_SelectionGivenForPreparedWhenCoordinatorStateNotExistAndNotExpired_ShouldNotAbortTransaction(
        get);
  }

  public void
      scan_ScanGivenForPreparedWhenCoordinatorStateNotExistAndNotExpired_ShouldNotAbortTransaction()
          throws ExecutionException, CoordinatorException {
    Scan scan = prepareScan(0, 0, 0, NAMESPACE, TABLE_1);
    selection_SelectionGivenForPreparedWhenCoordinatorStateNotExistAndNotExpired_ShouldNotAbortTransaction(
        scan);
  }

  private void
      selection_SelectionGivenForPreparedWhenCoordinatorStateNotExistAndExpired_ShouldAbortTransaction(
          Selection s) throws ExecutionException, CoordinatorException, CrudException {
    // Arrange
    long prepared_at = System.currentTimeMillis() - RecoveryHandler.TRANSACTION_LIFETIME_MILLIS;
    populatePreparedRecordAndCoordinatorStateRecord(
        storage, TransactionState.PREPARED, prepared_at, null);
    transaction = manager.start();

    // Act
    assertThatThrownBy(
            () -> {
              if (s instanceof Get) {
                transaction.get((Get) s);
              } else {
                transaction.scan((Scan) s);
              }
            })
        .isInstanceOf(UncommittedRecordException.class);

    // Assert
    verify(recovery).recover(any(Selection.class), any(TransactionResult.class));
    verify(coordinator).putState(new Coordinator.State(ANY_ID_2, TransactionState.ABORTED));
    verify(recovery).rollback(any(Selection.class), any(TransactionResult.class));
    TransactionResult result = null;
    if (s instanceof Get) {
      result = (TransactionResult) transaction.get((Get) s).get();
    } else {
      List<Result> results = transaction.scan((Scan) s);
      assertThat(results.size()).isEqualTo(1);
      result = (TransactionResult) results.get(0);
    }
    assertThat(result.getId()).isEqualTo(ANY_ID_1);
    Assertions.assertThat(result.getState()).isEqualTo(TransactionState.COMMITTED);
    assertThat(result.getVersion()).isEqualTo(1);
    assertThat(result.getCommittedAt()).isEqualTo(1);
  }

  public void get_GetGivenForPreparedWhenCoordinatorStateNotExistAndExpired_ShouldAbortTransaction()
      throws ExecutionException, CoordinatorException, CrudException {
    Get get = prepareGet(0, 0, NAMESPACE, TABLE_1);
    selection_SelectionGivenForPreparedWhenCoordinatorStateNotExistAndExpired_ShouldAbortTransaction(
        get);
  }

  public void
      scan_ScanGivenForPreparedWhenCoordinatorStateNotExistAndExpired_ShouldAbortTransaction()
          throws ExecutionException, CoordinatorException, CrudException {
    Scan scan = prepareScan(0, 0, 0, NAMESPACE, TABLE_1);
    selection_SelectionGivenForPreparedWhenCoordinatorStateNotExistAndExpired_ShouldAbortTransaction(
        scan);
  }

  private void
      selection_SelectionGivenForPreparedWhenCoordinatorStateCommittedAndRollforwardedByAnother_ShouldRollforwardProperly(
          Selection s) throws ExecutionException, CoordinatorException, CrudException {
    // Arrange
    long current = System.currentTimeMillis();
    populatePreparedRecordAndCoordinatorStateRecord(
        storage, TransactionState.PREPARED, current, TransactionState.COMMITTED);
    transaction = manager.start();
    transaction.setBeforeRecoveryHook(
        () -> {
          ConsensusCommit another = manager.start();
          assertThatThrownBy(
                  () -> {
                    if (s instanceof Get) {
                      another.get((Get) s);
                    } else {
                      another.scan((Scan) s);
                    }
                  })
              .isInstanceOf(UncommittedRecordException.class);
        });

    // Act
    assertThatThrownBy(
            () -> {
              if (s instanceof Get) {
                transaction.get((Get) s);
              } else {
                transaction.scan((Scan) s);
              }
            })
        .isInstanceOf(UncommittedRecordException.class);

    // Assert
    verify(recovery, times(2)).recover(any(Selection.class), any(TransactionResult.class));
    verify(recovery, times(2)).rollforward(any(Selection.class), any(TransactionResult.class));
    TransactionResult result = null;
    if (s instanceof Get) {
      result = (TransactionResult) transaction.get((Get) s).get();
    } else {
      List<Result> results = transaction.scan((Scan) s);
      assertThat(results.size()).isEqualTo(1);
      result = (TransactionResult) results.get(0);
    }
    assertThat(result.getId()).isEqualTo(ANY_ID_2);
    Assertions.assertThat(result.getState()).isEqualTo(TransactionState.COMMITTED);
    assertThat(result.getVersion()).isEqualTo(2);
    assertThat(result.getCommittedAt()).isGreaterThan(0);
  }

  public void
      get_GetGivenForPreparedWhenCoordinatorStateCommittedAndRollforwardedByAnother_ShouldRollforwardProperly()
          throws ExecutionException, CoordinatorException, CrudException {
    Get get = prepareGet(0, 0, NAMESPACE, TABLE_1);
    selection_SelectionGivenForPreparedWhenCoordinatorStateCommittedAndRollforwardedByAnother_ShouldRollforwardProperly(
        get);
  }

  public void
      scan_ScanGivenForPreparedWhenCoordinatorStateCommittedAndRollforwardedByAnother_ShouldRollforwardProperly()
          throws ExecutionException, CoordinatorException, CrudException {
    Scan scan = prepareScan(0, 0, 0, NAMESPACE, TABLE_1);
    selection_SelectionGivenForPreparedWhenCoordinatorStateCommittedAndRollforwardedByAnother_ShouldRollforwardProperly(
        scan);
  }

  private void
      selection_SelectionGivenForPreparedWhenCoordinatorStateAbortedAndRollbackedByAnother_ShouldRollbackProperly(
          Selection s) throws ExecutionException, CoordinatorException, CrudException {
    // Arrange
    long current = System.currentTimeMillis();
    populatePreparedRecordAndCoordinatorStateRecord(
        storage, TransactionState.PREPARED, current, TransactionState.ABORTED);
    transaction = manager.start();
    transaction.setBeforeRecoveryHook(
        () -> {
          ConsensusCommit another = manager.start();
          assertThatThrownBy(
                  () -> {
                    if (s instanceof Get) {
                      another.get((Get) s);
                    } else {
                      another.scan((Scan) s);
                    }
                  })
              .isInstanceOf(UncommittedRecordException.class);
        });

    // Act
    assertThatThrownBy(
            () -> {
              if (s instanceof Get) {
                transaction.get((Get) s);
              } else {
                transaction.scan((Scan) s);
              }
            })
        .isInstanceOf(UncommittedRecordException.class);

    // Assert
    verify(recovery, times(2)).recover(any(Selection.class), any(TransactionResult.class));
    verify(recovery, times(2)).rollback(any(Selection.class), any(TransactionResult.class));
    // rollback called twice but executed once actually
    TransactionResult result = null;
    if (s instanceof Get) {
      result = (TransactionResult) transaction.get((Get) s).get();
    } else {
      List<Result> results = transaction.scan((Scan) s);
      assertThat(results.size()).isEqualTo(1);
      result = (TransactionResult) results.get(0);
    }
    assertThat(result.getId()).isEqualTo(ANY_ID_1);
    Assertions.assertThat(result.getState()).isEqualTo(TransactionState.COMMITTED);
    assertThat(result.getVersion()).isEqualTo(1);
    assertThat(result.getCommittedAt()).isEqualTo(1);
  }

  public void
      get_GetGivenForPreparedWhenCoordinatorStateAbortedAndRollbackedByAnother_ShouldRollbackProperly()
          throws ExecutionException, CoordinatorException, CrudException {
    Get get = prepareGet(0, 0, NAMESPACE, TABLE_1);
    selection_SelectionGivenForPreparedWhenCoordinatorStateAbortedAndRollbackedByAnother_ShouldRollbackProperly(
        get);
  }

  public void
      scan_ScanGivenForPreparedWhenCoordinatorStateAbortedAndRollbackedByAnother_ShouldRollbackProperly()
          throws ExecutionException, CoordinatorException, CrudException {
    Scan scan = prepareScan(0, 0, 0, NAMESPACE, TABLE_1);
    selection_SelectionGivenForPreparedWhenCoordinatorStateAbortedAndRollbackedByAnother_ShouldRollbackProperly(
        scan);
  }

  private void selection_SelectionGivenForDeletedWhenCoordinatorStateCommitted_ShouldRollforward(
      Selection s) throws ExecutionException, CoordinatorException, CrudException {
    // Arrange
    long current = System.currentTimeMillis();
    populatePreparedRecordAndCoordinatorStateRecord(
        storage, TransactionState.DELETED, current, TransactionState.COMMITTED);
    transaction = manager.start();

    // Act
    assertThatThrownBy(
            () -> {
              if (s instanceof Get) {
                transaction.get((Get) s);
              } else {
                transaction.scan((Scan) s);
              }
            })
        .isInstanceOf(UncommittedRecordException.class);

    // Assert
    verify(recovery).recover(any(Selection.class), any(TransactionResult.class));
    verify(recovery).rollforward(any(Selection.class), any(TransactionResult.class));
    if (s instanceof Get) {
      assertThat(transaction.get((Get) s).isPresent()).isFalse();
    } else {
      List<Result> results = transaction.scan((Scan) s);
      assertThat(results.size()).isEqualTo(0);
    }
  }

  public void get_GetGivenForDeletedWhenCoordinatorStateCommitted_ShouldRollforward()
      throws ExecutionException, CoordinatorException, CrudException {
    Get get = prepareGet(0, 0, NAMESPACE, TABLE_1);
    selection_SelectionGivenForDeletedWhenCoordinatorStateCommitted_ShouldRollforward(get);
  }

  public void scan_ScanGivenForDeletedWhenCoordinatorStateCommitted_ShouldRollforward()
      throws ExecutionException, CoordinatorException, CrudException {
    Scan scan = prepareScan(0, 0, 0, NAMESPACE, TABLE_1);
    selection_SelectionGivenForDeletedWhenCoordinatorStateCommitted_ShouldRollforward(scan);
  }

  private void selection_SelectionGivenForDeletedWhenCoordinatorStateAborted_ShouldRollback(
      Selection s) throws ExecutionException, CoordinatorException, CrudException {
    // Arrange
    long current = System.currentTimeMillis();
    populatePreparedRecordAndCoordinatorStateRecord(
        storage, TransactionState.DELETED, current, TransactionState.ABORTED);
    transaction = manager.start();

    // Act
    assertThatThrownBy(
            () -> {
              if (s instanceof Get) {
                transaction.get((Get) s);
              } else {
                transaction.scan((Scan) s);
              }
            })
        .isInstanceOf(UncommittedRecordException.class);

    // Assert
    verify(recovery).recover(any(Selection.class), any(TransactionResult.class));
    verify(recovery).rollback(any(Selection.class), any(TransactionResult.class));
    TransactionResult result = null;
    if (s instanceof Get) {
      result = (TransactionResult) transaction.get((Get) s).get();
    } else {
      List<Result> results = transaction.scan((Scan) s);
      assertThat(results.size()).isEqualTo(1);
      result = (TransactionResult) results.get(0);
    }
    assertThat(result.getId()).isEqualTo(ANY_ID_1);
    Assertions.assertThat(result.getState()).isEqualTo(TransactionState.COMMITTED);
    assertThat(result.getVersion()).isEqualTo(1);
    assertThat(result.getCommittedAt()).isEqualTo(1);
  }

  public void get_GetGivenForDeletedWhenCoordinatorStateAborted_ShouldRollback()
      throws ExecutionException, CoordinatorException, CrudException {
    Get get = prepareGet(0, 0, NAMESPACE, TABLE_1);
    selection_SelectionGivenForDeletedWhenCoordinatorStateAborted_ShouldRollback(get);
  }

  public void scan_ScanGivenForDeletedWhenCoordinatorStateAborted_ShouldRollback()
      throws ExecutionException, CoordinatorException, CrudException {
    Scan scan = prepareScan(0, 0, 0, NAMESPACE, TABLE_1);
    selection_SelectionGivenForDeletedWhenCoordinatorStateAborted_ShouldRollback(scan);
  }

  private void
      selection_SelectionGivenForDeletedWhenCoordinatorStateNotExistAndNotExpired_ShouldNotAbortTransaction(
          Selection s) throws ExecutionException, CoordinatorException {
    // Arrange
    long prepared_at = System.currentTimeMillis();
    populatePreparedRecordAndCoordinatorStateRecord(
        storage, TransactionState.DELETED, prepared_at, null);
    transaction = manager.start();

    // Act
    assertThatThrownBy(
            () -> {
              if (s instanceof Get) {
                transaction.get((Get) s);
              } else {
                transaction.scan((Scan) s);
              }
            })
        .isInstanceOf(UncommittedRecordException.class);

    // Assert
    verify(recovery).recover(any(Selection.class), any(TransactionResult.class));
    verify(recovery, never()).rollback(any(Selection.class), any(TransactionResult.class));
    verify(coordinator, never()).putState(any(Coordinator.State.class));
  }

  public void
      get_GetGivenForDeletedWhenCoordinatorStateNotExistAndNotExpired_ShouldNotAbortTransaction()
          throws ExecutionException, CoordinatorException {
    Get get = prepareGet(0, 0, NAMESPACE, TABLE_1);
    selection_SelectionGivenForDeletedWhenCoordinatorStateNotExistAndNotExpired_ShouldNotAbortTransaction(
        get);
  }

  public void
      scan_ScanGivenForDeletedWhenCoordinatorStateNotExistAndNotExpired_ShouldNotAbortTransaction()
          throws ExecutionException, CoordinatorException {
    Scan scan = prepareScan(0, 0, 0, NAMESPACE, TABLE_1);
    selection_SelectionGivenForDeletedWhenCoordinatorStateNotExistAndNotExpired_ShouldNotAbortTransaction(
        scan);
  }

  private void
      selection_SelectionGivenForDeletedWhenCoordinatorStateNotExistAndExpired_ShouldAbortTransaction(
          Selection s) throws ExecutionException, CoordinatorException, CrudException {
    // Arrange
    long prepared_at = System.currentTimeMillis() - RecoveryHandler.TRANSACTION_LIFETIME_MILLIS;
    populatePreparedRecordAndCoordinatorStateRecord(
        storage, TransactionState.DELETED, prepared_at, null);
    transaction = manager.start();

    // Act
    assertThatThrownBy(
            () -> {
              if (s instanceof Get) {
                transaction.get((Get) s);
              } else {
                transaction.scan((Scan) s);
              }
            })
        .isInstanceOf(UncommittedRecordException.class);

    // Assert
    verify(recovery).recover(any(Selection.class), any(TransactionResult.class));
    verify(coordinator).putState(new Coordinator.State(ANY_ID_2, TransactionState.ABORTED));
    verify(recovery).rollback(any(Selection.class), any(TransactionResult.class));
    TransactionResult result = null;
    if (s instanceof Get) {
      result = (TransactionResult) transaction.get((Get) s).get();
    } else {
      List<Result> results = transaction.scan((Scan) s);
      assertThat(results.size()).isEqualTo(1);
      result = (TransactionResult) results.get(0);
    }
    assertThat(result.getId()).isEqualTo(ANY_ID_1);
    Assertions.assertThat(result.getState()).isEqualTo(TransactionState.COMMITTED);
    assertThat(result.getVersion()).isEqualTo(1);
    assertThat(result.getCommittedAt()).isEqualTo(1);
  }

  public void get_GetGivenForDeletedWhenCoordinatorStateNotExistAndExpired_ShouldAbortTransaction()
      throws ExecutionException, CoordinatorException, CrudException {
    Get get = prepareGet(0, 0, NAMESPACE, TABLE_1);
    selection_SelectionGivenForDeletedWhenCoordinatorStateNotExistAndExpired_ShouldAbortTransaction(
        get);
  }

  public void
      scan_ScanGivenForDeletedWhenCoordinatorStateNotExistAndExpired_ShouldAbortTransaction()
          throws ExecutionException, CoordinatorException, CrudException {
    Scan scan = prepareScan(0, 0, 0, NAMESPACE, TABLE_1);
    selection_SelectionGivenForDeletedWhenCoordinatorStateNotExistAndExpired_ShouldAbortTransaction(
        scan);
  }

  private void
      selection_SelectionGivenForDeletedWhenCoordinatorStateCommittedAndRollforwardedByAnother_ShouldRollforwardProperly(
          Selection s) throws ExecutionException, CoordinatorException, CrudException {
    // Arrange
    long current = System.currentTimeMillis();
    populatePreparedRecordAndCoordinatorStateRecord(
        storage, TransactionState.DELETED, current, TransactionState.COMMITTED);
    transaction = manager.start();
    transaction.setBeforeRecoveryHook(
        () -> {
          ConsensusCommit another = manager.start();
          assertThatThrownBy(
                  () -> {
                    if (s instanceof Get) {
                      another.get((Get) s);
                    } else {
                      another.scan((Scan) s);
                    }
                  })
              .isInstanceOf(UncommittedRecordException.class);
        });

    // Act
    assertThatThrownBy(
            () -> {
              if (s instanceof Get) {
                transaction.get((Get) s);
              } else {
                transaction.scan((Scan) s);
              }
            })
        .isInstanceOf(UncommittedRecordException.class);

    // Assert
    verify(recovery, times(2)).recover(any(Selection.class), any(TransactionResult.class));
    verify(recovery, times(2)).rollforward(any(Selection.class), any(TransactionResult.class));
    if (s instanceof Get) {
      assertThat(transaction.get((Get) s).isPresent()).isFalse();
    } else {
      List<Result> results = transaction.scan((Scan) s);
      assertThat(results.size()).isEqualTo(0);
    }
  }

  public void
      get_GetGivenForDeletedWhenCoordinatorStateCommittedAndRollforwardedByAnother_ShouldRollforwardProperly()
          throws ExecutionException, CoordinatorException, CrudException {
    Get get = prepareGet(0, 0, NAMESPACE, TABLE_1);
    selection_SelectionGivenForDeletedWhenCoordinatorStateCommittedAndRollforwardedByAnother_ShouldRollforwardProperly(
        get);
  }

  public void
      scan_ScanGivenForDeletedWhenCoordinatorStateCommittedAndRollforwardedByAnother_ShouldRollforwardProperly()
          throws ExecutionException, CoordinatorException, CrudException {
    Scan scan = prepareScan(0, 0, 0, NAMESPACE, TABLE_1);
    selection_SelectionGivenForDeletedWhenCoordinatorStateCommittedAndRollforwardedByAnother_ShouldRollforwardProperly(
        scan);
  }

  private void
      selection_SelectionGivenForDeletedWhenCoordinatorStateAbortedAndRollbackedByAnother_ShouldRollbackProperly(
          Selection s) throws ExecutionException, CoordinatorException, CrudException {
    // Arrange
    long current = System.currentTimeMillis();
    populatePreparedRecordAndCoordinatorStateRecord(
        storage, TransactionState.DELETED, current, TransactionState.ABORTED);
    transaction = manager.start();
    Get get = prepareGet(0, 0, NAMESPACE, TABLE_1);
    transaction.setBeforeRecoveryHook(
        () -> {
          ConsensusCommit another = manager.start();
          assertThatThrownBy(
                  () -> {
                    if (s instanceof Get) {
                      another.get((Get) s);
                    } else {
                      another.scan((Scan) s);
                    }
                  })
              .isInstanceOf(UncommittedRecordException.class);
        });

    // Act
    assertThatThrownBy(
            () -> {
              if (s instanceof Get) {
                transaction.get((Get) s);
              } else {
                transaction.scan((Scan) s);
              }
            })
        .isInstanceOf(UncommittedRecordException.class);

    // Assert
    verify(recovery, times(2)).recover(any(Selection.class), any(TransactionResult.class));
    verify(recovery, times(2)).rollback(any(Selection.class), any(TransactionResult.class));
    // rollback called twice but executed once actually
    TransactionResult result = null;
    if (s instanceof Get) {
      result = (TransactionResult) transaction.get((Get) s).get();
    } else {
      List<Result> results = transaction.scan((Scan) s);
      assertThat(results.size()).isEqualTo(1);
      result = (TransactionResult) results.get(0);
    }
    assertThat(result.getId()).isEqualTo(ANY_ID_1);
    Assertions.assertThat(result.getState()).isEqualTo(TransactionState.COMMITTED);
    assertThat(result.getVersion()).isEqualTo(1);
    assertThat(result.getCommittedAt()).isEqualTo(1);
  }

  public void
      get_GetGivenForDeletedWhenCoordinatorStateAbortedAndRollbackedByAnother_ShouldRollbackProperly()
          throws ExecutionException, CoordinatorException, CrudException {
    Get get = prepareGet(0, 0, NAMESPACE, TABLE_1);
    selection_SelectionGivenForDeletedWhenCoordinatorStateAbortedAndRollbackedByAnother_ShouldRollbackProperly(
        get);
  }

  public void
      scan_ScanGivenForDeletedWhenCoordinatorStateAbortedAndRollbackedByAnother_ShouldRollbackProperly()
          throws ExecutionException, CoordinatorException, CrudException {
    Scan scan = prepareScan(0, 0, 0, NAMESPACE, TABLE_1);
    selection_SelectionGivenForDeletedWhenCoordinatorStateAbortedAndRollbackedByAnother_ShouldRollbackProperly(
        scan);
  }

  public void getAndScan_CommitHappenedInBetween_ShouldReadRepeatably()
      throws CrudException, CommitException, UnknownTransactionStatusException,
          InterruptedException {
    // Arrange
    DistributedTransaction transaction = manager.start();
    transaction.put(preparePut(0, 0, NAMESPACE, TABLE_1).withValue(new IntValue(BALANCE, 1)));
    transaction.commit();

    DistributedTransaction transaction1 = manager.start();
    Optional<Result> result1 = transaction1.get(prepareGet(0, 0, NAMESPACE, TABLE_1));

    DistributedTransaction transaction2 = manager.start();
    transaction2.get(prepareGet(0, 0, NAMESPACE, TABLE_1));
    transaction2.put(preparePut(0, 0, NAMESPACE, TABLE_1).withValue(new IntValue(BALANCE, 2)));
    transaction2.commit();

    // Act
    Result result2 = transaction1.scan(prepareScan(0, 0, 0, NAMESPACE, TABLE_1)).get(0);
    Optional<Result> result3 = transaction1.get(prepareGet(0, 0, NAMESPACE, TABLE_1));

    // Assert
    assertThat(result1.get()).isEqualTo(result2);
    assertThat(result1).isEqualTo(result3);
  }

  public void putAndCommit_PutGivenForNonExisting_ShouldCreateRecord()
      throws CommitException, UnknownTransactionStatusException, CrudException {
    // Arrange
    Value expected = new IntValue(BALANCE, INITIAL_BALANCE);
    Put put = preparePut(0, 0, NAMESPACE, TABLE_1).withValue(expected);
    transaction = manager.start();

    // Act
    transaction.put(put);
    transaction.commit();

    // Assert
    Get get = prepareGet(0, 0, NAMESPACE, TABLE_1);
    ConsensusCommit another = manager.start();
    TransactionResult result = (TransactionResult) another.get(get).get();
    assertThat(result.getValue(BALANCE).get()).isEqualTo(expected);
    Assertions.assertThat(result.getState()).isEqualTo(TransactionState.COMMITTED);
    assertThat(result.getVersion()).isEqualTo(1);
  }

  public void putAndCommit_PutGivenForExistingAfterRead_ShouldUpdateRecord()
      throws CommitException, UnknownTransactionStatusException, CrudException {
    // Arrange
    populateRecords();
    Get get = prepareGet(0, 0, NAMESPACE, TABLE_1);
    transaction = manager.start();

    // Act
    Optional<Result> result = transaction.get(get);
    int afterBalance = ((IntValue) result.get().getValue(BALANCE).get()).get() + 100;
    Value expected = new IntValue(BALANCE, afterBalance);
    Put put = preparePut(0, 0, NAMESPACE, TABLE_1).withValue(expected);
    transaction.put(put);
    transaction.commit();

    // Assert
    ConsensusCommit another = manager.start();
    TransactionResult actual = (TransactionResult) another.get(get).get();
    assertThat(actual.getValue(BALANCE).get()).isEqualTo(expected);
    Assertions.assertThat(actual.getState()).isEqualTo(TransactionState.COMMITTED);
    assertThat(actual.getVersion()).isEqualTo(2);
  }

  public void putAndCommit_PutGivenForExistingAndNeverRead_ShouldThrowCommitException()
      throws CommitException, UnknownTransactionStatusException {
    // Arrange
    populateRecords();
    List<Put> puts = preparePuts(NAMESPACE, TABLE_1);
    puts.get(0).withValue(new IntValue(BALANCE, 1100));
    transaction = manager.start();

    // Act Assert
    transaction.put(puts.get(0));
    assertThatThrownBy(
            () -> {
              transaction.commit();
            })
        .isInstanceOf(CommitException.class);
  }

  public void
      putAndCommit_SinglePartitionMutationsGiven_ShouldAccessStorageOnceForPrepareAndCommit()
          throws CommitException, UnknownTransactionStatusException, ExecutionException,
              CoordinatorException {
    // Arrange
    Value balance = new IntValue(BALANCE, INITIAL_BALANCE);
    List<Put> puts = preparePuts(NAMESPACE, TABLE_1);
    puts.get(0).withValue(balance);
    puts.get(1).withValue(balance);
    transaction = manager.start();

    // Act
    transaction.put(puts.get(0));
    transaction.put(puts.get(1));
    transaction.commit();

    // Assert
    // one for prepare, one for commit
    verify(storage, times(2)).mutate(any(List.class));
    verify(coordinator).putState(any(Coordinator.State.class));
  }

  public void putAndCommit_TwoPartitionsMutationsGiven_ShouldAccessStorageTwiceForPrepareAndCommit()
      throws CommitException, UnknownTransactionStatusException, ExecutionException,
          CoordinatorException {
    // Arrange
    Value balance = new IntValue(BALANCE, INITIAL_BALANCE);
    List<Put> puts = preparePuts(NAMESPACE, TABLE_1);
    puts.get(0).withValue(balance);
    puts.get(NUM_TYPES).withValue(balance); // next account
    transaction = manager.start();

    // Act
    transaction.put(puts.get(0));
    transaction.put(puts.get(NUM_TYPES));
    transaction.commit();

    // Assert
    // twice for prepare, twice for commit
    verify(storage, times(4)).mutate(any(List.class));
    verify(coordinator).putState(any(Coordinator.State.class));
  }

  public void putAndCommit_GetsAndPutsGiven_ShouldCommitProperly()
      throws CommitException, UnknownTransactionStatusException, CrudException {
    // Arrange
    populateRecords();
    List<Get> gets = prepareGets(NAMESPACE, TABLE_1);
    int amount = 100;
    IntValue fromBalance = new IntValue(BALANCE, INITIAL_BALANCE - amount);
    IntValue toBalance = new IntValue(BALANCE, INITIAL_BALANCE + amount);
    int from = 0;
    int to = NUM_TYPES;

    // Act
    prepareTransfer(from, to, amount).commit();

    // Assert
    ConsensusCommit another = manager.start();
    assertThat(another.get(gets.get(from)).get().getValue(BALANCE))
        .isEqualTo(Optional.of(fromBalance));
    assertThat(another.get(gets.get(to)).get().getValue(BALANCE)).isEqualTo(Optional.of(toBalance));
  }

  public void commit_ConflictingPutsGivenForNonExisting_ShouldCommitOneAndAbortTheOther()
      throws CrudException {
    // Arrange
    Value expected = new IntValue(BALANCE, INITIAL_BALANCE);
    List<Put> puts = preparePuts(NAMESPACE, TABLE_1);
    int from = 0;
    int to = NUM_TYPES;
    int anotherFrom = to;
    int anotherTo = NUM_TYPES * 2;
    puts.get(from).withValue(expected);
    puts.get(to).withValue(expected);

    transaction = manager.start();
    transaction.setBeforeCommitHook(
        () -> {
          ConsensusCommit another = manager.start();
          puts.get(anotherTo).withValue(expected);
          assertThatCode(
                  () -> {
                    another.put(puts.get(anotherFrom));
                    another.put(puts.get(anotherTo));
                    another.commit();
                  })
              .doesNotThrowAnyException();
        });

    // Act Assert
    transaction.put(puts.get(from));
    transaction.put(puts.get(to));
    assertThatThrownBy(
            () -> {
              transaction.commit();
            })
        .isInstanceOf(CommitException.class);

    // Assert
    verify(recovery).rollback(any(Snapshot.class));
    List<Get> gets = prepareGets(NAMESPACE, TABLE_1);
    ConsensusCommit another = manager.start();
    assertThat(another.get(gets.get(from)).isPresent()).isFalse();
    assertThat(another.get(gets.get(to)).get().getValue(BALANCE)).isEqualTo(Optional.of(expected));
    assertThat(another.get(gets.get(anotherTo)).get().getValue(BALANCE))
        .isEqualTo(Optional.of(expected));
  }

  public void commit_ConflictingPutAndDeleteGivenForExisting_ShouldCommitPutAndAbortDelete()
      throws CrudException, CommitException, UnknownTransactionStatusException {
    // Arrange
    int amount = 200;
    int from = 0;
    int to = NUM_TYPES;
    int anotherFrom = to;
    int anotherTo = NUM_TYPES * 2;
    populateRecords();
    transaction = manager.start();
    List<Get> gets = prepareGets(NAMESPACE, TABLE_1);
    List<Delete> deletes = prepareDeletes(NAMESPACE, TABLE_1);
    transaction.get(gets.get(from));
    transaction.delete(deletes.get(from));
    transaction.get(gets.get(to));
    transaction.delete(deletes.get(to));
    transaction.setBeforeCommitHook(
        () -> {
          assertThatCode(
                  () -> {
                    prepareTransfer(anotherFrom, anotherTo, amount).commit();
                  })
              .doesNotThrowAnyException();
        });

    // Act
    assertThatThrownBy(
            () -> {
              transaction.commit();
            })
        .isInstanceOf(CommitException.class);

    // Assert
    verify(recovery).rollback(any(Snapshot.class));
    ConsensusCommit another = manager.start();
    assertThat(another.get(gets.get(from)).get().getValue(BALANCE))
        .isEqualTo(Optional.of(new IntValue(BALANCE, INITIAL_BALANCE)));
    assertThat(another.get(gets.get(to)).get().getValue(BALANCE))
        .isEqualTo(Optional.of(new IntValue(BALANCE, INITIAL_BALANCE - amount)));
    assertThat(another.get(gets.get(anotherTo)).get().getValue(BALANCE))
        .isEqualTo(Optional.of(new IntValue(BALANCE, INITIAL_BALANCE + amount)));
  }

  public void commit_ConflictingPutsGivenForExisting_ShouldCommitOneAndAbortTheOther()
      throws CrudException, CommitException, UnknownTransactionStatusException {
    // Arrange
    int amount1 = 100;
    int amount2 = 200;
    int from = 0;
    int to = NUM_TYPES;
    int anotherFrom = to;
    int anotherTo = NUM_TYPES * 2;
    populateRecords();
    ConsensusCommit transaction = prepareTransfer(from, to, amount1);
    transaction.setBeforeCommitHook(
        () -> {
          assertThatCode(
                  () -> {
                    prepareTransfer(anotherFrom, anotherTo, amount2).commit();
                  })
              .doesNotThrowAnyException();
        });

    // Act
    assertThatThrownBy(
            () -> {
              transaction.commit();
            })
        .isInstanceOf(CommitException.class);

    // Assert
    verify(recovery).rollback(any(Snapshot.class));
    List<Get> gets = prepareGets(NAMESPACE, TABLE_1);
    ConsensusCommit another = manager.start();
    assertThat(another.get(gets.get(from)).get().getValue(BALANCE))
        .isEqualTo(Optional.of(new IntValue(BALANCE, INITIAL_BALANCE)));
    assertThat(another.get(gets.get(to)).get().getValue(BALANCE))
        .isEqualTo(Optional.of(new IntValue(BALANCE, INITIAL_BALANCE - amount2)));
    assertThat(another.get(gets.get(anotherTo)).get().getValue(BALANCE))
        .isEqualTo(Optional.of(new IntValue(BALANCE, INITIAL_BALANCE + amount2)));
  }

  public void commit_NonConflictingPutsGivenForExisting_ShouldCommitBoth()
      throws CrudException, CommitException, UnknownTransactionStatusException {
    // Arrange
    int amount1 = 100;
    int amount2 = 200;
    int from = 0;
    int to = NUM_TYPES;
    int anotherFrom = NUM_TYPES * 2;
    int anotherTo = NUM_TYPES * 3;
    populateRecords();
    ConsensusCommit transaction = prepareTransfer(from, to, amount1);
    transaction.setBeforeCommitHook(
        () -> {
          assertThatCode(
                  () -> {
                    prepareTransfer(anotherFrom, anotherTo, amount2).commit();
                  })
              .doesNotThrowAnyException();
        });

    // Act
    assertThatCode(
            () -> {
              transaction.commit();
            })
        .doesNotThrowAnyException();

    // Assert
    List<Get> gets = prepareGets(NAMESPACE, TABLE_1);
    ConsensusCommit another = manager.start();
    assertThat(another.get(gets.get(from)).get().getValue(BALANCE))
        .isEqualTo(Optional.of(new IntValue(BALANCE, INITIAL_BALANCE - amount1)));
    assertThat(another.get(gets.get(to)).get().getValue(BALANCE))
        .isEqualTo(Optional.of(new IntValue(BALANCE, INITIAL_BALANCE + amount1)));
    assertThat(another.get(gets.get(anotherFrom)).get().getValue(BALANCE))
        .isEqualTo(Optional.of(new IntValue(BALANCE, INITIAL_BALANCE - amount2)));
    assertThat(another.get(gets.get(anotherTo)).get().getValue(BALANCE))
        .isEqualTo(Optional.of(new IntValue(BALANCE, INITIAL_BALANCE + amount2)));
  }

  public void commit_DeleteGivenWithoutRead_ShouldThrowInvalidUsageException() {
    // Arrange
    Delete delete = prepareDelete(0, 0, NAMESPACE, TABLE_1);
    transaction = manager.start();

    // Act
    transaction.delete(delete);
    assertThatCode(
            () -> {
              transaction.commit();
            })
        .isInstanceOf(CommitException.class)
        .hasCauseInstanceOf(InvalidUsageException.class);
  }

  public void commit_DeleteGivenForNonExisting_ShouldThrowInvalidUsageException()
      throws CrudException {
    // Arrange
    Get get = prepareGet(0, 0, NAMESPACE, TABLE_1);
    Delete delete = prepareDelete(0, 0, NAMESPACE, TABLE_1);
    transaction = manager.start();

    // Act
    Optional<Result> result = transaction.get(get);
    transaction.delete(delete);
    assertThatCode(
            () -> {
              transaction.commit();
            })
        .isInstanceOf(CommitException.class)
        .hasCauseInstanceOf(InvalidUsageException.class);
  }

  public void commit_DeleteGivenForExistingAfterRead_ShouldDeleteRecord()
      throws CommitException, UnknownTransactionStatusException, CrudException {
    // Arrange
    populateRecords();
    Get get = prepareGet(0, 0, NAMESPACE, TABLE_1);
    Delete delete = prepareDelete(0, 0, NAMESPACE, TABLE_1);
    transaction = manager.start();

    // Act
    Optional<Result> result = transaction.get(get);
    transaction.delete(delete);
    transaction.commit();

    // Assert
    assertThat(result.isPresent()).isTrue();
    ConsensusCommit another = manager.start();
    assertThat(another.get(get).isPresent()).isFalse();
  }

  public void commit_ConflictingDeletesGivenForExisting_ShouldCommitOneAndAbortTheOther()
      throws CommitException, UnknownTransactionStatusException, CrudException {
    // Arrange
    int account1 = 0;
    int account2 = NUM_TYPES;
    int account3 = NUM_TYPES * 2;
    populateRecords();
    ConsensusCommit transaction = prepareDeletes(account1, account2);
    transaction.setBeforeCommitHook(
        () -> {
          assertThatCode(
                  () -> {
                    prepareDeletes(account2, account3).commit();
                  })
              .doesNotThrowAnyException();
        });

    // Act
    assertThatThrownBy(
            () -> {
              transaction.commit();
            })
        .isInstanceOf(CommitException.class);

    // Assert
    verify(recovery).rollback(any(Snapshot.class));
    List<Get> gets = prepareGets(NAMESPACE, TABLE_1);
    ConsensusCommit another = manager.start();
    assertThat(another.get(gets.get(account1)).get().getValue(BALANCE))
        .isEqualTo(Optional.of(new IntValue(BALANCE, INITIAL_BALANCE)));
    assertThat(another.get(gets.get(account2)).isPresent()).isFalse();
    assertThat(another.get(gets.get(account3)).isPresent()).isFalse();
  }

  public void commit_NonConflictingDeletesGivenForExisting_ShouldCommitBoth()
      throws CommitException, UnknownTransactionStatusException, CrudException {
    // Arrange
    int account1 = 0;
    int account2 = NUM_TYPES;
    int account3 = NUM_TYPES * 2;
    int account4 = NUM_TYPES * 3;
    populateRecords();
    ConsensusCommit transaction = prepareDeletes(account1, account2);
    transaction.setBeforeCommitHook(
        () -> {
          assertThatCode(
                  () -> {
                    prepareDeletes(account3, account4).commit();
                  })
              .doesNotThrowAnyException();
        });

    // Act
    assertThatCode(
            () -> {
              transaction.commit();
            })
        .doesNotThrowAnyException();

    // Assert
    List<Get> gets = prepareGets(NAMESPACE, TABLE_1);
    ConsensusCommit another = manager.start();
    assertThat(another.get(gets.get(account1)).isPresent()).isFalse();
    assertThat(another.get(gets.get(account2)).isPresent()).isFalse();
    assertThat(another.get(gets.get(account3)).isPresent()).isFalse();
    assertThat(another.get(gets.get(account4)).isPresent()).isFalse();
  }

  public void commit_WriteSkewOnExistingRecordsWithSnapshot_ShouldProduceNonSerializableResult()
      throws CommitException, UnknownTransactionStatusException, CrudException {
    // Arrange
    List<Put> puts =
        Arrays.asList(
            preparePut(0, 0, NAMESPACE, TABLE_1).withValue(new IntValue(BALANCE, 1)),
            preparePut(0, 1, NAMESPACE, TABLE_1).withValue(new IntValue(BALANCE, 1)));
    DistributedTransaction transaction = manager.start();
    transaction.put(puts);
    transaction.commit();

    // Act
    DistributedTransaction transaction1 = manager.start();
    DistributedTransaction transaction2 = manager.start();
    Get get1_1 = prepareGet(0, 1, NAMESPACE, TABLE_1);
    Optional<Result> result1 = transaction1.get(get1_1);
    Get get1_2 = prepareGet(0, 0, NAMESPACE, TABLE_1);
    transaction1.get(get1_2);
    int current1 = ((IntValue) result1.get().getValue(BALANCE).get()).get();
    Get get2_1 = prepareGet(0, 0, NAMESPACE, TABLE_1);
    Optional<Result> result2 = transaction2.get(get2_1);
    Get get2_2 = prepareGet(0, 1, NAMESPACE, TABLE_1);
    transaction2.get(get2_2);
    int current2 = ((IntValue) result2.get().getValue(BALANCE).get()).get();
    Put put1 = preparePut(0, 0, NAMESPACE, TABLE_1).withValue(new IntValue(BALANCE, current1 + 1));
    transaction1.put(put1);
    Put put2 = preparePut(0, 1, NAMESPACE, TABLE_1).withValue(new IntValue(BALANCE, current2 + 1));
    transaction2.put(put2);
    transaction1.commit();
    transaction2.commit();

    // Assert
    transaction = manager.start();
    result1 = transaction.get(get1_1);
    result2 = transaction.get(get2_1);
    // the results can not be produced by executing the transactions serially
    assertThat(result1.get().getValue(BALANCE).get()).isEqualTo(new IntValue(BALANCE, 2));
    assertThat(result2.get().getValue(BALANCE).get()).isEqualTo(new IntValue(BALANCE, 2));
  }

  public void
      commit_WriteSkewOnExistingRecordsWithSerializable_OneShouldCommitTheOtherShouldThrowCommitConflictException()
          throws CommitException, UnknownTransactionStatusException, CrudException {
    // Arrange
    List<Put> puts =
        Arrays.asList(
            preparePut(0, 0, NAMESPACE, TABLE_1).withValue(new IntValue(BALANCE, 1)),
            preparePut(0, 1, NAMESPACE, TABLE_1).withValue(new IntValue(BALANCE, 1)));
    DistributedTransaction transaction = manager.start(Isolation.SERIALIZABLE);
    transaction.put(puts);
    transaction.commit();

    // Act
    DistributedTransaction transaction1 = manager.start(Isolation.SERIALIZABLE);
    DistributedTransaction transaction2 = manager.start(Isolation.SERIALIZABLE);
    Get get1_1 = prepareGet(0, 1, NAMESPACE, TABLE_1);
    Optional<Result> result1 = transaction1.get(get1_1);
    Get get1_2 = prepareGet(0, 0, NAMESPACE, TABLE_1);
    transaction1.get(get1_2);
    int current1 = ((IntValue) result1.get().getValue(BALANCE).get()).get();
    Get get2_1 = prepareGet(0, 0, NAMESPACE, TABLE_1);
    Optional<Result> result2 = transaction2.get(get2_1);
    Get get2_2 = prepareGet(0, 1, NAMESPACE, TABLE_1);
    transaction2.get(get2_2);
    int current2 = ((IntValue) result2.get().getValue(BALANCE).get()).get();
    Put put1 = preparePut(0, 0, NAMESPACE, TABLE_1).withValue(new IntValue(BALANCE, current1 + 1));
    transaction1.put(put1);
    Put put2 = preparePut(0, 1, NAMESPACE, TABLE_1).withValue(new IntValue(BALANCE, current2 + 1));
    transaction2.put(put2);
    transaction1.commit();
    Throwable thrown = catchThrowable(transaction2::commit);

    // Assert
    transaction = manager.start(Isolation.SERIALIZABLE);
    result1 = transaction.get(get1_1);
    result2 = transaction.get(get2_1);
    assertThat(result1.get().getValue(BALANCE).get()).isEqualTo(new IntValue(BALANCE, 1));
    assertThat(result2.get().getValue(BALANCE).get()).isEqualTo(new IntValue(BALANCE, 2));
    assertThat(thrown).isInstanceOf(CommitConflictException.class);
  }

  public void commit_WriteSkewOnNonExistingRecordsWithSerializable_ShouldThrowCommitException()
      throws CrudException {
    // Arrange
    // no records

    // Act
    DistributedTransaction transaction1 = manager.start(Isolation.SERIALIZABLE);
    DistributedTransaction transaction2 = manager.start(Isolation.SERIALIZABLE);
    Get get1_1 = prepareGet(0, 1, NAMESPACE, TABLE_1);
    Optional<Result> result1 = transaction1.get(get1_1);
    Get get1_2 = prepareGet(0, 0, NAMESPACE, TABLE_1);
    transaction1.get(get1_2);
    int current1 = 0;
    Get get2_1 = prepareGet(0, 0, NAMESPACE, TABLE_1);
    Optional<Result> result2 = transaction2.get(get2_1);
    Get get2_2 = prepareGet(0, 1, NAMESPACE, TABLE_1);
    transaction2.get(get2_2);
    int current2 = 0;
    Put put1 = preparePut(0, 0, NAMESPACE, TABLE_1).withValue(new IntValue(BALANCE, current1 + 1));
    transaction1.put(put1);
    Put put2 = preparePut(0, 1, NAMESPACE, TABLE_1).withValue(new IntValue(BALANCE, current2 + 1));
    transaction2.put(put2);
    Throwable thrown1 = catchThrowable(transaction1::commit);
    Throwable thrown2 = catchThrowable(transaction2::commit);

    // Assert
    assertThat(result1.isPresent()).isFalse();
    assertThat(result2.isPresent()).isFalse();
    transaction = manager.start(Isolation.SERIALIZABLE);
    result1 = transaction.get(get1_1);
    result2 = transaction.get(get2_1);
    assertThat(result1.isPresent()).isFalse();
    assertThat(result2.isPresent()).isFalse();
    assertThat(thrown1).isInstanceOf(CommitException.class);
    assertThat(thrown2).isInstanceOf(CommitException.class);
  }

<<<<<<< HEAD
  public void putAndCommit_DeleteGivenInBetweenTransactions_ShouldProduceSerializableResults()
      throws CrudException, CommitException, UnknownTransactionStatusException {
    // Arrange
    DistributedTransaction transaction = manager.start();
    transaction.put(preparePut(0, 0, NAMESPACE, TABLE_1).withValue(new IntValue(BALANCE, 2)));
    transaction.commit();

    // Act
    DistributedTransaction transaction1 = manager.start();
    Optional<Result> result1 = transaction1.get(prepareGet(0, 0, NAMESPACE, TABLE_1));
    int balance1 = 0;
    if (result1.isPresent()) {
      balance1 = ((IntValue) result1.get().getValue(BALANCE).get()).get();
    }
    transaction1.put(
        preparePut(0, 0, NAMESPACE, TABLE_1).withValue(new IntValue(BALANCE, balance1 + 1)));

    DistributedTransaction transaction2 = manager.start();
    transaction2.get(prepareGet(0, 0, NAMESPACE, TABLE_1));
    transaction2.delete(prepareDelete(0, 0, NAMESPACE, TABLE_1));
    transaction2.commit();

    // the same transaction processing as transaction1
    DistributedTransaction transaction3 = manager.start();
    Optional<Result> result3 = transaction3.get(prepareGet(0, 0, NAMESPACE, TABLE_1));
    int balance3 = 0;
    if (result3.isPresent()) {
      balance3 = ((IntValue) result3.get().getValue(BALANCE).get()).get();
    }
    transaction3.put(
        preparePut(0, 0, NAMESPACE, TABLE_1).withValue(new IntValue(BALANCE, balance3 + 1)));
    transaction3.commit();

    Throwable thrown = catchThrowable(() -> transaction1.commit());

    // Assert
    assertThat(thrown)
        .isInstanceOf(CommitConflictException.class)
        .hasCauseInstanceOf(NoMutationException.class);
    transaction = manager.start();
    Optional<Result> result = transaction.get(prepareGet(0, 0, NAMESPACE, TABLE_1));
    assertThat(((IntValue) result.get().getValue(BALANCE).get()).get()).isEqualTo(1);
  }

  public void deleteAndCommit_DeleteGivenInBetweenTransactions_ShouldProduceSerializableResults()
      throws CrudException, CommitException, UnknownTransactionStatusException {
    // Arrange
    DistributedTransaction transaction = manager.start();
    transaction.put(preparePut(0, 0, NAMESPACE, TABLE_1).withValue(new IntValue(BALANCE, 2)));
    transaction.commit();

    // Act
    DistributedTransaction transaction1 = manager.start();
    Optional<Result> result1 = transaction1.get(prepareGet(0, 0, NAMESPACE, TABLE_1));
    int balance1 = 0;
    if (result1.isPresent()) {
      balance1 = ((IntValue) result1.get().getValue(BALANCE).get()).get();
    }
    transaction1.delete(prepareDelete(0, 0, NAMESPACE, TABLE_1));

    DistributedTransaction transaction2 = manager.start();
    transaction2.get(prepareGet(0, 0, NAMESPACE, TABLE_1));
    transaction2.delete(prepareDelete(0, 0, NAMESPACE, TABLE_1));
    transaction2.commit();

    // the same transaction processing as transaction1
    DistributedTransaction transaction3 = manager.start();
    Optional<Result> result3 = transaction3.get(prepareGet(0, 0, NAMESPACE, TABLE_1));
    int balance3 = 0;
    if (result3.isPresent()) {
      balance3 = ((IntValue) result3.get().getValue(BALANCE).get()).get();
    }
    transaction3.put(
        preparePut(0, 0, NAMESPACE, TABLE_1).withValue(new IntValue(BALANCE, balance3 + 1)));
    transaction3.commit();

    Throwable thrown = catchThrowable(() -> transaction1.commit());

    // Assert
    assertThat(thrown)
        .isInstanceOf(CommitConflictException.class)
        .hasCauseInstanceOf(NoMutationException.class);
    transaction = manager.start();
    Optional<Result> result = transaction.get(prepareGet(0, 0, NAMESPACE, TABLE_1));
    assertThat(((IntValue) result.get().getValue(BALANCE).get()).get()).isEqualTo(1);
=======
  public void
      commit_WriteSkewWithScanOnNonExistingRecordsWithSerializable_ShouldThrowCommitException()
          throws CrudException {
    // Arrange
    // no records

    // Act
    DistributedTransaction transaction1 = manager.start(Isolation.SERIALIZABLE);
    DistributedTransaction transaction2 = manager.start(Isolation.SERIALIZABLE);
    List<Result> results1 = transaction1.scan(prepareScan(0, 0, 1, NAMESPACE, TABLE_1));
    int count1 = results1.size();
    List<Result> results2 = transaction2.scan(prepareScan(0, 0, 1, NAMESPACE, TABLE_1));
    int count2 = results2.size();
    Put put1 = preparePut(0, 0, NAMESPACE, TABLE_1).withValue(new IntValue(BALANCE, count1 + 1));
    transaction1.put(put1);
    Put put2 = preparePut(0, 1, NAMESPACE, TABLE_1).withValue(new IntValue(BALANCE, count2 + 1));
    transaction2.put(put2);
    Throwable thrown1 = catchThrowable(transaction1::commit);
    Throwable thrown2 = catchThrowable(transaction2::commit);

    // Assert
    assertThat(results1).isEmpty();
    assertThat(results2).isEmpty();
    transaction = manager.start(Isolation.SERIALIZABLE);
    Optional<Result> result1 = transaction.get(prepareGet(0, 0, NAMESPACE, TABLE_1));
    Optional<Result> result2 = transaction.get(prepareGet(0, 1, NAMESPACE, TABLE_1));
    // the result is not serializable
    assertThat(result1.isPresent()).isFalse();
    assertThat(result2.isPresent()).isFalse();
    assertThat(thrown1).isInstanceOf(CommitException.class);
    assertThat(thrown2).isInstanceOf(CommitException.class);
>>>>>>> 65df3f95
  }

  private ConsensusCommit prepareTransfer(int fromId, int toId, int amount) throws CrudException {
    ConsensusCommit transaction = manager.start();
    List<Get> gets = prepareGets(NAMESPACE, TABLE_1);

    Optional<Result> result1 = transaction.get(gets.get(fromId));
    Optional<Result> result2 = transaction.get(gets.get(toId));
    IntValue fromBalance =
        new IntValue(BALANCE, ((IntValue) result1.get().getValue(BALANCE).get()).get() - amount);
    IntValue toBalance =
        new IntValue(BALANCE, ((IntValue) result2.get().getValue(BALANCE).get()).get() + amount);
    List<Put> puts = preparePuts(NAMESPACE, TABLE_1);
    puts.get(fromId).withValue(fromBalance);
    puts.get(toId).withValue(toBalance);
    transaction.put(puts.get(fromId));
    transaction.put(puts.get(toId));
    return transaction;
  }

  private ConsensusCommit prepareDeletes(int one, int another) throws CrudException {
    ConsensusCommit transaction = manager.start();
    List<Get> gets = prepareGets(NAMESPACE, TABLE_1);

    transaction.get(gets.get(one));
    transaction.get(gets.get(another));
    List<Delete> deletes = prepareDeletes(NAMESPACE, TABLE_1);
    transaction.delete(deletes.get(one));
    transaction.delete(deletes.get(another));
    return transaction;
  }

  private void populateRecords() throws CommitException, UnknownTransactionStatusException {
    DistributedTransaction transaction = manager.start();
    IntStream.range(0, NUM_ACCOUNTS)
        .forEach(
            i -> {
              IntStream.range(0, NUM_TYPES)
                  .forEach(
                      j -> {
                        Key partitionKey = new Key(new IntValue(ACCOUNT_ID, i));
                        Key clusteringKey = new Key(new IntValue(ACCOUNT_TYPE, j));
                        Put put =
                            new Put(partitionKey, clusteringKey)
                                .forNamespace(NAMESPACE)
                                .forTable(TABLE_1)
                                .withValue(new IntValue(BALANCE, INITIAL_BALANCE));
                        transaction.put(put);
                      });
            });
    transaction.commit();
  }

  private void populatePreparedRecordAndCoordinatorStateRecord(
      DistributedStorage storage,
      TransactionState recordState,
      long preparedAt,
      TransactionState coordinatorState)
      throws ExecutionException, CoordinatorException {
    Key partitionKey = new Key(new IntValue(ACCOUNT_ID, 0));
    Key clusteringKey = new Key(new IntValue(ACCOUNT_TYPE, 0));
    Put put =
        new Put(partitionKey, clusteringKey)
            .forNamespace(NAMESPACE)
            .forTable(TABLE_1)
            .withValue(new IntValue(BALANCE, INITIAL_BALANCE))
            .withValue(Attribute.toIdValue(ANY_ID_2))
            .withValue(Attribute.toStateValue(recordState))
            .withValue(Attribute.toVersionValue(2))
            .withValue(Attribute.toPreparedAtValue(preparedAt))
            .withValue(Attribute.toBeforeIdValue(ANY_ID_1))
            .withValue(Attribute.toBeforeStateValue(TransactionState.COMMITTED))
            .withValue(Attribute.toBeforeVersionValue(1))
            .withValue(Attribute.toBeforePreparedAtValue(1))
            .withValue(Attribute.toBeforeCommittedAtValue(1));
    storage.put(put);

    if (coordinatorState == null) {
      return;
    }
    Coordinator.State state = new Coordinator.State(ANY_ID_2, coordinatorState);
    coordinator.putState(state);
  }

  private Get prepareGet(int id, int type, String namespace, String table) {
    Key partitionKey = new Key(new IntValue(ACCOUNT_ID, id));
    Key clusteringKey = new Key(new IntValue(ACCOUNT_TYPE, type));
    return new Get(partitionKey, clusteringKey)
        .forNamespace(namespace)
        .forTable(table)
        .withConsistency(Consistency.LINEARIZABLE);
  }

  private List<Get> prepareGets(String namespace, String table) {
    List<Get> gets = new ArrayList<>();
    IntStream.range(0, NUM_ACCOUNTS)
        .forEach(
            i -> {
              IntStream.range(0, NUM_TYPES)
                  .forEach(
                      j -> {
                        gets.add(prepareGet(i, j, namespace, table));
                      });
            });
    return gets;
  }

  private Scan prepareScan(int id, int fromType, int toType, String namespace, String table) {
    Key partitionKey = new Key(new IntValue(ACCOUNT_ID, id));
    return new Scan(partitionKey)
        .forNamespace(namespace)
        .forTable(table)
        .withConsistency(Consistency.LINEARIZABLE)
        .withStart(new Key(new IntValue(ACCOUNT_TYPE, fromType)))
        .withEnd(new Key(new IntValue(ACCOUNT_TYPE, toType)));
  }

  private Put preparePut(int id, int type, String namespace, String table) {
    Key partitionKey = new Key(new IntValue(ACCOUNT_ID, id));
    Key clusteringKey = new Key(new IntValue(ACCOUNT_TYPE, type));
    return new Put(partitionKey, clusteringKey)
        .forNamespace(namespace)
        .forTable(table)
        .withConsistency(Consistency.LINEARIZABLE);
  }

  private List<Put> preparePuts(String namespace, String table) {
    List<Put> puts = new ArrayList<>();
    IntStream.range(0, NUM_ACCOUNTS)
        .forEach(
            i -> {
              IntStream.range(0, NUM_TYPES)
                  .forEach(
                      j -> {
                        puts.add(preparePut(i, j, namespace, table));
                      });
            });
    return puts;
  }

  private Delete prepareDelete(int id, int type, String namespace, String table) {
    Key partitionKey = new Key(new IntValue(ACCOUNT_ID, id));
    Key clusteringKey = new Key(new IntValue(ACCOUNT_TYPE, type));
    return new Delete(partitionKey, clusteringKey)
        .forNamespace(namespace)
        .forTable(table)
        .withConsistency(Consistency.LINEARIZABLE);
  }

  private List<Delete> prepareDeletes(String namespace, String table) {
    List<Delete> deletes = new ArrayList<>();
    IntStream.range(0, NUM_ACCOUNTS)
        .forEach(
            i -> {
              IntStream.range(0, NUM_TYPES)
                  .forEach(
                      j -> {
                        deletes.add(prepareDelete(i, j, namespace, table));
                      });
            });
    return deletes;
  }

  private void printAll(String namespace, String table) {
    List<Get> gets = prepareGets(namespace, table);
    ConsensusCommit transaction = manager.start();
    gets.forEach(
        g -> {
          assertThatCode(
                  () -> {
                    g.withProjection(BALANCE);
                    Optional<Result> result = transaction.get(g);
                    System.out.println(result);
                  })
              .doesNotThrowAnyException();
        });
  }
}<|MERGE_RESOLUTION|>--- conflicted
+++ resolved
@@ -1339,93 +1339,6 @@
     assertThat(thrown2).isInstanceOf(CommitException.class);
   }
 
-<<<<<<< HEAD
-  public void putAndCommit_DeleteGivenInBetweenTransactions_ShouldProduceSerializableResults()
-      throws CrudException, CommitException, UnknownTransactionStatusException {
-    // Arrange
-    DistributedTransaction transaction = manager.start();
-    transaction.put(preparePut(0, 0, NAMESPACE, TABLE_1).withValue(new IntValue(BALANCE, 2)));
-    transaction.commit();
-
-    // Act
-    DistributedTransaction transaction1 = manager.start();
-    Optional<Result> result1 = transaction1.get(prepareGet(0, 0, NAMESPACE, TABLE_1));
-    int balance1 = 0;
-    if (result1.isPresent()) {
-      balance1 = ((IntValue) result1.get().getValue(BALANCE).get()).get();
-    }
-    transaction1.put(
-        preparePut(0, 0, NAMESPACE, TABLE_1).withValue(new IntValue(BALANCE, balance1 + 1)));
-
-    DistributedTransaction transaction2 = manager.start();
-    transaction2.get(prepareGet(0, 0, NAMESPACE, TABLE_1));
-    transaction2.delete(prepareDelete(0, 0, NAMESPACE, TABLE_1));
-    transaction2.commit();
-
-    // the same transaction processing as transaction1
-    DistributedTransaction transaction3 = manager.start();
-    Optional<Result> result3 = transaction3.get(prepareGet(0, 0, NAMESPACE, TABLE_1));
-    int balance3 = 0;
-    if (result3.isPresent()) {
-      balance3 = ((IntValue) result3.get().getValue(BALANCE).get()).get();
-    }
-    transaction3.put(
-        preparePut(0, 0, NAMESPACE, TABLE_1).withValue(new IntValue(BALANCE, balance3 + 1)));
-    transaction3.commit();
-
-    Throwable thrown = catchThrowable(() -> transaction1.commit());
-
-    // Assert
-    assertThat(thrown)
-        .isInstanceOf(CommitConflictException.class)
-        .hasCauseInstanceOf(NoMutationException.class);
-    transaction = manager.start();
-    Optional<Result> result = transaction.get(prepareGet(0, 0, NAMESPACE, TABLE_1));
-    assertThat(((IntValue) result.get().getValue(BALANCE).get()).get()).isEqualTo(1);
-  }
-
-  public void deleteAndCommit_DeleteGivenInBetweenTransactions_ShouldProduceSerializableResults()
-      throws CrudException, CommitException, UnknownTransactionStatusException {
-    // Arrange
-    DistributedTransaction transaction = manager.start();
-    transaction.put(preparePut(0, 0, NAMESPACE, TABLE_1).withValue(new IntValue(BALANCE, 2)));
-    transaction.commit();
-
-    // Act
-    DistributedTransaction transaction1 = manager.start();
-    Optional<Result> result1 = transaction1.get(prepareGet(0, 0, NAMESPACE, TABLE_1));
-    int balance1 = 0;
-    if (result1.isPresent()) {
-      balance1 = ((IntValue) result1.get().getValue(BALANCE).get()).get();
-    }
-    transaction1.delete(prepareDelete(0, 0, NAMESPACE, TABLE_1));
-
-    DistributedTransaction transaction2 = manager.start();
-    transaction2.get(prepareGet(0, 0, NAMESPACE, TABLE_1));
-    transaction2.delete(prepareDelete(0, 0, NAMESPACE, TABLE_1));
-    transaction2.commit();
-
-    // the same transaction processing as transaction1
-    DistributedTransaction transaction3 = manager.start();
-    Optional<Result> result3 = transaction3.get(prepareGet(0, 0, NAMESPACE, TABLE_1));
-    int balance3 = 0;
-    if (result3.isPresent()) {
-      balance3 = ((IntValue) result3.get().getValue(BALANCE).get()).get();
-    }
-    transaction3.put(
-        preparePut(0, 0, NAMESPACE, TABLE_1).withValue(new IntValue(BALANCE, balance3 + 1)));
-    transaction3.commit();
-
-    Throwable thrown = catchThrowable(() -> transaction1.commit());
-
-    // Assert
-    assertThat(thrown)
-        .isInstanceOf(CommitConflictException.class)
-        .hasCauseInstanceOf(NoMutationException.class);
-    transaction = manager.start();
-    Optional<Result> result = transaction.get(prepareGet(0, 0, NAMESPACE, TABLE_1));
-    assertThat(((IntValue) result.get().getValue(BALANCE).get()).get()).isEqualTo(1);
-=======
   public void
       commit_WriteSkewWithScanOnNonExistingRecordsWithSerializable_ShouldThrowCommitException()
           throws CrudException {
@@ -1457,7 +1370,93 @@
     assertThat(result2.isPresent()).isFalse();
     assertThat(thrown1).isInstanceOf(CommitException.class);
     assertThat(thrown2).isInstanceOf(CommitException.class);
->>>>>>> 65df3f95
+  }
+
+  public void putAndCommit_DeleteGivenInBetweenTransactions_ShouldProduceSerializableResults()
+      throws CrudException, CommitException, UnknownTransactionStatusException {
+    // Arrange
+    DistributedTransaction transaction = manager.start();
+    transaction.put(preparePut(0, 0, NAMESPACE, TABLE_1).withValue(new IntValue(BALANCE, 2)));
+    transaction.commit();
+
+    // Act
+    DistributedTransaction transaction1 = manager.start();
+    Optional<Result> result1 = transaction1.get(prepareGet(0, 0, NAMESPACE, TABLE_1));
+    int balance1 = 0;
+    if (result1.isPresent()) {
+      balance1 = ((IntValue) result1.get().getValue(BALANCE).get()).get();
+    }
+    transaction1.put(
+        preparePut(0, 0, NAMESPACE, TABLE_1).withValue(new IntValue(BALANCE, balance1 + 1)));
+
+    DistributedTransaction transaction2 = manager.start();
+    transaction2.get(prepareGet(0, 0, NAMESPACE, TABLE_1));
+    transaction2.delete(prepareDelete(0, 0, NAMESPACE, TABLE_1));
+    transaction2.commit();
+
+    // the same transaction processing as transaction1
+    DistributedTransaction transaction3 = manager.start();
+    Optional<Result> result3 = transaction3.get(prepareGet(0, 0, NAMESPACE, TABLE_1));
+    int balance3 = 0;
+    if (result3.isPresent()) {
+      balance3 = ((IntValue) result3.get().getValue(BALANCE).get()).get();
+    }
+    transaction3.put(
+        preparePut(0, 0, NAMESPACE, TABLE_1).withValue(new IntValue(BALANCE, balance3 + 1)));
+    transaction3.commit();
+
+    Throwable thrown = catchThrowable(() -> transaction1.commit());
+
+    // Assert
+    assertThat(thrown)
+        .isInstanceOf(CommitConflictException.class)
+        .hasCauseInstanceOf(NoMutationException.class);
+    transaction = manager.start();
+    Optional<Result> result = transaction.get(prepareGet(0, 0, NAMESPACE, TABLE_1));
+    assertThat(((IntValue) result.get().getValue(BALANCE).get()).get()).isEqualTo(1);
+  }
+
+  public void deleteAndCommit_DeleteGivenInBetweenTransactions_ShouldProduceSerializableResults()
+      throws CrudException, CommitException, UnknownTransactionStatusException {
+    // Arrange
+    DistributedTransaction transaction = manager.start();
+    transaction.put(preparePut(0, 0, NAMESPACE, TABLE_1).withValue(new IntValue(BALANCE, 2)));
+    transaction.commit();
+
+    // Act
+    DistributedTransaction transaction1 = manager.start();
+    Optional<Result> result1 = transaction1.get(prepareGet(0, 0, NAMESPACE, TABLE_1));
+    int balance1 = 0;
+    if (result1.isPresent()) {
+      balance1 = ((IntValue) result1.get().getValue(BALANCE).get()).get();
+    }
+    transaction1.delete(prepareDelete(0, 0, NAMESPACE, TABLE_1));
+
+    DistributedTransaction transaction2 = manager.start();
+    transaction2.get(prepareGet(0, 0, NAMESPACE, TABLE_1));
+    transaction2.delete(prepareDelete(0, 0, NAMESPACE, TABLE_1));
+    transaction2.commit();
+
+    // the same transaction processing as transaction1
+    DistributedTransaction transaction3 = manager.start();
+    Optional<Result> result3 = transaction3.get(prepareGet(0, 0, NAMESPACE, TABLE_1));
+    int balance3 = 0;
+    if (result3.isPresent()) {
+      balance3 = ((IntValue) result3.get().getValue(BALANCE).get()).get();
+    }
+    transaction3.put(
+        preparePut(0, 0, NAMESPACE, TABLE_1).withValue(new IntValue(BALANCE, balance3 + 1)));
+    transaction3.commit();
+
+    Throwable thrown = catchThrowable(() -> transaction1.commit());
+
+    // Assert
+    assertThat(thrown)
+        .isInstanceOf(CommitConflictException.class)
+        .hasCauseInstanceOf(NoMutationException.class);
+    transaction = manager.start();
+    Optional<Result> result = transaction.get(prepareGet(0, 0, NAMESPACE, TABLE_1));
+    assertThat(((IntValue) result.get().getValue(BALANCE).get()).get()).isEqualTo(1);
   }
 
   private ConsensusCommit prepareTransfer(int fromId, int toId, int amount) throws CrudException {
