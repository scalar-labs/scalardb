--- conflicted
+++ resolved
@@ -353,7 +353,13 @@
   }
 
   @Test
-<<<<<<< HEAD
+  public void
+      commit_WriteSkewWithScanOnNonExistingRecordsWithSerializable_ShouldThrowCommitException()
+          throws Exception {
+    test.commit_WriteSkewWithScanOnNonExistingRecordsWithSerializable_ShouldThrowCommitException();
+  }
+
+  @Test
   public void putAndCommit_DeleteGivenInBetweenTransactions_ShouldProduceSerializableResults()
       throws Exception {
     test.putAndCommit_DeleteGivenInBetweenTransactions_ShouldProduceSerializableResults();
@@ -363,12 +369,6 @@
   public void deleteAndCommit_DeleteGivenInBetweenTransactions_ShouldProduceSerializableResults()
       throws Exception {
     test.deleteAndCommit_DeleteGivenInBetweenTransactions_ShouldProduceSerializableResults();
-=======
-  public void
-      commit_WriteSkewWithScanOnNonExistingRecordsWithSerializable_ShouldThrowCommitException()
-          throws Exception {
-    test.commit_WriteSkewWithScanOnNonExistingRecordsWithSerializable_ShouldThrowCommitException();
->>>>>>> 65df3f95
   }
 
   @BeforeClass
