--- conflicted
+++ resolved
@@ -887,30 +887,6 @@
   }
 
   @Test
-<<<<<<< HEAD
-  public void renameColumn_ShouldRenameColumnCorrectly() throws ExecutionException {
-    try {
-      // Arrange
-      Map<String, String> options = getCreationOptions();
-      TableMetadata currentTableMetadata =
-          TableMetadata.newBuilder()
-              .addColumn("c1", DataType.INT)
-              .addColumn("c2", DataType.INT)
-              .addPartitionKey("c1")
-              .build();
-      admin.createTable(namespace1, TABLE4, currentTableMetadata, options);
-
-      // Act
-      admin.renameColumn(namespace1, TABLE4, "c2", "c3");
-
-      // Assert
-      TableMetadata expectedTableMetadata =
-          TableMetadata.newBuilder()
-              .addColumn("c1", DataType.INT)
-              .addColumn("c3", DataType.INT)
-              .addPartitionKey("c1")
-              .build();
-=======
   public void
       addNewColumnToTable_IfNotExists_ForAlreadyExistingColumn_ShouldNotThrowAnyException() {
     // Arrange
@@ -979,7 +955,6 @@
               .removeColumn("c11")
               .removeColumn("c12");
       TableMetadata expectedTableMetadata = expectedTableMetadataBuilder.build();
->>>>>>> 14cb0a70
       assertThat(admin.getTableMetadata(namespace1, TABLE4)).isEqualTo(expectedTableMetadata);
     } finally {
       admin.dropTable(namespace1, TABLE4, true);
@@ -987,51 +962,24 @@
   }
 
   @Test
-<<<<<<< HEAD
-  public void renameColumn_ForNonExistingTable_ShouldThrowIllegalArgumentException() {
-    // Arrange
-
-    // Act Assert
-    assertThatThrownBy(() -> admin.renameColumn(namespace1, TABLE4, "c2", "c3"))
-=======
   public void dropColumnFromTable_ForNonExistingTable_ShouldThrowIllegalArgumentException() {
     // Arrange
 
     // Act Assert
     assertThatThrownBy(() -> admin.dropColumnFromTable(namespace1, TABLE4, COL_NAME2))
->>>>>>> 14cb0a70
-        .isInstanceOf(IllegalArgumentException.class);
-  }
-
-  @Test
-<<<<<<< HEAD
-  public void renameColumn_ForNonExistingColumn_ShouldThrowIllegalArgumentException() {
-    // Arrange
-
-    // Act Assert
-    assertThatThrownBy(() -> admin.renameColumn(namespace1, TABLE1, "nonExistingColumn", "c3"))
-=======
+        .isInstanceOf(IllegalArgumentException.class);
+  }
+
+  @Test
   public void dropColumnFromTable_ForNonExistingColumn_ShouldThrowIllegalArgumentException() {
     // Arrange
 
     // Act Assert
     assertThatThrownBy(() -> admin.dropColumnFromTable(namespace1, TABLE1, "nonExistingColumn"))
->>>>>>> 14cb0a70
-        .isInstanceOf(IllegalArgumentException.class);
-  }
-
-  @Test
-<<<<<<< HEAD
-  public void renameColumn_ForPrimaryOrIndexKeyColumn_ShouldThrowIllegalArgumentException() {
-    // Arrange
-
-    // Act Assert
-    assertThatThrownBy(() -> admin.renameColumn(namespace1, TABLE1, "c1", "newColumnName"))
-        .isInstanceOf(IllegalArgumentException.class);
-    assertThatThrownBy(() -> admin.renameColumn(namespace1, TABLE1, "c3", "newColumnName"))
-        .isInstanceOf(IllegalArgumentException.class);
-    assertThatThrownBy(() -> admin.renameColumn(namespace1, TABLE1, "c5", "newColumnName"))
-=======
+        .isInstanceOf(IllegalArgumentException.class);
+  }
+
+  @Test
   public void dropColumnFromTable_ForPrimaryKeyColumn_ShouldThrowIllegalArgumentException() {
     // Arrange
 
@@ -1039,13 +987,10 @@
     assertThatThrownBy(() -> admin.dropColumnFromTable(namespace1, TABLE1, "c1"))
         .isInstanceOf(IllegalArgumentException.class);
     assertThatThrownBy(() -> admin.dropColumnFromTable(namespace1, TABLE1, "c3"))
->>>>>>> 14cb0a70
-        .isInstanceOf(IllegalArgumentException.class);
-  }
-
-  @Test
-<<<<<<< HEAD
-=======
+        .isInstanceOf(IllegalArgumentException.class);
+  }
+
+  @Test
   public void dropColumnFromTable_ForIndexedColumn_ShouldDropColumnAndIndexCorrectly()
       throws ExecutionException {
     try {
@@ -1088,7 +1033,66 @@
   }
 
   @Test
->>>>>>> 14cb0a70
+  public void renameColumn_ShouldRenameColumnCorrectly() throws ExecutionException {
+    try {
+      // Arrange
+      Map<String, String> options = getCreationOptions();
+      TableMetadata currentTableMetadata =
+          TableMetadata.newBuilder()
+              .addColumn("c1", DataType.INT)
+              .addColumn("c2", DataType.INT)
+              .addPartitionKey("c1")
+              .build();
+      admin.createTable(namespace1, TABLE4, currentTableMetadata, options);
+
+      // Act
+      admin.renameColumn(namespace1, TABLE4, "c2", "c3");
+
+      // Assert
+      TableMetadata expectedTableMetadata =
+          TableMetadata.newBuilder()
+              .addColumn("c1", DataType.INT)
+              .addColumn("c3", DataType.INT)
+              .addPartitionKey("c1")
+              .build();
+      assertThat(admin.getTableMetadata(namespace1, TABLE4)).isEqualTo(expectedTableMetadata);
+    } finally {
+      admin.dropTable(namespace1, TABLE4, true);
+    }
+  }
+
+  @Test
+  public void renameColumn_ForNonExistingTable_ShouldThrowIllegalArgumentException() {
+    // Arrange
+
+    // Act Assert
+    assertThatThrownBy(() -> admin.renameColumn(namespace1, TABLE4, "c2", "c3"))
+        .isInstanceOf(IllegalArgumentException.class);
+  }
+
+  @Test
+  public void renameColumn_ForNonExistingColumn_ShouldThrowIllegalArgumentException() {
+    // Arrange
+
+    // Act Assert
+    assertThatThrownBy(() -> admin.renameColumn(namespace1, TABLE1, "nonExistingColumn", "c3"))
+        .isInstanceOf(IllegalArgumentException.class);
+  }
+
+  @Test
+  public void renameColumn_ForPrimaryOrIndexKeyColumn_ShouldThrowIllegalArgumentException() {
+    // Arrange
+
+    // Act Assert
+    assertThatThrownBy(() -> admin.renameColumn(namespace1, TABLE1, "c1", "newColumnName"))
+        .isInstanceOf(IllegalArgumentException.class);
+    assertThatThrownBy(() -> admin.renameColumn(namespace1, TABLE1, "c3", "newColumnName"))
+        .isInstanceOf(IllegalArgumentException.class);
+    assertThatThrownBy(() -> admin.renameColumn(namespace1, TABLE1, "c5", "newColumnName"))
+        .isInstanceOf(IllegalArgumentException.class);
+  }
+
+  @Test
   public void createCoordinatorTables_ShouldCreateCoordinatorTablesCorrectly()
       throws ExecutionException {
     // Arrange
