--- conflicted
+++ resolved
@@ -67,20 +67,12 @@
           .addSecondaryIndex(COL_NAME5)
           .addSecondaryIndex(COL_NAME6)
           .build();
-<<<<<<< HEAD
-  private TransactionFactory transactionFactory;
-  private DistributedTransactionAdmin admin;
-
-  private String namespace1;
-  private String namespace2;
-  private String namespace3;
-=======
   protected TransactionFactory transactionFactory;
   protected DistributedTransactionAdmin admin;
+
   protected String namespace1;
   protected String namespace2;
   protected String namespace3;
->>>>>>> 41eb19c5
 
   @BeforeAll
   public void beforeAll() throws Exception {
