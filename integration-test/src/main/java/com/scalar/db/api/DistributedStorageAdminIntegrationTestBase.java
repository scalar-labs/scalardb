--- conflicted
+++ resolved
@@ -736,7 +736,6 @@
   }
 
   @Test
-<<<<<<< HEAD
   public void getNamespaceNames_ShouldReturnCreatedNamespaces() throws ExecutionException {
     // Arrange
 
@@ -759,7 +758,9 @@
 
     // Assert
     assertThat(admin.getNamespaceNames()).containsOnly(namespace1, namespace2);
-=======
+  }
+
+  @Test
   public void addNewColumnToTable_ForNonExistingTable_ShouldThrowIllegalArgumentException() {
     // Arrange
 
@@ -777,7 +778,6 @@
     assertThatThrownBy(
             () -> admin.addNewColumnToTable(namespace1, TABLE1, COL_NAME2, DataType.TEXT))
         .isInstanceOf(IllegalArgumentException.class);
->>>>>>> 5ea0bb5f
   }
 
   protected boolean isIndexOnBooleanColumnSupported() {
