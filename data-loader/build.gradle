--- conflicted
+++ resolved
@@ -1,15 +1,5 @@
 subprojects {
     group = "scalardb.dataloader"
-<<<<<<< HEAD
-
-
-    ext {
-        apacheCommonsLangVersion = '3.14.0'
-        apacheCommonsIoVersion = '2.16.1'
-        lombokVersion = '1.18.34'
-    }
-=======
->>>>>>> 4bedc057
     dependencies {
         // AssertJ
         testImplementation("org.assertj:assertj-core:${assertjVersion}")
@@ -29,10 +19,6 @@
         testImplementation "org.mockito:mockito-inline:${mockitoVersion}"
         testImplementation "org.mockito:mockito-junit-jupiter:${mockitoVersion}"
 
-<<<<<<< HEAD
-
-=======
->>>>>>> 4bedc057
         // Lombok
         compileOnly "org.projectlombok:lombok:${lombokVersion}"
         annotationProcessor "org.projectlombok:lombok:${lombokVersion}"
