--- conflicted
+++ resolved
@@ -66,7 +66,6 @@
   }
 
   /**
-<<<<<<< HEAD
    * Checks whether the configuration file specifies the ScalarDB transaction manager as {@code
    * "single-crud-operation"}.
    *
@@ -92,7 +91,9 @@
     }
     String trnManager = props.getProperty("scalar.db.transaction_manager");
     return "single-crud-operation".equals(trnManager);
-=======
+  }
+
+  /**
    * Validates that a deprecated option and its replacement are not both specified. If both options
    * are detected, it throws a {@link picocli.CommandLine.ParameterException} with an appropriate
    * error message.
@@ -116,6 +117,5 @@
           DataLoaderError.DEPRECATED_AND_NEW_OPTION_BOTH_SPECIFIED.buildMessage(
               deprecatedOption, newOption, newOption));
     }
->>>>>>> 7a438602
   }
 }