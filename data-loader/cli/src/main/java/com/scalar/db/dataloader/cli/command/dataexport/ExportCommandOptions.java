--- conflicted
+++ resolved
@@ -36,11 +36,7 @@
       names = {"--output-file", "-o"},
       paramLabel = "<FILE_NAME>",
       description =
-<<<<<<< HEAD
-          "Name of the output file for the exported data (default: <table_name>.<format>)")
-=======
           "Name of the output file for the exported data (default: export.<namespace>.<table>.<timestamp>.<format>)")
->>>>>>> 0a10941a
   protected String outputFileName;
 
   @CommandLine.Option(
@@ -60,11 +56,7 @@
   @CommandLine.Option(
       names = {"--format", "-fmt"},
       paramLabel = "<FORMAT>",
-<<<<<<< HEAD
-      description = "Format of the exported data file (json, csv, tsv) (default: json)",
-=======
       description = "Format of the exported data file (json, csv, jsonl) (default: json)",
->>>>>>> 0a10941a
       defaultValue = "json")
   protected FileFormat outputFormat;
 
@@ -131,22 +123,13 @@
   @CommandLine.Option(
       names = {"--delimiter"},
       paramLabel = "<DELIMITER>",
-<<<<<<< HEAD
-      defaultValue = ";",
-      description = "Delimiter character for CSV/TSV files (default: comma for CSV, tab for TSV)")
-=======
       defaultValue = ",",
       description = "Delimiter character for CSV files (default: comma)")
->>>>>>> 0a10941a
   protected String delimiter;
 
   @CommandLine.Option(
       names = {"--no-header", "-nh"},
-<<<<<<< HEAD
-      description = "Exclude header row in CSV/TSV files (default: false)",
-=======
       description = "Exclude header row in CSV files (default: false)",
->>>>>>> 0a10941a
       defaultValue = "false")
   protected boolean excludeHeader;
 
