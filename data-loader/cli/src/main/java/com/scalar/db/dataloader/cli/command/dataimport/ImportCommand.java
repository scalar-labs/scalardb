package com.scalar.db.dataloader.cli.command.dataimport;

import static com.scalar.db.dataloader.cli.util.CommandLineInputUtils.validateDeprecatedOptionPair;
import static com.scalar.db.dataloader.cli.util.CommandLineInputUtils.validatePositiveValue;

import com.fasterxml.jackson.databind.ObjectMapper;
import com.scalar.db.api.DistributedTransactionAdmin;
import com.scalar.db.api.TableMetadata;
import com.scalar.db.config.DatabaseConfig;
import com.scalar.db.dataloader.core.DataLoaderError;
import com.scalar.db.dataloader.core.FileFormat;
import com.scalar.db.dataloader.core.ScalarDbMode;
import com.scalar.db.dataloader.core.dataimport.ImportManager;
import com.scalar.db.dataloader.core.dataimport.ImportOptions;
import com.scalar.db.dataloader.core.dataimport.controlfile.ControlFile;
import com.scalar.db.dataloader.core.dataimport.controlfile.ControlFileTable;
import com.scalar.db.dataloader.core.dataimport.dao.ScalarDbStorageManager;
import com.scalar.db.dataloader.core.dataimport.dao.ScalarDbTransactionManager;
import com.scalar.db.dataloader.core.dataimport.log.ImportLoggerConfig;
import com.scalar.db.dataloader.core.dataimport.log.LogMode;
import com.scalar.db.dataloader.core.dataimport.log.SingleFileImportLogger;
import com.scalar.db.dataloader.core.dataimport.log.SplitByDataChunkImportLogger;
import com.scalar.db.dataloader.core.dataimport.log.writer.DefaultLogWriterFactory;
import com.scalar.db.dataloader.core.dataimport.log.writer.LogWriterFactory;
import com.scalar.db.dataloader.core.dataimport.processor.DefaultImportProcessorFactory;
import com.scalar.db.dataloader.core.dataimport.processor.ImportProcessorFactory;
import com.scalar.db.dataloader.core.tablemetadata.TableMetadataException;
import com.scalar.db.dataloader.core.tablemetadata.TableMetadataService;
import com.scalar.db.dataloader.core.util.TableMetadataUtil;
import com.scalar.db.service.TransactionFactory;
import com.scalar.db.transaction.singlecrudoperation.SingleCrudOperationTransactionManager;
import java.io.BufferedReader;
import java.io.File;
import java.io.IOException;
import java.nio.charset.Charset;
import java.nio.file.Files;
import java.nio.file.Path;
import java.nio.file.Paths;
import java.util.HashMap;
import java.util.Map;
import java.util.Optional;
import java.util.concurrent.Callable;
import org.apache.commons.lang3.StringUtils;
import picocli.CommandLine;
import picocli.CommandLine.Model.CommandSpec;
import picocli.CommandLine.ParameterException;
import picocli.CommandLine.Spec;

@CommandLine.Command(name = "import", description = "Import data into a ScalarDB table")
public class ImportCommand extends ImportCommandOptions implements Callable<Integer> {

  /** Spec injected by PicoCli */
  @Spec CommandSpec spec;

  @Override
  public Integer call() throws Exception {
<<<<<<< HEAD
    //    CommandLineInputUtils.isSingleCrudOperation(configFilePath);
=======
    validateDeprecatedOptions();
    applyDeprecatedOptions();
>>>>>>> 7a438602
    validateImportTarget(controlFilePath, namespace, tableName);
    validateLogDirectory(logDirectory);
    validatePositiveValue(
        spec.commandLine(), dataChunkSize, DataLoaderError.INVALID_DATA_CHUNK_SIZE);
    validatePositiveValue(
        spec.commandLine(), transactionSize, DataLoaderError.INVALID_TRANSACTION_SIZE);
    validatePositiveValue(spec.commandLine(), maxThreads, DataLoaderError.INVALID_MAX_THREADS);
    validatePositiveValue(
        spec.commandLine(), dataChunkQueueSize, DataLoaderError.INVALID_DATA_CHUNK_QUEUE_SIZE);
    ControlFile controlFile = parseControlFileFromPath(controlFilePath).orElse(null);
    ImportOptions importOptions = createImportOptions(controlFile);
    ImportLoggerConfig config =
        ImportLoggerConfig.builder()
            .logDirectoryPath(logDirectory)
            .isLogRawSourceRecordsEnabled(importOptions.isLogRawRecord())
            .isLogSuccessRecordsEnabled(importOptions.isLogSuccessRecords())
            .prettyPrint(prettyPrint)
            .build();
    LogWriterFactory logWriterFactory = createLogWriterFactory(config);
    Map<String, TableMetadata> tableMetadataMap =
        createTableMetadataMap(controlFile, namespace, tableName);
    try (BufferedReader reader =
        Files.newBufferedReader(Paths.get(sourceFilePath), Charset.defaultCharset())) {
      ImportManager importManager =
          createImportManager(importOptions, tableMetadataMap, reader, logWriterFactory, config);
      importManager.startImport();
    }
    return 0;
  }

  /**
   * Create LogWriterFactory object
   *
   * @return LogWriterFactory object
   */
  private LogWriterFactory createLogWriterFactory(ImportLoggerConfig config) {
    return new DefaultLogWriterFactory(config);
  }

  /**
   * Create TableMetadata Map from provided controlfile/ namespace, table name
   *
   * @param controlFile control file
   * @param namespace Namespace
   * @param tableName Single table name
   * @return {@code Map<String, TableMetadata>} a table metadata map
   * @throws ParameterException if one of the argument values is wrong
   */
  private Map<String, TableMetadata> createTableMetadataMap(
      ControlFile controlFile, String namespace, String tableName)
      throws IOException, TableMetadataException {
    File configFile = new File(configFilePath);
    TransactionFactory transactionFactory = TransactionFactory.create(configFile);
    try (DistributedTransactionAdmin distributedTransactionAdmin =
        transactionFactory.getTransactionAdmin()) {
      TableMetadataService tableMetadataService =
          new TableMetadataService(distributedTransactionAdmin);
      Map<String, TableMetadata> tableMetadataMap = new HashMap<>();
      if (controlFile != null) {
        for (ControlFileTable table : controlFile.getTables()) {
          tableMetadataMap.put(
              TableMetadataUtil.getTableLookupKey(table.getNamespace(), table.getTable()),
              tableMetadataService.getTableMetadata(table.getNamespace(), table.getTable()));
        }
      } else {
        tableMetadataMap.put(
            TableMetadataUtil.getTableLookupKey(namespace, tableName),
            tableMetadataService.getTableMetadata(namespace, tableName));
      }
      return tableMetadataMap;
    }
  }

  /**
   * Create ImportManager object from data
   *
   * @param importOptions import options
   * @param tableMetadataMap table metadata map
   * @param reader buffered reader with source data
   * @param logWriterFactory log writer factory object
   * @param config import logging config
   * @return ImportManager object
   */
  private ImportManager createImportManager(
      ImportOptions importOptions,
      Map<String, TableMetadata> tableMetadataMap,
      BufferedReader reader,
      LogWriterFactory logWriterFactory,
      ImportLoggerConfig config)
      throws IOException {
    File configFile = new File(configFilePath);
    ImportProcessorFactory importProcessorFactory = new DefaultImportProcessorFactory();
    ImportManager importManager;
    if (scalarDbMode == ScalarDbMode.TRANSACTION) {
      ScalarDbTransactionManager scalarDbTransactionManager =
          new ScalarDbTransactionManager(TransactionFactory.create(configFile));
      importManager =
          new ImportManager(
              tableMetadataMap,
              reader,
              importOptions,
              importProcessorFactory,
              ScalarDbMode.TRANSACTION,
              null,
              scalarDbTransactionManager.getDistributedTransactionManager());
    } else {
      DatabaseConfig databaseConfig = new DatabaseConfig(configFile);
      ScalarDbStorageManager scalarDbStorageManager =
          new ScalarDbStorageManager(new SingleCrudOperationTransactionManager(databaseConfig));
      importManager =
          new ImportManager(
              tableMetadataMap,
              reader,
              importOptions,
              importProcessorFactory,
              ScalarDbMode.STORAGE,
              scalarDbStorageManager.getSingleCrudOperationTransactionManager(),
              null);
    }
    if (importOptions.getLogMode().equals(LogMode.SPLIT_BY_DATA_CHUNK)) {
      importManager.addListener(new SplitByDataChunkImportLogger(config, logWriterFactory));
    } else {
      importManager.addListener(new SingleFileImportLogger(config, logWriterFactory));
    }
    return importManager;
  }

  /**
   * Validate import targets
   *
   * @param controlFilePath control file path
   * @param namespace Namespace
   * @param tableName Single table name
   * @throws ParameterException if one of the argument values is wrong
   */
  private void validateImportTarget(String controlFilePath, String namespace, String tableName) {
    // Throw an error if there was no clear imports target specified
    if (StringUtils.isBlank(controlFilePath)
        && (StringUtils.isBlank(namespace) || StringUtils.isBlank(tableName))) {
      throw new ParameterException(
          spec.commandLine(), DataLoaderError.IMPORT_TARGET_MISSING.buildMessage());
    }

    // Make sure the control file exists when a path is provided
    if (!StringUtils.isBlank(controlFilePath)) {
      Path path = Paths.get(controlFilePath);
      if (!Files.exists(path)) {
        throw new ParameterException(
            spec.commandLine(),
            DataLoaderError.MISSING_IMPORT_FILE.buildMessage(
                controlFilePath, FILE_OPTION_NAME_LONG_FORMAT));
      }
    }
  }

  /**
   * Validate log directory path
   *
   * @param logDirectory log directory path
   * @throws ParameterException if the path is invalid
   */
  private void validateLogDirectory(String logDirectory) throws ParameterException {
    Path logDirectoryPath;
    if (!StringUtils.isBlank(logDirectory)) {
      // User-provided log directory via CLI argument
      logDirectoryPath = Paths.get(logDirectory);

      if (Files.exists(logDirectoryPath)) {
        // Check if the provided directory is writable
        if (!Files.isWritable(logDirectoryPath)) {
          throw new ParameterException(
              spec.commandLine(),
              DataLoaderError.LOG_DIRECTORY_CREATION_FAILED.buildMessage(
                  logDirectoryPath.toAbsolutePath()));
        }
      } else {
        // Create the log directory if it doesn't exist
        try {
          Files.createDirectories(logDirectoryPath);
        } catch (IOException e) {
          throw new ParameterException(
              spec.commandLine(),
              DataLoaderError.LOG_DIRECTORY_CREATION_FAILED.buildMessage(
                  logDirectoryPath.toAbsolutePath()));
        }
      }
      return;
    }

    // Use the current working directory as the log directory
    logDirectoryPath = Paths.get(System.getProperty("user.dir"));

    // Check if the current working directory is writable
    if (!Files.isWritable(logDirectoryPath)) {
      throw new ParameterException(
          spec.commandLine(),
          DataLoaderError.LOG_DIRECTORY_WRITE_ACCESS_DENIED.buildMessage(
              logDirectoryPath.toAbsolutePath()));
    }
  }

  /**
   * Generate control file from a valid control file path
   *
   * @param controlFilePath control directory path
   * @return {@code Optional<ControlFile>} generated control file object
   * @throws ParameterException if the path is invalid
   */
  private Optional<ControlFile> parseControlFileFromPath(String controlFilePath) {
    if (StringUtils.isBlank(controlFilePath)) {
      return Optional.empty();
    }
    try {
      ObjectMapper objectMapper = new ObjectMapper();
      ControlFile controlFile =
          objectMapper.readValue(new File(controlFilePath), ControlFile.class);
      return Optional.of(controlFile);
    } catch (IOException e) {
      throw new ParameterException(
          spec.commandLine(), DataLoaderError.INVALID_CONTROL_FILE.buildMessage(controlFilePath));
    }
  }

  /**
   * Validates that deprecated and new options are not both specified.
   *
   * @throws ParameterException if both old and new options are specified
   */
  private void validateDeprecatedOptions() {
    validateDeprecatedOptionPair(
        spec.commandLine(),
        DEPRECATED_THREADS_OPTION,
        MAX_THREADS_OPTION,
        MAX_THREADS_OPTION_SHORT);
  }

  /**
   * Generate import options object from provided cli parameter data
   *
   * @param controlFile control file
   * @return ImportOptions generated import options object
   */
  private ImportOptions createImportOptions(ControlFile controlFile) {
    ImportOptions.ImportOptionsBuilder builder =
        ImportOptions.builder()
            .fileFormat(sourceFileFormat)
            .requireAllColumns(requireAllColumns)
            .prettyPrint(prettyPrint)
            .controlFile(controlFile)
            .controlFileValidationLevel(controlFileValidation)
            .logRawRecord(logRawRecord)
            .logSuccessRecords(logSuccessRecords)
            .ignoreNullValues(ignoreNullValues)
            .namespace(namespace)
            .dataChunkSize(dataChunkSize)
            .transactionBatchSize(transactionSize)
            .maxThreads(maxThreads)
            .dataChunkQueueSize(dataChunkQueueSize)
            .tableName(tableName);

    // Import mode
    if (importMode != null) {
      builder.importMode(importMode);
    }
    if (!splitLogMode) {
      builder.logMode(LogMode.SINGLE_FILE);
    }

    // CSV options
    if (sourceFileFormat.equals(FileFormat.CSV)) {
      builder.delimiter(delimiter);
      if (!StringUtils.isBlank(customHeaderRow)) {
        builder.customHeaderRow(customHeaderRow);
      }
    }
    return builder.build();
  }
}<|MERGE_RESOLUTION|>--- conflicted
+++ resolved
@@ -54,12 +54,9 @@
 
   @Override
   public Integer call() throws Exception {
-<<<<<<< HEAD
     //    CommandLineInputUtils.isSingleCrudOperation(configFilePath);
-=======
     validateDeprecatedOptions();
     applyDeprecatedOptions();
->>>>>>> 7a438602
     validateImportTarget(controlFilePath, namespace, tableName);
     validateLogDirectory(logDirectory);
     validatePositiveValue(
