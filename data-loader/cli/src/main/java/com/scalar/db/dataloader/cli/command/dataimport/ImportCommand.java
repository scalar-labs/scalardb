--- conflicted
+++ resolved
@@ -282,10 +282,7 @@
             .dataChunkSize(dataChunkSize)
             .transactionBatchSize(transactionSize)
             .maxThreads(maxThreads)
-<<<<<<< HEAD
-=======
             .dataChunkQueueSize(dataChunkQueueSize)
->>>>>>> 1d9cfdaf
             .tableName(tableName);
 
     // Import mode
