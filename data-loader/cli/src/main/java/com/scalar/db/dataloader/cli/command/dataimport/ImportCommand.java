--- conflicted
+++ resolved
@@ -1,20 +1,9 @@
 package com.scalar.db.dataloader.cli.command.dataimport;
 
-<<<<<<< HEAD
-import static com.scalar.db.dataloader.cli.ErrorMessage.ERROR_CONTROL_FILE_INVALID_JSON;
-import static com.scalar.db.dataloader.cli.ErrorMessage.ERROR_CREATE_LOG_DIRECTORY_FAILED;
-import static com.scalar.db.dataloader.cli.ErrorMessage.ERROR_IMPORT_TARGET_MISSING;
-import static com.scalar.db.dataloader.cli.ErrorMessage.ERROR_LOG_DIRECTORY_WRITE_ACCESS;
-import static com.scalar.db.dataloader.cli.ErrorMessage.ERROR_MISSING_FILE;
-
-import com.fasterxml.jackson.databind.ObjectMapper;
-import com.scalar.db.api.TableMetadata;
-=======
 import com.fasterxml.jackson.databind.ObjectMapper;
 import com.scalar.db.api.DistributedStorageAdmin;
 import com.scalar.db.api.TableMetadata;
 import com.scalar.db.common.error.CoreError;
->>>>>>> e45325b3
 import com.scalar.db.dataloader.core.FileFormat;
 import com.scalar.db.dataloader.core.ScalarDbMode;
 import com.scalar.db.dataloader.core.dataimport.ImportManager;
@@ -23,14 +12,10 @@
 import com.scalar.db.dataloader.core.dataimport.controlfile.ControlFileTable;
 import com.scalar.db.dataloader.core.dataimport.dao.ScalarDbStorageManager;
 import com.scalar.db.dataloader.core.dataimport.dao.ScalarDbTransactionManager;
-<<<<<<< HEAD
-import com.scalar.db.dataloader.core.dataimport.log.*;
-=======
 import com.scalar.db.dataloader.core.dataimport.log.ImportLoggerConfig;
 import com.scalar.db.dataloader.core.dataimport.log.LogMode;
 import com.scalar.db.dataloader.core.dataimport.log.SingleFileImportLogger;
 import com.scalar.db.dataloader.core.dataimport.log.SplitByDataChunkImportLogger;
->>>>>>> e45325b3
 import com.scalar.db.dataloader.core.dataimport.log.writer.DefaultLogWriterFactory;
 import com.scalar.db.dataloader.core.dataimport.log.writer.LogWriterFactory;
 import com.scalar.db.dataloader.core.dataimport.processor.DefaultImportProcessorFactory;
@@ -57,7 +42,7 @@
 import picocli.CommandLine.ParameterException;
 import picocli.CommandLine.Spec;
 
-@CommandLine.Command(name = "import", description = "import data into a ScalarDB table")
+@CommandLine.Command(name = "import", description = "Import data into a ScalarDB table")
 public class ImportCommand extends ImportCommandOptions implements Callable<Integer> {
 
   /** Spec injected by PicoCli */
@@ -111,23 +96,6 @@
       throws IOException, TableMetadataException {
     File configFile = new File(configFilePath);
     StorageFactory storageFactory = StorageFactory.create(configFile);
-<<<<<<< HEAD
-    TableMetadataService tableMetadataService =
-        new TableMetadataService(storageFactory.getStorageAdmin());
-    Map<String, TableMetadata> tableMetadataMap = new HashMap<>();
-    if (controlFile != null) {
-      for (ControlFileTable table : controlFile.getTables()) {
-        tableMetadataMap.put(
-            TableMetadataUtil.getTableLookupKey(table.getNamespace(), table.getTable()),
-            tableMetadataService.getTableMetadata(table.getNamespace(), table.getTable()));
-      }
-    } else {
-      tableMetadataMap.put(
-          TableMetadataUtil.getTableLookupKey(namespace, tableName),
-          tableMetadataService.getTableMetadata(namespace, tableName));
-    }
-    return tableMetadataMap;
-=======
     try (DistributedStorageAdmin storageAdmin = storageFactory.getStorageAdmin()) {
       TableMetadataService tableMetadataService = new TableMetadataService(storageAdmin);
       Map<String, TableMetadata> tableMetadataMap = new HashMap<>();
@@ -144,7 +112,6 @@
       }
       return tableMetadataMap;
     }
->>>>>>> e45325b3
   }
 
   /**
@@ -155,11 +122,7 @@
    * @param reader buffered reader with source data
    * @param logWriterFactory log writer factory object
    * @param config import logging config
-<<<<<<< HEAD
-   * @return ImportManger object
-=======
    * @return ImportManager object
->>>>>>> e45325b3
    */
   private ImportManager createImportManager(
       ImportOptions importOptions,
@@ -184,11 +147,7 @@
               null,
               scalarDbTransactionManager.getDistributedTransactionManager());
     } else {
-<<<<<<< HEAD
-      ScalarDbStorageManager scalarDbStorageManger =
-=======
       ScalarDbStorageManager scalarDbStorageManager =
->>>>>>> e45325b3
           new ScalarDbStorageManager(StorageFactory.create(configFile));
       importManager =
           new ImportManager(
@@ -197,22 +156,14 @@
               importOptions,
               importProcessorFactory,
               ScalarDbMode.STORAGE,
-<<<<<<< HEAD
-              scalarDbStorageManger.getDistributedStorage(),
-=======
               scalarDbStorageManager.getDistributedStorage(),
->>>>>>> e45325b3
               null);
     }
     if (importOptions.getLogMode().equals(LogMode.SPLIT_BY_DATA_CHUNK)) {
       importManager.addListener(new SplitByDataChunkImportLogger(config, logWriterFactory));
-<<<<<<< HEAD
-    } else importManager.addListener(new SingleFileImportLogger(config, logWriterFactory));
-=======
     } else {
       importManager.addListener(new SingleFileImportLogger(config, logWriterFactory));
     }
->>>>>>> e45325b3
     return importManager;
   }
 
@@ -228,12 +179,8 @@
     // Throw an error if there was no clear imports target specified
     if (StringUtils.isBlank(controlFilePath)
         && (StringUtils.isBlank(namespace) || StringUtils.isBlank(tableName))) {
-<<<<<<< HEAD
-      throw new ParameterException(spec.commandLine(), ERROR_IMPORT_TARGET_MISSING);
-=======
       throw new ParameterException(
           spec.commandLine(), CoreError.DATA_LOADER_IMPORT_TARGET_MISSING.buildMessage());
->>>>>>> e45325b3
     }
 
     // Make sure the control file exists when a path is provided
@@ -242,12 +189,8 @@
       if (!Files.exists(path)) {
         throw new ParameterException(
             spec.commandLine(),
-<<<<<<< HEAD
-            String.format(ERROR_MISSING_FILE, controlFilePath, FILE_OPTION_NAME_LONG_FORMAT));
-=======
             CoreError.DATA_LOADER_MISSING_IMPORT_FILE.buildMessage(
                 controlFilePath, FILE_OPTION_NAME_LONG_FORMAT));
->>>>>>> e45325b3
       }
     }
   }
@@ -269,12 +212,8 @@
         if (!Files.isWritable(logDirectoryPath)) {
           throw new ParameterException(
               spec.commandLine(),
-<<<<<<< HEAD
-              String.format(ERROR_LOG_DIRECTORY_WRITE_ACCESS, logDirectoryPath.toAbsolutePath()));
-=======
               CoreError.DATA_LOADER_LOG_DIRECTORY_CREATION_FAILED.buildMessage(
                   logDirectoryPath.toAbsolutePath()));
->>>>>>> e45325b3
         }
       } else {
         // Create the log directory if it doesn't exist
@@ -283,12 +222,8 @@
         } catch (IOException e) {
           throw new ParameterException(
               spec.commandLine(),
-<<<<<<< HEAD
-              String.format(ERROR_CREATE_LOG_DIRECTORY_FAILED, logDirectoryPath.toAbsolutePath()));
-=======
               CoreError.DATA_LOADER_LOG_DIRECTORY_CREATION_FAILED.buildMessage(
                   logDirectoryPath.toAbsolutePath()));
->>>>>>> e45325b3
         }
       }
       return;
@@ -301,12 +236,8 @@
     if (!Files.isWritable(logDirectoryPath)) {
       throw new ParameterException(
           spec.commandLine(),
-<<<<<<< HEAD
-          String.format(ERROR_LOG_DIRECTORY_WRITE_ACCESS, logDirectoryPath.toAbsolutePath()));
-=======
           CoreError.DATA_LOADER_LOG_DIRECTORY_WRITE_ACCESS_DENIED.buildMessage(
               logDirectoryPath.toAbsolutePath()));
->>>>>>> e45325b3
     }
   }
 
@@ -318,11 +249,7 @@
    * @throws ParameterException if the path is invalid
    */
   private Optional<ControlFile> parseControlFileFromPath(String controlFilePath) {
-<<<<<<< HEAD
-    if (controlFilePath == null) {
-=======
     if (StringUtils.isBlank(controlFilePath)) {
->>>>>>> e45325b3
       return Optional.empty();
     }
     try {
@@ -332,12 +259,8 @@
       return Optional.of(controlFile);
     } catch (IOException e) {
       throw new ParameterException(
-<<<<<<< HEAD
-          spec.commandLine(), String.format(ERROR_CONTROL_FILE_INVALID_JSON, controlFilePath));
-=======
           spec.commandLine(),
           CoreError.DATA_LOADER_INVALID_CONTROL_FILE.buildMessage(controlFilePath));
->>>>>>> e45325b3
     }
   }
 
