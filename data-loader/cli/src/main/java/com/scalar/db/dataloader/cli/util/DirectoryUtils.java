package com.scalar.db.dataloader.cli.util;

import static com.scalar.db.dataloader.cli.ErrorMessage.ERROR_DIRECTORY_WRITE_ACCESS;

import com.scalar.db.common.error.CoreError;
import com.scalar.db.dataloader.cli.exception.DirectoryValidationException;
import java.io.IOException;
import java.nio.file.Files;
import java.nio.file.Path;
import java.nio.file.Paths;
import org.apache.commons.lang3.StringUtils;

/** Utility class for validating and handling directories. */
public final class DirectoryUtils {

  private DirectoryUtils() {
    // restrict instantiation
  }

  /**
   * Validates the current working directory. Ensures that it is writable.
   *
   * @throws DirectoryValidationException if the current working directory is not writable
   */
  public static void validateWorkingDirectory() throws DirectoryValidationException {
    Path workingDirectoryPath = Paths.get(System.getProperty("user.dir"));

    // Check if the current working directory is writable
    if (!Files.isWritable(workingDirectoryPath)) {
<<<<<<< HEAD
      // TODO: this error needs to be proper, check and set the label properly
      throw new DirectoryValidationException(
          String.format(ERROR_DIRECTORY_WRITE_ACCESS, workingDirectoryPath.toAbsolutePath()));
=======
      throw new DirectoryValidationException(
          CoreError.DATA_LOADER_DIRECTORY_WRITE_ACCESS.buildMessage(
              workingDirectoryPath.toAbsolutePath()));
>>>>>>> 0a10941a
    }
  }

  /**
   * Validates the provided directory path. Ensures that the directory exists and is writable. If
   * the directory doesn't exist, a creation attempt is made.
   *
   * @param directoryPath the directory path to validate
   * @throws DirectoryValidationException if the directory is not writable or cannot be created
   */
  public static void validateOrCreateTargetDirectory(String directoryPath)
      throws DirectoryValidationException {
    if (StringUtils.isBlank(directoryPath)) {
      throw new IllegalArgumentException(
          CoreError.DATA_LOADER_MISSING_DIRECTORY_NOT_ALLOWED.buildMessage());
    }

    Path path = Paths.get(directoryPath);

    if (Files.exists(path)) {
      if (!Files.isDirectory(path)) {
        throw new DirectoryValidationException(
            CoreError.DATA_LOADER_PATH_IS_NOT_A_DIRECTORY.buildMessage(path));
      }
      if (!Files.isWritable(path)) {
        throw new DirectoryValidationException(
            CoreError.DATA_LOADER_DIRECTORY_WRITE_ACCESS_NOT_ALLOWED.buildMessage(
                path.toAbsolutePath()));
      }

    } else {
      // Create the directory if it doesn't exist
      try {
        Files.createDirectories(path);
      } catch (IOException e) {
        throw new DirectoryValidationException(
            CoreError.DATA_LOADER_DIRECTORY_CREATE_FAILED.buildMessage(
                path.toAbsolutePath(), e.getMessage()));
      }
    }
  }

  /**
   * Returns the current working directory.
   *
   * @return the current working directory
   */
  public static String getCurrentWorkingDirectory() {
    return Paths.get(System.getProperty("user.dir")).toAbsolutePath().toString();
  }
}<|MERGE_RESOLUTION|>--- conflicted
+++ resolved
@@ -1,6 +1,4 @@
 package com.scalar.db.dataloader.cli.util;
-
-import static com.scalar.db.dataloader.cli.ErrorMessage.ERROR_DIRECTORY_WRITE_ACCESS;
 
 import com.scalar.db.common.error.CoreError;
 import com.scalar.db.dataloader.cli.exception.DirectoryValidationException;
@@ -27,15 +25,9 @@
 
     // Check if the current working directory is writable
     if (!Files.isWritable(workingDirectoryPath)) {
-<<<<<<< HEAD
-      // TODO: this error needs to be proper, check and set the label properly
-      throw new DirectoryValidationException(
-          String.format(ERROR_DIRECTORY_WRITE_ACCESS, workingDirectoryPath.toAbsolutePath()));
-=======
       throw new DirectoryValidationException(
           CoreError.DATA_LOADER_DIRECTORY_WRITE_ACCESS.buildMessage(
               workingDirectoryPath.toAbsolutePath()));
->>>>>>> 0a10941a
     }
   }
 
