--- conflicted
+++ resolved
@@ -5,10 +5,7 @@
 
 import com.scalar.db.api.DistributedStorage;
 import com.scalar.db.api.TableMetadata;
-<<<<<<< HEAD
-=======
 import com.scalar.db.common.error.CoreError;
->>>>>>> 0a10941a
 import com.scalar.db.dataloader.cli.exception.DirectoryValidationException;
 import com.scalar.db.dataloader.cli.util.DirectoryUtils;
 import com.scalar.db.dataloader.cli.util.FileUtils;
@@ -23,10 +20,6 @@
 import com.scalar.db.dataloader.core.dataexport.JsonLineExportManager;
 import com.scalar.db.dataloader.core.dataexport.producer.ProducerTaskFactory;
 import com.scalar.db.dataloader.core.dataimport.dao.ScalarDbDao;
-<<<<<<< HEAD
-import com.scalar.db.dataloader.core.exception.Base64Exception;
-=======
->>>>>>> 0a10941a
 import com.scalar.db.dataloader.core.exception.ColumnParsingException;
 import com.scalar.db.dataloader.core.exception.KeyParsingException;
 import com.scalar.db.dataloader.core.tablemetadata.TableMetadataException;
@@ -51,13 +44,8 @@
 @CommandLine.Command(name = "export", description = "export data from a ScalarDB table")
 public class ExportCommand extends ExportCommandOptions implements Callable<Integer> {
 
-<<<<<<< HEAD
-  private static final String EXPORT_FILE_NAME_FORMAT = "export_%s.%s_%s.%s";
-  private static final Logger LOGGER = LoggerFactory.getLogger(ExportCommand.class);
-=======
   private static final String EXPORT_FILE_NAME_FORMAT = "export.%s.%s.%s.%s";
   private static final Logger logger = LoggerFactory.getLogger(ExportCommand.class);
->>>>>>> 0a10941a
 
   @Spec CommandSpec spec;
 
@@ -77,53 +65,6 @@
       ExportManager exportManager = createExportManager(storageFactory, scalarDbDao, outputFormat);
 
       TableMetadata tableMetadata = metaDataService.getTableMetadata(namespace, table);
-<<<<<<< HEAD
-
-      Key partitionKey =
-          partitionKeyValue != null ? getKeysFromList(partitionKeyValue, tableMetadata) : null;
-      Key scanStartKey =
-          scanStartKeyValue != null
-              ? getKey(scanStartKeyValue, namespace, table, tableMetadata)
-              : null;
-      Key scanEndKey =
-          scanEndKeyValue != null ? getKey(scanEndKeyValue, namespace, table, tableMetadata) : null;
-
-      ScanRange scanRange =
-          new ScanRange(scanStartKey, scanEndKey, scanStartInclusive, scanEndInclusive);
-      ExportOptions exportOptions = buildExportOptions(partitionKey, scanRange);
-
-      String filePath =
-          getOutputAbsoluteFilePath(
-              outputDirectory, outputFileName, exportOptions.getOutputFileFormat());
-      LOGGER.info("Exporting data to file: {}", filePath);
-
-      try (BufferedWriter writer =
-          Files.newBufferedWriter(Paths.get(filePath), Charset.defaultCharset(), CREATE, APPEND)) {
-        exportManager.startExport(exportOptions, tableMetadata, writer);
-      }
-
-    } catch (DirectoryValidationException e) {
-      LOGGER.error("Invalid output directory path: {}", outputDirectory);
-      return 1;
-    } catch (InvalidFilePathException e) {
-      LOGGER.error(
-          "The ScalarDB connection settings file path is invalid or the file is missing: {}",
-          scalarDbPropertiesFilePath);
-      return 1;
-    } catch (TableMetadataException e) {
-      LOGGER.error("Failed to retrieve table metadata: {}", e.getMessage());
-      return 1;
-    }
-    return 0;
-  }
-
-  private String getScalarDbPropertiesFilePath() {
-    return Objects.equals(configFilePath, DEFAULT_CONFIG_FILE_NAME)
-        ? Paths.get("").toAbsolutePath().resolve(DEFAULT_CONFIG_FILE_NAME).toString()
-        : configFilePath;
-  }
-
-=======
 
       Key partitionKey =
           partitionKeyValue != null ? getKeysFromList(partitionKeyValue, tableMetadata) : null;
@@ -173,16 +114,11 @@
         : configFilePath;
   }
 
->>>>>>> 0a10941a
   private void validateOutputDirectory() throws DirectoryValidationException {
     if (StringUtils.isBlank(outputDirectory)) {
       DirectoryUtils.validateWorkingDirectory();
     } else {
-<<<<<<< HEAD
-      DirectoryUtils.validateTargetDirectory(outputDirectory);
-=======
       DirectoryUtils.validateOrCreateTargetDirectory(outputDirectory);
->>>>>>> 0a10941a
     }
   }
 
@@ -248,18 +184,10 @@
    * @param keyValueList key value list
    * @param tableMetadata table metadata
    * @return key
-<<<<<<< HEAD
-   * @throws Base64Exception if any error occur during decoding key
-   * @throws ColumnParsingException if any error occur during parsing column value
-   */
-  private Key getKeysFromList(List<ColumnKeyValue> keyValueList, TableMetadata tableMetadata)
-      throws Base64Exception, ColumnParsingException {
-=======
    * @throws ColumnParsingException if any error occur during parsing column value
    */
   private Key getKeysFromList(List<ColumnKeyValue> keyValueList, TableMetadata tableMetadata)
       throws ColumnParsingException {
->>>>>>> 0a10941a
     return KeyUtils.parseMultipleKeyValues(keyValueList, tableMetadata);
   }
 
