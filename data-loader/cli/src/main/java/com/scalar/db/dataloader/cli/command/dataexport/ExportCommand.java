--- conflicted
+++ resolved
@@ -61,19 +61,13 @@
     try {
       validateOutputDirectory();
       FileUtils.validateFilePath(scalarDbPropertiesFilePath);
-<<<<<<< HEAD
-      TableMetadataService tableMetadataService =
-          createTableMetadataService(scalarDbMode, scalarDbPropertiesFilePath);
-=======
       validatePositiveValue(
           spec.commandLine(), dataChunkSize, CoreError.DATA_LOADER_INVALID_DATA_CHUNK_SIZE);
       validatePositiveValue(
           spec.commandLine(), maxThreads, CoreError.DATA_LOADER_INVALID_MAX_THREADS);
 
-      StorageFactory storageFactory = StorageFactory.create(scalarDbPropertiesFilePath);
-      TableMetadataService metaDataService =
-          new TableMetadataService(storageFactory.getStorageAdmin());
->>>>>>> 4c5686cb
+      TableMetadataService tableMetadataService =
+          createTableMetadataService(scalarDbMode, scalarDbPropertiesFilePath);
       ScalarDbDao scalarDbDao = new ScalarDbDao();
 
       ExportManager exportManager =
