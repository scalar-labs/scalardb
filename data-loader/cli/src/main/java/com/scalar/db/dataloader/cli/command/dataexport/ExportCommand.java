--- conflicted
+++ resolved
@@ -75,14 +75,8 @@
         TableMetadataService metaDataService = new TableMetadataService(admin);
         tableMetadata = metaDataService.getTableMetadata(namespace, table);
       }
-<<<<<<< HEAD
-
       ScalarDbDao scalarDbDao = new ScalarDbDao();
 
-=======
-      ScalarDbDao scalarDbDao = new ScalarDbDao();
-
->>>>>>> 6418f5cc
       ExportManager exportManager =
           createExportManager(transactionFactory, scalarDbDao, outputFormat);
 
