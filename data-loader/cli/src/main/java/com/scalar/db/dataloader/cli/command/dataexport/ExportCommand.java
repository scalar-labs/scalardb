--- conflicted
+++ resolved
@@ -5,10 +5,7 @@
 
 import com.scalar.db.api.DistributedStorage;
 import com.scalar.db.api.TableMetadata;
-<<<<<<< HEAD
-=======
 import com.scalar.db.common.error.CoreError;
->>>>>>> 32179a68
 import com.scalar.db.dataloader.cli.exception.DirectoryValidationException;
 import com.scalar.db.dataloader.cli.util.DirectoryUtils;
 import com.scalar.db.dataloader.cli.util.FileUtils;
@@ -22,11 +19,7 @@
 import com.scalar.db.dataloader.core.dataexport.JsonExportManager;
 import com.scalar.db.dataloader.core.dataexport.JsonLineExportManager;
 import com.scalar.db.dataloader.core.dataexport.producer.ProducerTaskFactory;
-<<<<<<< HEAD
-import com.scalar.db.dataloader.core.dataimport.dao.ScalarDBDao;
-=======
 import com.scalar.db.dataloader.core.dataimport.dao.ScalarDbDao;
->>>>>>> 32179a68
 import com.scalar.db.dataloader.core.exception.ColumnParsingException;
 import com.scalar.db.dataloader.core.exception.KeyParsingException;
 import com.scalar.db.dataloader.core.tablemetadata.TableMetadataException;
@@ -51,13 +44,8 @@
 @CommandLine.Command(name = "export", description = "export data from a ScalarDB table")
 public class ExportCommand extends ExportCommandOptions implements Callable<Integer> {
 
-<<<<<<< HEAD
-  private static final String EXPORT_FILE_NAME_FORMAT = "export_%s.%s_%s.%s";
-  private static final Logger LOGGER = LoggerFactory.getLogger(ExportCommand.class);
-=======
   private static final String EXPORT_FILE_NAME_FORMAT = "export.%s.%s.%s.%s";
   private static final Logger logger = LoggerFactory.getLogger(ExportCommand.class);
->>>>>>> 32179a68
 
   @Spec CommandSpec spec;
 
@@ -72,58 +60,7 @@
       StorageFactory storageFactory = StorageFactory.create(scalarDbPropertiesFilePath);
       TableMetadataService metaDataService =
           new TableMetadataService(storageFactory.getStorageAdmin());
-<<<<<<< HEAD
-      ScalarDBDao scalarDBDao = new ScalarDBDao();
-
-      ExportManager exportManager = createExportManager(storageFactory, scalarDBDao, outputFormat);
-
-      TableMetadata tableMetadata = metaDataService.getTableMetadata(namespace, table);
-
-      Key partitionKey =
-          partitionKeyValue != null ? getKeysFromList(partitionKeyValue, tableMetadata) : null;
-      Key scanStartKey =
-          scanStartKeyValue != null
-              ? getKey(scanStartKeyValue, namespace, table, tableMetadata)
-              : null;
-      Key scanEndKey =
-          scanEndKeyValue != null ? getKey(scanEndKeyValue, namespace, table, tableMetadata) : null;
-
-      ScanRange scanRange =
-          new ScanRange(scanStartKey, scanEndKey, scanStartInclusive, scanEndInclusive);
-      ExportOptions exportOptions = buildExportOptions(partitionKey, scanRange);
-
-      String filePath =
-          getOutputAbsoluteFilePath(
-              outputDirectory, outputFileName, exportOptions.getOutputFileFormat());
-      LOGGER.info("Exporting data to file: {}", filePath);
-
-      try (BufferedWriter writer =
-          Files.newBufferedWriter(Paths.get(filePath), Charset.defaultCharset(), CREATE, APPEND)) {
-        exportManager.startExport(exportOptions, tableMetadata, writer);
-      }
-
-    } catch (DirectoryValidationException e) {
-      LOGGER.error("Invalid output directory path: {}", outputDirectory);
-      return 1;
-    } catch (InvalidFilePathException e) {
-      LOGGER.error(
-          "The ScalarDB connection settings file path is invalid or the file is missing: {}",
-          scalarDbPropertiesFilePath);
-      return 1;
-    } catch (TableMetadataException e) {
-      LOGGER.error("Failed to retrieve table metadata: {}", e.getMessage());
-      return 1;
-    }
-    return 0;
-  }
-
-  private String getScalarDbPropertiesFilePath() {
-    return Objects.equals(configFilePath, DEFAULT_CONFIG_FILE_NAME)
-        ? Paths.get("").toAbsolutePath().resolve(DEFAULT_CONFIG_FILE_NAME).toString()
-        : configFilePath;
-  }
-
-=======
+
       ScalarDbDao scalarDbDao = new ScalarDbDao();
 
       ExportManager exportManager = createExportManager(storageFactory, scalarDbDao, outputFormat);
@@ -178,7 +115,6 @@
         : configFilePath;
   }
 
->>>>>>> 32179a68
   private void validateOutputDirectory() throws DirectoryValidationException {
     if (StringUtils.isBlank(outputDirectory)) {
       DirectoryUtils.validateWorkingDirectory();
@@ -188,29 +124,17 @@
   }
 
   private ExportManager createExportManager(
-<<<<<<< HEAD
-      StorageFactory storageFactory, ScalarDBDao scalarDBDao, FileFormat fileFormat) {
-=======
       StorageFactory storageFactory, ScalarDbDao scalarDbDao, FileFormat fileFormat) {
->>>>>>> 32179a68
     ProducerTaskFactory taskFactory =
         new ProducerTaskFactory(delimiter, includeTransactionMetadata, prettyPrintJson);
     DistributedStorage storage = storageFactory.getStorage();
     switch (fileFormat) {
       case JSON:
-<<<<<<< HEAD
-        return new JsonExportManager(storage, scalarDBDao, taskFactory);
-      case JSONL:
-        return new JsonLineExportManager(storage, scalarDBDao, taskFactory);
-      case CSV:
-        return new CsvExportManager(storage, scalarDBDao, taskFactory);
-=======
         return new JsonExportManager(storage, scalarDbDao, taskFactory);
       case JSONL:
         return new JsonLineExportManager(storage, scalarDbDao, taskFactory);
       case CSV:
         return new CsvExportManager(storage, scalarDbDao, taskFactory);
->>>>>>> 32179a68
       default:
         throw new AssertionError("Invalid file format" + fileFormat);
     }
