package com.scalar.db.dataloader.cli.command.dataexport;

import static java.nio.file.StandardOpenOption.APPEND;
import static java.nio.file.StandardOpenOption.CREATE;

import com.scalar.db.api.DistributedStorage;
import com.scalar.db.api.TableMetadata;
import com.scalar.db.dataloader.cli.exception.DirectoryValidationException;
import com.scalar.db.dataloader.cli.util.DirectoryUtils;
import com.scalar.db.dataloader.cli.util.FileUtils;
import com.scalar.db.dataloader.cli.util.InvalidFilePathException;
import com.scalar.db.dataloader.core.ColumnKeyValue;
import com.scalar.db.dataloader.core.FileFormat;
import com.scalar.db.dataloader.core.ScanRange;
import com.scalar.db.dataloader.core.dataexport.CsvExportManager;
import com.scalar.db.dataloader.core.dataexport.ExportManager;
import com.scalar.db.dataloader.core.dataexport.ExportOptions;
import com.scalar.db.dataloader.core.dataexport.JsonExportManager;
import com.scalar.db.dataloader.core.dataexport.JsonLineExportManager;
import com.scalar.db.dataloader.core.dataexport.producer.ProducerTaskFactory;
import com.scalar.db.dataloader.core.dataimport.dao.ScalarDBDao;
import com.scalar.db.dataloader.core.exception.ColumnParsingException;
import com.scalar.db.dataloader.core.exception.KeyParsingException;
import com.scalar.db.dataloader.core.tablemetadata.TableMetadataException;
import com.scalar.db.dataloader.core.tablemetadata.TableMetadataService;
import com.scalar.db.dataloader.core.util.KeyUtils;
import com.scalar.db.io.Key;
import com.scalar.db.service.StorageFactory;
import java.io.BufferedWriter;
import java.nio.charset.Charset;
import java.nio.file.Files;
import java.nio.file.Paths;
import java.util.List;
import java.util.Objects;
import java.util.concurrent.Callable;
import org.apache.commons.lang3.StringUtils;
import org.slf4j.Logger;
import org.slf4j.LoggerFactory;
import picocli.CommandLine;
import picocli.CommandLine.Model.CommandSpec;
import picocli.CommandLine.Spec;

@CommandLine.Command(name = "export", description = "export data from a ScalarDB table")
public class ExportCommand extends ExportCommandOptions implements Callable<Integer> {

  private static final String EXPORT_FILE_NAME_FORMAT = "export_%s.%s_%s.%s";
  private static final Logger LOGGER = LoggerFactory.getLogger(ExportCommand.class);

  @Spec CommandSpec spec;

  @Override
  public Integer call() throws Exception {
    String scalarDbPropertiesFilePath = getScalarDbPropertiesFilePath();

    try {
      validateOutputDirectory();
      FileUtils.validateFilePath(scalarDbPropertiesFilePath);

      StorageFactory storageFactory = StorageFactory.create(scalarDbPropertiesFilePath);
      TableMetadataService metaDataService =
          new TableMetadataService(storageFactory.getStorageAdmin());
      ScalarDBDao scalarDBDao = new ScalarDBDao();

      ExportManager exportManager = createExportManager(storageFactory, scalarDBDao, outputFormat);

      TableMetadata tableMetadata = metaDataService.getTableMetadata(namespace, table);

      Key partitionKey =
          partitionKeyValue != null ? getKeysFromList(partitionKeyValue, tableMetadata) : null;
      Key scanStartKey =
          scanStartKeyValue != null
              ? getKey(scanStartKeyValue, namespace, table, tableMetadata)
              : null;
      Key scanEndKey =
          scanEndKeyValue != null ? getKey(scanEndKeyValue, namespace, table, tableMetadata) : null;

      ScanRange scanRange =
          new ScanRange(scanStartKey, scanEndKey, scanStartInclusive, scanEndInclusive);
      ExportOptions exportOptions = buildExportOptions(partitionKey, scanRange);

      String filePath =
          getOutputAbsoluteFilePath(
              outputDirectory, outputFileName, exportOptions.getOutputFileFormat());
      LOGGER.info("Exporting data to file: {}", filePath);

      try (BufferedWriter writer =
          Files.newBufferedWriter(Paths.get(filePath), Charset.defaultCharset(), CREATE, APPEND)) {
        exportManager.startExport(exportOptions, tableMetadata, writer);
      }

    } catch (DirectoryValidationException e) {
      LOGGER.error("Invalid output directory path: {}", outputDirectory);
      return 1;
    } catch (InvalidFilePathException e) {
      LOGGER.error(
          "The ScalarDB connection settings file path is invalid or the file is missing: {}",
          scalarDbPropertiesFilePath);
      return 1;
    } catch (TableMetadataException e) {
      LOGGER.error("Failed to retrieve table metadata: {}", e.getMessage());
      return 1;
    }
    return 0;
  }

  private String getScalarDbPropertiesFilePath() {
    return Objects.equals(configFilePath, DEFAULT_CONFIG_FILE_NAME)
        ? Paths.get("").toAbsolutePath().resolve(DEFAULT_CONFIG_FILE_NAME).toString()
        : configFilePath;
  }

  private void validateOutputDirectory() throws DirectoryValidationException {
    if (StringUtils.isBlank(outputDirectory)) {
      DirectoryUtils.validateWorkingDirectory();
    } else {
      DirectoryUtils.validateOrCreateTargetDirectory(outputDirectory);
    }
  }

<<<<<<< HEAD
  private ExportManager createExportManager(
      StorageFactory storageFactory, ScalarDBDao scalarDBDao, FileFormat fileFormat) {
    ProducerTaskFactory taskFactory =
        new ProducerTaskFactory(delimiter, includeTransactionMetadata, prettyPrintJson);
    DistributedStorage storage = storageFactory.getStorage();
    switch (fileFormat) {
      case JSON:
        return new JsonExportManager(storage, scalarDBDao, taskFactory);
      case JSONL:
        return new JsonLineExportManager(storage, scalarDBDao, taskFactory);
      case CSV:
        return new CsvExportManager(storage, scalarDBDao, taskFactory);
      default:
        throw new AssertionError("Invalid file format" + fileFormat);
=======
  private void validateDirectory(String directoryPath) throws DirectoryValidationException {
    // If the directory path is null or empty, use the current working directory
    if (directoryPath == null || directoryPath.isEmpty()) {
      DirectoryUtils.validateOrCreateTargetDirectory(DirectoryUtils.getCurrentWorkingDirectory());
    } else {
      DirectoryUtils.validateOrCreateTargetDirectory(directoryPath);
>>>>>>> 55b06112
    }
  }

  private ExportOptions buildExportOptions(Key partitionKey, ScanRange scanRange) {
    ExportOptions.ExportOptionsBuilder builder =
        ExportOptions.builder(namespace, table, partitionKey, outputFormat)
            .sortOrders(sortOrders)
            .excludeHeaderRow(excludeHeader)
            .includeTransactionMetadata(includeTransactionMetadata)
            .delimiter(delimiter)
            .limit(limit)
            .maxThreadCount(maxThreads)
            .dataChunkSize(dataChunkSize)
            .prettyPrintJson(prettyPrintJson)
            .scanRange(scanRange);

    if (projectionColumns != null) {
      builder.projectionColumns(projectionColumns);
    }

    return builder.build();
  }

  private String getOutputAbsoluteFilePath(
      String outputDirectory, String outputFileName, FileFormat outputFormat) {
    String fileName =
        StringUtils.isBlank(outputFileName)
            ? String.format(
                EXPORT_FILE_NAME_FORMAT,
                namespace,
                table,
                System.nanoTime(),
                outputFormat.toString().toLowerCase())
            : outputFileName;

    if (StringUtils.isBlank(outputDirectory)) {
      return Paths.get("").toAbsolutePath().resolve(fileName).toAbsolutePath().toString();
    } else {
      return Paths.get(outputDirectory).resolve(fileName).toAbsolutePath().toString();
    }
  }

  /**
   * Convert ColumnKeyValue list to a key
   *
   * @param keyValueList key value list
   * @param tableMetadata table metadata
   * @return key
   * @throws ColumnParsingException if any error occur during parsing column value
   */
  private Key getKeysFromList(List<ColumnKeyValue> keyValueList, TableMetadata tableMetadata)
      throws ColumnParsingException {
    return KeyUtils.parseMultipleKeyValues(keyValueList, tableMetadata);
  }

  /**
   * Convert ColumnKeyValue to a key
   *
   * @param keyValue key value
   * @param tableMetadata table metadata
   * @return key
   * @throws KeyParsingException if any error occur during decoding key
   */
  private Key getKey(
      ColumnKeyValue keyValue, String namespace, String table, TableMetadata tableMetadata)
      throws KeyParsingException {
    return KeyUtils.parseKeyValue(keyValue, namespace, table, tableMetadata);
  }
}<|MERGE_RESOLUTION|>--- conflicted
+++ resolved
@@ -18,7 +18,7 @@
 import com.scalar.db.dataloader.core.dataexport.JsonExportManager;
 import com.scalar.db.dataloader.core.dataexport.JsonLineExportManager;
 import com.scalar.db.dataloader.core.dataexport.producer.ProducerTaskFactory;
-import com.scalar.db.dataloader.core.dataimport.dao.ScalarDBDao;
+import com.scalar.db.dataloader.core.dataimport.dao.ScalarDbDao;
 import com.scalar.db.dataloader.core.exception.ColumnParsingException;
 import com.scalar.db.dataloader.core.exception.KeyParsingException;
 import com.scalar.db.dataloader.core.tablemetadata.TableMetadataException;
@@ -59,9 +59,9 @@
       StorageFactory storageFactory = StorageFactory.create(scalarDbPropertiesFilePath);
       TableMetadataService metaDataService =
           new TableMetadataService(storageFactory.getStorageAdmin());
-      ScalarDBDao scalarDBDao = new ScalarDBDao();
-
-      ExportManager exportManager = createExportManager(storageFactory, scalarDBDao, outputFormat);
+      ScalarDbDao scalarDbDao = new ScalarDbDao();
+
+      ExportManager exportManager = createExportManager(storageFactory, scalarDbDao, outputFormat);
 
       TableMetadata tableMetadata = metaDataService.getTableMetadata(namespace, table);
 
@@ -117,29 +117,20 @@
     }
   }
 
-<<<<<<< HEAD
   private ExportManager createExportManager(
-      StorageFactory storageFactory, ScalarDBDao scalarDBDao, FileFormat fileFormat) {
+      StorageFactory storageFactory, ScalarDbDao scalarDbDao, FileFormat fileFormat) {
     ProducerTaskFactory taskFactory =
         new ProducerTaskFactory(delimiter, includeTransactionMetadata, prettyPrintJson);
     DistributedStorage storage = storageFactory.getStorage();
     switch (fileFormat) {
       case JSON:
-        return new JsonExportManager(storage, scalarDBDao, taskFactory);
+        return new JsonExportManager(storage, scalarDbDao, taskFactory);
       case JSONL:
-        return new JsonLineExportManager(storage, scalarDBDao, taskFactory);
+        return new JsonLineExportManager(storage, scalarDbDao, taskFactory);
       case CSV:
-        return new CsvExportManager(storage, scalarDBDao, taskFactory);
+        return new CsvExportManager(storage, scalarDbDao, taskFactory);
       default:
         throw new AssertionError("Invalid file format" + fileFormat);
-=======
-  private void validateDirectory(String directoryPath) throws DirectoryValidationException {
-    // If the directory path is null or empty, use the current working directory
-    if (directoryPath == null || directoryPath.isEmpty()) {
-      DirectoryUtils.validateOrCreateTargetDirectory(DirectoryUtils.getCurrentWorkingDirectory());
-    } else {
-      DirectoryUtils.validateOrCreateTargetDirectory(directoryPath);
->>>>>>> 55b06112
     }
   }
 
