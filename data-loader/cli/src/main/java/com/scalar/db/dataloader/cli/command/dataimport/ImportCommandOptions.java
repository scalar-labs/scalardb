package com.scalar.db.dataloader.cli.command.dataimport;

import com.scalar.db.dataloader.core.FileFormat;
import com.scalar.db.dataloader.core.ScalarDbMode;
import com.scalar.db.dataloader.core.dataimport.ImportMode;
import com.scalar.db.dataloader.core.dataimport.controlfile.ControlFileValidationLevel;
import picocli.CommandLine;

public class ImportCommandOptions {

  public static final String FILE_OPTION_NAME_LONG_FORMAT = "--file";

  @CommandLine.Option(
      names = {"--mode", "-m"},
      description = "ScalarDB mode (STORAGE, TRANSACTION) (default: STORAGE)",
      paramLabel = "<MODE>",
      defaultValue = "STORAGE")
  protected ScalarDbMode scalarDbMode;

  @CommandLine.Option(
      names = {"--config", "-c"},
      paramLabel = "<CONFIG_FILE>",
      description = "Path to the ScalarDB configuration file (default: scalardb.properties)",
      defaultValue = "scalardb.properties")
  protected String configFilePath;

  @CommandLine.Option(
      names = {FILE_OPTION_NAME_LONG_FORMAT, "-f"},
      paramLabel = "<SOURCE_FILE>",
      description = "Path to the import source file",
      required = true)
  protected String sourceFilePath;

  @CommandLine.Option(
      names = {"--max-threads", "-mt"},
      paramLabel = "<MAX_THREADS>",
      description =
          "Maximum number of threads to use for parallel processing (default: number of available processors)",
      defaultValue = "16")
  protected int maxThreads;

  @CommandLine.Option(
      names = {"--namespace", "-ns"},
      paramLabel = "<NAMESPACE>",
      description = "ScalarDB namespace containing the table to import data into")
  protected String namespace;

  @CommandLine.Option(
      names = {"--table", "-t"},
      paramLabel = "<TABLE_NAME>",
      description = "Name of the ScalarDB table to import data into")
  protected String tableName;

  @CommandLine.Option(
      names = {"--control-file", "-cf"},
      paramLabel = "<CONTROL_FILE>",
      description = "Path to the JSON control file for data mapping")
  protected String controlFilePath;

  @CommandLine.Option(
      names = {"--log-success", "-ls"},
      description = "Enable logging of successfully processed records (default: false)",
      defaultValue = "false")
  protected boolean logSuccessRecords;

  @CommandLine.Option(
      names = {"--log-dir", "-ld"},
      paramLabel = "<LOG_DIR>",
      description = "Directory where log files should be stored (default: logs)",
      defaultValue = "logs")
  protected String logDirectory;

  @CommandLine.Option(
      names = {"--format", "-fmt"},
      paramLabel = "<FORMAT>",
      description = "Format of the import source file (JSON, CSV, JSONL) (default: JSON)",
      defaultValue = "JSON")
  protected FileFormat sourceFileFormat;

  @CommandLine.Option(
      names = {"--require-all-columns", "-rac"},
      description = "Require all columns to be present in the source file (default: false)",
      defaultValue = "false")
  protected boolean requireAllColumns;

  @CommandLine.Option(
      names = {"--pretty-print", "-pp"},
      description = "Enable pretty printing for JSON output (default: false)",
      defaultValue = "false")
  protected boolean prettyPrint;

  @CommandLine.Option(
      names = {"--ignore-nulls", "-in"},
      description = "Ignore null values in the source file during import (default: false)",
      defaultValue = "false")
  protected boolean ignoreNullValues;

  @CommandLine.Option(
      names = {"--log-raw-record", "-lr"},
      description = "Include the original source record in the log file output (default: false)",
      defaultValue = "false")
  protected boolean logRawRecord;

  @CommandLine.Option(
      names = {"--control-file-validation", "-cfv"},
      paramLabel = "<VALIDATION_LEVEL>",
      description =
          "Level of validation to perform on control file data mappings (FULL, KEYS, MAPPED) (default: MAPPED)",
      defaultValue = "MAPPED")
  protected ControlFileValidationLevel controlFileValidation;

  @CommandLine.Option(
      names = {"--import-mode", "-im"},
      paramLabel = "<IMPORT_MODE>",
      description = "Import mode (INSERT, UPDATE, UPSERT) (default: INSERT)",
      defaultValue = "INSERT")
  protected ImportMode importMode;

  @CommandLine.Option(
      names = {"--delimiter", "-d"},
      paramLabel = "<DELIMITER>",
      description = "Delimiter character used in the CSV import file (default: comma for CSV)",
      defaultValue = ",")
  protected char delimiter;

  @CommandLine.Option(
<<<<<<< HEAD
      names = {"--header", "-h"},
=======
      names = {"--header", "-hdr"},
>>>>>>> e45325b3
      paramLabel = "<HEADER>",
      description =
          "Header row for the CSV/TSV import file (default: use the first line as the header)")
  protected String customHeaderRow;

  @CommandLine.Option(
      names = {"--data-chunk-size", "-dcs"},
      paramLabel = "<DATA_CHUNK_SIZE>",
      description = "Maximum number of records to be included in a single data chunk",
      defaultValue = "500")
  protected int dataChunkSize;

  @CommandLine.Option(
      names = {"--transaction-size", "-ts"},
      paramLabel = "<TRANSACTION_SIZE>",
      description =
          "Maximum number of put operations that are grouped together into one ScalarDB distributed transaction, only supported in ScalarDB transaction mode",
      defaultValue = "100")
  protected int transactionSize;

  @CommandLine.Option(
      names = {"--split-log-mode", "-slm"},
      paramLabel = "<SPLIT_LOG_MODE>",
      description = "Split log file into multiple files based on data chunks",
      defaultValue = "false")
  protected boolean splitLogMode;

  @CommandLine.Option(
      names = {"--data-chunk-queue-size", "-qs"},
      paramLabel = "<DATA_CHUNK_QUEUE_SIZE>",
      description = "Maximum number of data chunks that can be kept at a time for processing",
      defaultValue = "256")
  protected int dataChunkQueueSize;
}<|MERGE_RESOLUTION|>--- conflicted
+++ resolved
@@ -124,11 +124,7 @@
   protected char delimiter;
 
   @CommandLine.Option(
-<<<<<<< HEAD
-      names = {"--header", "-h"},
-=======
       names = {"--header", "-hdr"},
->>>>>>> e45325b3
       paramLabel = "<HEADER>",
       description =
           "Header row for the CSV/TSV import file (default: use the first line as the header)")
