package com.scalar.db.dataloader.cli.command.dataimport;

import com.scalar.db.dataloader.core.FileFormat;
import com.scalar.db.dataloader.core.ScalarDBMode;
import com.scalar.db.dataloader.core.dataimport.ImportMode;
import com.scalar.db.dataloader.core.dataimport.controlfile.ControlFileValidationLevel;
import picocli.CommandLine;

public class ImportCommandOptions {

  public static final String FILE_OPTION_NAME_LONG_FORMAT = "--file";

  @CommandLine.Option(
      names = {"--mode", "-m"},
<<<<<<< HEAD
      description = "ScalarDB mode (storage, transaction) (default: storage)",
      paramLabel = "<MODE>",
      defaultValue = "storage")
=======
      description = "ScalarDB mode (STORAGE, TRANSACTION) (default: STORAGE)",
      paramLabel = "<MODE>",
      defaultValue = "STORAGE")
>>>>>>> 1d9cfdaf
  protected ScalarDBMode scalarDbMode;

  @CommandLine.Option(
      names = {"--config", "-c"},
      paramLabel = "<CONFIG_FILE>",
      description = "Path to the ScalarDB configuration file (default: scalardb.properties)",
      defaultValue = "scalardb.properties")
  protected String configFilePath;

  @CommandLine.Option(
      names = {FILE_OPTION_NAME_LONG_FORMAT, "-f"},
      paramLabel = "<SOURCE_FILE>",
      description = "Path to the import source file",
      required = true)
  protected String sourceFilePath;

  @CommandLine.Option(
      names = {"--max-threads", "-mt"},
      paramLabel = "<MAX_THREADS>",
      description =
<<<<<<< HEAD
          "Maximum number of threads to use for parallel processing (default: number of available processors)")
=======
          "Maximum number of threads to use for parallel processing (default: number of available processors)",
      defaultValue = "16")
>>>>>>> 1d9cfdaf
  protected int maxThreads;

  @CommandLine.Option(
      names = {"--namespace", "-ns"},
      paramLabel = "<NAMESPACE>",
      description = "ScalarDB namespace containing the table to import data into")
  protected String namespace;

  @CommandLine.Option(
      names = {"--table", "-t"},
      paramLabel = "<TABLE_NAME>",
      description = "Name of the ScalarDB table to import data into")
  protected String tableName;

  @CommandLine.Option(
      names = {"--control-file", "-cf"},
      paramLabel = "<CONTROL_FILE>",
      description = "Path to the JSON control file for data mapping")
  protected String controlFilePath;

  @CommandLine.Option(
      names = {"--log-success", "-ls"},
      description = "Enable logging of successfully processed records (default: false)",
      defaultValue = "false")
  protected boolean logSuccessRecords;

  @CommandLine.Option(
      names = {"--log-dir", "-ld"},
      paramLabel = "<LOG_DIR>",
      description = "Directory where log files should be stored (default: logs)",
      defaultValue = "logs")
  protected String logDirectory;

  @CommandLine.Option(
      names = {"--format", "-fmt"},
      paramLabel = "<FORMAT>",
<<<<<<< HEAD
      description = "Format of the import source file (json, csv, tsv) (default: json)",
      defaultValue = "json")
=======
      description = "Format of the import source file (JSON, CSV, JSONL) (default: JSON)",
      defaultValue = "JSON")
>>>>>>> 1d9cfdaf
  protected FileFormat sourceFileFormat;

  @CommandLine.Option(
      names = {"--require-all-columns", "-rac"},
      description = "Require all columns to be present in the source file (default: false)",
      defaultValue = "false")
  protected boolean requireAllColumns;

  @CommandLine.Option(
      names = {"--pretty-print", "-pp"},
      description = "Enable pretty printing for JSON output (default: false)",
      defaultValue = "false")
  protected boolean prettyPrint;

  @CommandLine.Option(
      names = {"--ignore-nulls", "-in"},
      description = "Ignore null values in the source file during import (default: false)",
      defaultValue = "false")
  protected boolean ignoreNullValues;

  @CommandLine.Option(
      names = {"--log-raw-record", "-lr"},
      description = "Include the original source record in the log file output (default: false)",
      defaultValue = "false")
  protected boolean logRawRecord;

  @CommandLine.Option(
      names = {"--control-file-validation", "-cfv"},
      paramLabel = "<VALIDATION_LEVEL>",
      description =
<<<<<<< HEAD
          "Level of validation to perform on control file data mappings (full, keys, mapped) (default: mapped)",
      defaultValue = "mapped")
  // TODO: do we need to rename the ControlFileValidationLevel class?
=======
          "Level of validation to perform on control file data mappings (FULL, KEYS, MAPPED) (default: MAPPED)",
      defaultValue = "MAPPED")
>>>>>>> 1d9cfdaf
  protected ControlFileValidationLevel controlFileValidation;

  @CommandLine.Option(
      names = {"--import-mode", "-im"},
      paramLabel = "<IMPORT_MODE>",
<<<<<<< HEAD
      description = "Import mode (insert, update, upsert) (default: insert)",
      defaultValue = "insert")
=======
      description = "Import mode (INSERT, UPDATE, UPSERT) (default: INSERT)",
      defaultValue = "INSERT")
>>>>>>> 1d9cfdaf
  protected ImportMode importMode;

  @CommandLine.Option(
      names = {"--delimiter", "-d"},
      paramLabel = "<DELIMITER>",
<<<<<<< HEAD
      description =
          "Delimiter character used in the CSV/TSV import file (default: comma for CSV, tab for TSV)",
=======
      description = "Delimiter character used in the CSV import file (default: comma for CSV)",
>>>>>>> 1d9cfdaf
      defaultValue = ",")
  protected char delimiter;

  @CommandLine.Option(
      names = {"--header", "-h"},
      paramLabel = "<HEADER>",
      description =
          "Header row for the CSV/TSV import file (default: use the first line as the header)")
  protected String customHeaderRow;

  @CommandLine.Option(
<<<<<<< HEAD
      names = {"--data-chunk-size"},
=======
      names = {"--data-chunk-size", "-dcs"},
>>>>>>> 1d9cfdaf
      paramLabel = "<DATA_CHUNK_SIZE>",
      description = "Maximum number of records to be included in a single data chunk",
      defaultValue = "500")
  protected int dataChunkSize;

  @CommandLine.Option(
<<<<<<< HEAD
      names = {"--transaction-size"},
=======
      names = {"--transaction-size", "-ts"},
>>>>>>> 1d9cfdaf
      paramLabel = "<TRANSACTION_SIZE>",
      description =
          "Maximum number of put operations that are grouped together into one ScalarDB distributed transaction, only supported in ScalarDB transaction mode",
      defaultValue = "100")
  protected int transactionSize;

  @CommandLine.Option(
<<<<<<< HEAD
      names = {"--split-log-mode"},
      paramLabel = "<SPLIT_LOG_MODE>",
      description = "Split log file into multiple files based on data chunks",
      defaultValue = "true")
  protected boolean splitLogMode;
=======
      names = {"--split-log-mode", "-slm"},
      paramLabel = "<SPLIT_LOG_MODE>",
      description = "Split log file into multiple files based on data chunks",
      defaultValue = "false")
  protected boolean splitLogMode;

  @CommandLine.Option(
      names = {"--data-chunk-queue-size", "-qs"},
      paramLabel = "<DATA_CHUNK_QUEUE_SIZE>",
      description = "Maximum number of data chunks that can be kept at a time for processing",
      defaultValue = "256")
  protected int dataChunkQueueSize;
>>>>>>> 1d9cfdaf
}<|MERGE_RESOLUTION|>--- conflicted
+++ resolved
@@ -12,15 +12,9 @@
 
   @CommandLine.Option(
       names = {"--mode", "-m"},
-<<<<<<< HEAD
-      description = "ScalarDB mode (storage, transaction) (default: storage)",
-      paramLabel = "<MODE>",
-      defaultValue = "storage")
-=======
       description = "ScalarDB mode (STORAGE, TRANSACTION) (default: STORAGE)",
       paramLabel = "<MODE>",
       defaultValue = "STORAGE")
->>>>>>> 1d9cfdaf
   protected ScalarDBMode scalarDbMode;
 
   @CommandLine.Option(
@@ -41,12 +35,8 @@
       names = {"--max-threads", "-mt"},
       paramLabel = "<MAX_THREADS>",
       description =
-<<<<<<< HEAD
-          "Maximum number of threads to use for parallel processing (default: number of available processors)")
-=======
           "Maximum number of threads to use for parallel processing (default: number of available processors)",
       defaultValue = "16")
->>>>>>> 1d9cfdaf
   protected int maxThreads;
 
   @CommandLine.Option(
@@ -83,13 +73,8 @@
   @CommandLine.Option(
       names = {"--format", "-fmt"},
       paramLabel = "<FORMAT>",
-<<<<<<< HEAD
-      description = "Format of the import source file (json, csv, tsv) (default: json)",
-      defaultValue = "json")
-=======
       description = "Format of the import source file (JSON, CSV, JSONL) (default: JSON)",
       defaultValue = "JSON")
->>>>>>> 1d9cfdaf
   protected FileFormat sourceFileFormat;
 
   @CommandLine.Option(
@@ -120,37 +105,21 @@
       names = {"--control-file-validation", "-cfv"},
       paramLabel = "<VALIDATION_LEVEL>",
       description =
-<<<<<<< HEAD
-          "Level of validation to perform on control file data mappings (full, keys, mapped) (default: mapped)",
-      defaultValue = "mapped")
-  // TODO: do we need to rename the ControlFileValidationLevel class?
-=======
           "Level of validation to perform on control file data mappings (FULL, KEYS, MAPPED) (default: MAPPED)",
       defaultValue = "MAPPED")
->>>>>>> 1d9cfdaf
   protected ControlFileValidationLevel controlFileValidation;
 
   @CommandLine.Option(
       names = {"--import-mode", "-im"},
       paramLabel = "<IMPORT_MODE>",
-<<<<<<< HEAD
-      description = "Import mode (insert, update, upsert) (default: insert)",
-      defaultValue = "insert")
-=======
       description = "Import mode (INSERT, UPDATE, UPSERT) (default: INSERT)",
       defaultValue = "INSERT")
->>>>>>> 1d9cfdaf
   protected ImportMode importMode;
 
   @CommandLine.Option(
       names = {"--delimiter", "-d"},
       paramLabel = "<DELIMITER>",
-<<<<<<< HEAD
-      description =
-          "Delimiter character used in the CSV/TSV import file (default: comma for CSV, tab for TSV)",
-=======
       description = "Delimiter character used in the CSV import file (default: comma for CSV)",
->>>>>>> 1d9cfdaf
       defaultValue = ",")
   protected char delimiter;
 
@@ -162,22 +131,14 @@
   protected String customHeaderRow;
 
   @CommandLine.Option(
-<<<<<<< HEAD
-      names = {"--data-chunk-size"},
-=======
       names = {"--data-chunk-size", "-dcs"},
->>>>>>> 1d9cfdaf
       paramLabel = "<DATA_CHUNK_SIZE>",
       description = "Maximum number of records to be included in a single data chunk",
       defaultValue = "500")
   protected int dataChunkSize;
 
   @CommandLine.Option(
-<<<<<<< HEAD
-      names = {"--transaction-size"},
-=======
       names = {"--transaction-size", "-ts"},
->>>>>>> 1d9cfdaf
       paramLabel = "<TRANSACTION_SIZE>",
       description =
           "Maximum number of put operations that are grouped together into one ScalarDB distributed transaction, only supported in ScalarDB transaction mode",
@@ -185,13 +146,6 @@
   protected int transactionSize;
 
   @CommandLine.Option(
-<<<<<<< HEAD
-      names = {"--split-log-mode"},
-      paramLabel = "<SPLIT_LOG_MODE>",
-      description = "Split log file into multiple files based on data chunks",
-      defaultValue = "true")
-  protected boolean splitLogMode;
-=======
       names = {"--split-log-mode", "-slm"},
       paramLabel = "<SPLIT_LOG_MODE>",
       description = "Split log file into multiple files based on data chunks",
@@ -204,5 +158,4 @@
       description = "Maximum number of data chunks that can be kept at a time for processing",
       defaultValue = "256")
   protected int dataChunkQueueSize;
->>>>>>> 1d9cfdaf
 }