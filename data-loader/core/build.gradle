plugins {
    id 'net.ltgt.errorprone' version "${errorpronePluginVersion}"
    id 'com.github.johnrengelman.shadow' version "${shadowPluginVersion}"
    id 'com.github.spotbugs' version "${spotbugsPluginVersion}"
}

archivesBaseName = "scalardb-data-loader-core"

dependencies {
    // ScalarDB core
<<<<<<< HEAD
    
    implementation project(':core')
=======
    implementation project(':core')
    
>>>>>>> cee97dc0
    // for SpotBugs
    compileOnly "com.github.spotbugs:spotbugs-annotations:${spotbugsVersion}"
    testCompileOnly "com.github.spotbugs:spotbugs-annotations:${spotbugsVersion}"

    // for Error Prone
    errorprone "com.google.errorprone:error_prone_core:${errorproneVersion}"
    errorproneJavac "com.google.errorprone:javac:${errorproneJavacVersion}"
}

javadoc {
    title = "ScalarDB Data Loader Core"
}

spotless {
    java {
        target 'src/*/java/**/*.java'
        importOrder()
        removeUnusedImports()
        googleJavaFormat(googleJavaFormatVersion)
    }
}

spotbugsMain.reports {
    html.enabled = true
}
spotbugsMain.excludeFilter = file("${project.rootDir}/gradle/spotbugs-exclude.xml")

spotbugsTest.reports {
    html.enabled = true
}
spotbugsTest.excludeFilter = file("${project.rootDir}/gradle/spotbugs-exclude.xml")<|MERGE_RESOLUTION|>--- conflicted
+++ resolved
@@ -8,13 +8,8 @@
 
 dependencies {
     // ScalarDB core
-<<<<<<< HEAD
-    
-    implementation project(':core')
-=======
     implementation project(':core')
     
->>>>>>> cee97dc0
     // for SpotBugs
     compileOnly "com.github.spotbugs:spotbugs-annotations:${spotbugsVersion}"
     testCompileOnly "com.github.spotbugs:spotbugs-annotations:${spotbugsVersion}"
