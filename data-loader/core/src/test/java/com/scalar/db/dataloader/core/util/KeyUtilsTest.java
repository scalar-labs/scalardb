package com.scalar.db.dataloader.core.util;

import static org.junit.jupiter.api.Assertions.assertEquals;
import static org.junit.jupiter.api.Assertions.assertNull;
import static org.junit.jupiter.api.Assertions.assertThrows;
import static org.mockito.Mockito.when;

import com.fasterxml.jackson.databind.node.ObjectNode;
import com.scalar.db.api.TableMetadata;
import com.scalar.db.common.error.CoreError;
import com.scalar.db.dataloader.core.ColumnInfo;
import com.scalar.db.dataloader.core.ColumnKeyValue;
import com.scalar.db.dataloader.core.UnitTestUtils;
import com.scalar.db.dataloader.core.exception.KeyParsingException;
import com.scalar.db.io.BigIntColumn;
import com.scalar.db.io.BlobColumn;
import com.scalar.db.io.BooleanColumn;
import com.scalar.db.io.DataType;
import com.scalar.db.io.DoubleColumn;
import com.scalar.db.io.FloatColumn;
import com.scalar.db.io.IntColumn;
import com.scalar.db.io.Key;
import com.scalar.db.io.TextColumn;
import java.nio.charset.StandardCharsets;
import java.util.Base64;
import java.util.Collections;
import java.util.HashSet;
import java.util.Map;
import java.util.Optional;
import java.util.Set;
import org.junit.jupiter.api.Test;
import org.junit.jupiter.api.extension.ExtendWith;
import org.mockito.Mock;
import org.mockito.junit.jupiter.MockitoExtension;

/**
 * Unit tests for the KeyUtils class which handles parsing and creation of database keys. Tests
 * cover various data types and key creation scenarios including partition and clustering keys.
 */
@ExtendWith(MockitoExtension.class)
class KeyUtilsTest {

  @Mock private TableMetadata tableMetadata;
  private static final Map<String, DataType> dataTypeByColumnName = UnitTestUtils.getColumnData();
  private static final ObjectNode sourceRecord = UnitTestUtils.getOutputDataWithMetadata();

  /** Tests that parsing a null key value returns null. */
  @Test
  void parseKeyValue_nullKeyValue_returnsNull() throws KeyParsingException {
    assertNull(KeyUtils.parseKeyValue(null, null, null, tableMetadata));
  }

  /**
   * Tests that attempting to parse a key value with an invalid column name throws
   * KeyParsingException. The exception should contain appropriate error message with namespace and
   * table details.
   */
  @Test
  void parseKeyValue_invalidColumnName_throwsKeyParsingException() {
    String columnName = "invalidColumn";
    ColumnKeyValue keyValue = new ColumnKeyValue(columnName, "value");
    when(tableMetadata.getColumnDataType(columnName)).thenReturn(null);

    KeyParsingException exception =
        assertThrows(
            KeyParsingException.class,
            () -> KeyUtils.parseKeyValue(keyValue, "namespace", "table", tableMetadata));
    assertEquals(
        CoreError.DATA_LOADER_INVALID_COLUMN_NON_EXISTENT.buildMessage(
            columnName, "table", "namespace"),
        exception.getMessage());
  }

  /** Tests successful parsing of a valid key value with TEXT data type. */
  @Test
  void parseKeyValue_validKeyValue_returnsKey() throws KeyParsingException {
    String columnName = "columnName";
    String value = "value";
    ColumnKeyValue keyValue = new ColumnKeyValue(columnName, value);
    DataType dataType = DataType.TEXT;
    when(tableMetadata.getColumnDataType(columnName)).thenReturn(dataType);

    Key expected = Key.newBuilder().add(TextColumn.of(columnName, value)).build();
    Key actual = KeyUtils.parseKeyValue(keyValue, "namespace", "table", tableMetadata);

    assertEquals(expected, actual);
  }

  /** Tests creation of a key with BOOLEAN data type. */
  @Test
  void createKey_boolean_returnsKey() throws KeyParsingException {
    String columnName = "booleanColumn";
    String value = "true";
    ColumnInfo columnInfo = ColumnInfo.builder().columnName(columnName).build();
    Key expected = Key.newBuilder().add(BooleanColumn.of(columnName, true)).build();
    Key actual = KeyUtils.createKey(DataType.BOOLEAN, columnInfo, value);
    assertEquals(expected, actual);
  }

  /** Tests creation of a key with INT data type. */
  @Test
  void createKey_int_returnsKey() throws KeyParsingException {
    String columnName = "intColumn";
    String value = "42";
    ColumnInfo columnInfo = ColumnInfo.builder().columnName(columnName).build();
    Key expected = Key.newBuilder().add(IntColumn.of(columnName, 42)).build();
    Key actual = KeyUtils.createKey(DataType.INT, columnInfo, value);
    assertEquals(expected, actual);
  }

  /** Tests creation of a key with BIGINT data type. */
  @Test
  void createKey_bigint_returnsKey() throws KeyParsingException {
    String columnName = "bigintColumn";
    String value = "123456789012345";
    ColumnInfo columnInfo = ColumnInfo.builder().columnName(columnName).build();
    Key expected = Key.newBuilder().add(BigIntColumn.of(columnName, 123456789012345L)).build();
    Key actual = KeyUtils.createKey(DataType.BIGINT, columnInfo, value);
    assertEquals(expected, actual);
  }

  /** Tests creation of a key with FLOAT data type. */
  @Test
  void createKey_float_returnsKey() throws KeyParsingException {
    String columnName = "floatColumn";
    String value = "1.23";
    ColumnInfo columnInfo = ColumnInfo.builder().columnName(columnName).build();
    Key expected = Key.newBuilder().add(FloatColumn.of(columnName, 1.23f)).build();
    Key actual = KeyUtils.createKey(DataType.FLOAT, columnInfo, value);
    assertEquals(expected, actual);
  }

  /** Tests creation of a key with DOUBLE data type. */
  @Test
  void createKey_double_returnsKey() throws KeyParsingException {
    String columnName = "doubleColumn";
    String value = "1.23";
    ColumnInfo columnInfo = ColumnInfo.builder().columnName(columnName).build();
    Key expected = Key.newBuilder().add(DoubleColumn.of(columnName, 1.23)).build();
    Key actual = KeyUtils.createKey(DataType.DOUBLE, columnInfo, value);
    assertEquals(expected, actual);
  }

  /** Tests creation of a key with TEXT data type. */
  @Test
  void createKey_text_returnsKey() throws KeyParsingException {
    String columnName = "textColumn";
    String value = "Hello, world!";
    ColumnInfo columnInfo = ColumnInfo.builder().columnName(columnName).build();
    Key expected = Key.newBuilder().add(TextColumn.of(columnName, value)).build();
    Key actual = KeyUtils.createKey(DataType.TEXT, columnInfo, value);
    assertEquals(expected, actual);
  }

  /** Tests creation of a key with BLOB data type using Base64 encoded input. */
  @Test
  void createKey_blob_returnsKey() throws KeyParsingException {
    String columnName = "blobColumn";
    ColumnInfo columnInfo = ColumnInfo.builder().columnName(columnName).build();
    String value =
        Base64.getEncoder().encodeToString("Hello, world!".getBytes(StandardCharsets.UTF_8));
    Key expected =
        Key.newBuilder()
            .add(BlobColumn.of(columnName, "Hello, world!".getBytes(StandardCharsets.UTF_8)))
            .build();
    Key actual = KeyUtils.createKey(DataType.BLOB, columnInfo, value);
    assertEquals(expected, actual);
  }

  /**
   * Tests that attempting to create a BLOB key with invalid Base64 input throws
   * KeyParsingException.
   */
  @Test
  void createKey_invalidBase64_throwsBase64Exception() {
    String columnName = "blobColumn";
    String value = "invalidBase64";
    ColumnInfo columnInfo = ColumnInfo.builder().columnName(columnName).build();
    assertThrows(
        KeyParsingException.class, () -> KeyUtils.createKey(DataType.BLOB, columnInfo, value));
  }

<<<<<<< HEAD
=======
  /** Tests that creating a clustering key from an empty set returns an empty Optional. */
>>>>>>> d9f239c1
  @Test
  void createClusteringKeyFromSource_withEmptyClusteringKeySet_shouldReturnEmpty() {
    Optional<Key> key = KeyUtils.createClusteringKeyFromSource(Collections.EMPTY_SET, null, null);
    assertEquals(Optional.empty(), key);
  }

<<<<<<< HEAD
=======
  /**
   * Tests creation of a clustering key from a valid set of clustering columns. Verifies that the
   * resulting key contains the expected INT and BOOLEAN values.
   */
>>>>>>> d9f239c1
  @Test
  void createClusteringKeyFromSource_withValidClusteringKeySet_shouldReturnValidKey() {
    Set<String> clusterKeySet = new HashSet<>();
    clusterKeySet.add(UnitTestUtils.TEST_COLUMN_2_CK);
    clusterKeySet.add(UnitTestUtils.TEST_COLUMN_3_CK);
    Optional<Key> key =
        KeyUtils.createClusteringKeyFromSource(clusterKeySet, dataTypeByColumnName, sourceRecord);
    assertEquals(
        "Optional[Key{IntColumn{name=col2, value=2147483647, hasNullValue=false}, BooleanColumn{name=col3, value=true, hasNullValue=false}}]",
        key.toString());
  }

<<<<<<< HEAD
=======
  /**
   * Tests that attempting to create a partition key with invalid data returns an empty Optional.
   */
>>>>>>> d9f239c1
  @Test
  void createPartitionKeyFromSource_withInvalidData_shouldReturnEmpty() {
    Set<String> partitionKeySet = new HashSet<>();
    partitionKeySet.add("id1");
    Optional<Key> key =
        KeyUtils.createPartitionKeyFromSource(partitionKeySet, dataTypeByColumnName, sourceRecord);
    assertEquals(Optional.empty(), key);
  }

<<<<<<< HEAD
=======
  /**
   * Tests creation of a partition key from valid data. Verifies that the resulting key contains the
   * expected BIGINT value.
   */
>>>>>>> d9f239c1
  @Test
  void createPartitionKeyFromSource_withValidData_shouldReturnValidKey() {
    Set<String> partitionKeySet = new HashSet<>();
    partitionKeySet.add(UnitTestUtils.TEST_COLUMN_1_PK);
    Optional<Key> key =
        KeyUtils.createPartitionKeyFromSource(partitionKeySet, dataTypeByColumnName, sourceRecord);
    assertEquals(
        "Optional[Key{BigIntColumn{name=col1, value=9007199254740992, hasNullValue=false}}]",
        key.toString());
  }
}<|MERGE_RESOLUTION|>--- conflicted
+++ resolved
@@ -180,23 +180,17 @@
         KeyParsingException.class, () -> KeyUtils.createKey(DataType.BLOB, columnInfo, value));
   }
 
-<<<<<<< HEAD
-=======
   /** Tests that creating a clustering key from an empty set returns an empty Optional. */
->>>>>>> d9f239c1
   @Test
   void createClusteringKeyFromSource_withEmptyClusteringKeySet_shouldReturnEmpty() {
     Optional<Key> key = KeyUtils.createClusteringKeyFromSource(Collections.EMPTY_SET, null, null);
     assertEquals(Optional.empty(), key);
   }
 
-<<<<<<< HEAD
-=======
   /**
    * Tests creation of a clustering key from a valid set of clustering columns. Verifies that the
    * resulting key contains the expected INT and BOOLEAN values.
    */
->>>>>>> d9f239c1
   @Test
   void createClusteringKeyFromSource_withValidClusteringKeySet_shouldReturnValidKey() {
     Set<String> clusterKeySet = new HashSet<>();
@@ -209,12 +203,9 @@
         key.toString());
   }
 
-<<<<<<< HEAD
-=======
   /**
    * Tests that attempting to create a partition key with invalid data returns an empty Optional.
    */
->>>>>>> d9f239c1
   @Test
   void createPartitionKeyFromSource_withInvalidData_shouldReturnEmpty() {
     Set<String> partitionKeySet = new HashSet<>();
@@ -224,13 +215,10 @@
     assertEquals(Optional.empty(), key);
   }
 
-<<<<<<< HEAD
-=======
   /**
    * Tests creation of a partition key from valid data. Verifies that the resulting key contains the
    * expected BIGINT value.
    */
->>>>>>> d9f239c1
   @Test
   void createPartitionKeyFromSource_withValidData_shouldReturnValidKey() {
     Set<String> partitionKeySet = new HashSet<>();
