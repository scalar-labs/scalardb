package com.scalar.db.dataloader.core.dataimport.processor;

import static org.assertj.core.api.Assertions.assertThat;
import static org.mockito.Mockito.mock;
import static org.mockito.Mockito.when;

import com.scalar.db.api.DistributedStorage;
import com.scalar.db.api.DistributedTransaction;
import com.scalar.db.api.DistributedTransactionManager;
import com.scalar.db.api.TableMetadata;
import com.scalar.db.dataloader.core.FileFormat;
import com.scalar.db.dataloader.core.ScalarDbMode;
import com.scalar.db.dataloader.core.UnitTestUtils;
import com.scalar.db.dataloader.core.dataimport.ImportMode;
import com.scalar.db.dataloader.core.dataimport.ImportOptions;
import com.scalar.db.dataloader.core.dataimport.controlfile.ControlFileValidationLevel;
import com.scalar.db.dataloader.core.dataimport.dao.ScalarDbDao;
import com.scalar.db.dataloader.core.dataimport.dao.ScalarDbDaoException;
import com.scalar.db.dataloader.core.dataimport.log.LogMode;
import com.scalar.db.exception.transaction.TransactionException;
import java.util.HashMap;
import java.util.Map;
import org.junit.jupiter.api.Assertions;
import org.junit.jupiter.api.BeforeEach;
import org.junit.jupiter.api.Test;
import org.mockito.Mock;
import org.mockito.Mockito;

class JsonLinesImportProcessorTest {
  @Mock private ImportProcessorParams params;
  @Mock ImportOptions importOptions;
  @Mock Map<String, TableMetadata> tableMetadataByTableName;
  @Mock TableColumnDataTypes tableColumnDataTypes;

  ScalarDbDao dao;
  @Mock DistributedStorage distributedStorage;
  DistributedTransactionManager distributedTransactionManager;
  JsonLinesImportProcessor jsonLinesImportProcessor;

  @BeforeEach
  void setup() throws ScalarDbDaoException, TransactionException {
    dao = Mockito.mock(ScalarDbDao.class);
    distributedTransactionManager = mock(DistributedTransactionManager.class);
    DistributedTransaction distributedTransaction = mock(DistributedTransaction.class);
    when(distributedTransactionManager.start()).thenReturn(distributedTransaction);
    tableMetadataByTableName = new HashMap<>();
    tableMetadataByTableName.put("namespace.table", UnitTestUtils.createTestTableMetadata());
    tableColumnDataTypes = UnitTestUtils.getTableColumnData();
    importOptions =
        ImportOptions.builder()
            .importMode(ImportMode.UPSERT)
            .fileFormat(FileFormat.JSONL)
            .controlFile(UnitTestUtils.getControlFile())
            .controlFileValidationLevel(ControlFileValidationLevel.MAPPED)
            .namespace("namespace")
            .transactionBatchSize(1)
            .dataChunkSize(5)
            .tableName("table")
            .maxThreads(8)
            .dataChunkQueueSize(256)
            .logMode(LogMode.SINGLE_FILE)
            .build();
    Mockito.when(
            dao.get(
                "namespace",
                "table",
                UnitTestUtils.getPartitionKey(1),
                UnitTestUtils.getClusteringKey(),
                distributedStorage))
        .thenReturn(UnitTestUtils.getResult(1));
    Mockito.when(
            dao.get(
                "namespace",
                "table",
                UnitTestUtils.getPartitionKey(1),
                UnitTestUtils.getClusteringKey(),
                distributedTransaction))
        .thenReturn(UnitTestUtils.getResult(1));
  }

  @Test
  void test_importProcessWithStorage() {
    params =
        ImportProcessorParams.builder()
            .scalarDbMode(ScalarDbMode.STORAGE)
            .importOptions(importOptions)
            .dao(dao)
            .distributedStorage(distributedStorage)
            .distributedTransactionManager(distributedTransactionManager)
            .tableColumnDataTypes(tableColumnDataTypes)
            .tableMetadataByTableName(tableMetadataByTableName)
            .build();
    jsonLinesImportProcessor = new JsonLinesImportProcessor(params);
<<<<<<< HEAD
    Map<Integer, ImportDataChunkStatus> statusList =
        jsonLinesImportProcessor.process(5, 1, UnitTestUtils.getJsonLinesReader());
    assertThat(statusList).isNotNull();
    Assertions.assertEquals(1, statusList.size());
=======
    Assertions.assertDoesNotThrow(
        () -> {
          jsonLinesImportProcessor.process(5, 1, UnitTestUtils.getJsonLinesReader());
        });
>>>>>>> 4c5686cb
  }

  @Test
  void test_importProcessWithTransaction() {
    params =
        ImportProcessorParams.builder()
            .scalarDbMode(ScalarDbMode.TRANSACTION)
            .importOptions(importOptions)
            .dao(dao)
            .distributedStorage(distributedStorage)
            .distributedTransactionManager(distributedTransactionManager)
            .tableColumnDataTypes(tableColumnDataTypes)
            .tableMetadataByTableName(tableMetadataByTableName)
            .build();
    jsonLinesImportProcessor = new JsonLinesImportProcessor(params);
<<<<<<< HEAD
    Map<Integer, ImportDataChunkStatus> statusList =
        jsonLinesImportProcessor.process(5, 1, UnitTestUtils.getJsonLinesReader());
    assertThat(statusList).isNotNull();
    Assertions.assertEquals(1, statusList.size());
=======
    Assertions.assertDoesNotThrow(
        () -> {
          jsonLinesImportProcessor.process(5, 1, UnitTestUtils.getJsonLinesReader());
        });
>>>>>>> 4c5686cb
  }
}<|MERGE_RESOLUTION|>--- conflicted
+++ resolved
@@ -1,6 +1,5 @@
 package com.scalar.db.dataloader.core.dataimport.processor;
 
-import static org.assertj.core.api.Assertions.assertThat;
 import static org.mockito.Mockito.mock;
 import static org.mockito.Mockito.when;
 
@@ -91,17 +90,10 @@
             .tableMetadataByTableName(tableMetadataByTableName)
             .build();
     jsonLinesImportProcessor = new JsonLinesImportProcessor(params);
-<<<<<<< HEAD
-    Map<Integer, ImportDataChunkStatus> statusList =
-        jsonLinesImportProcessor.process(5, 1, UnitTestUtils.getJsonLinesReader());
-    assertThat(statusList).isNotNull();
-    Assertions.assertEquals(1, statusList.size());
-=======
     Assertions.assertDoesNotThrow(
         () -> {
           jsonLinesImportProcessor.process(5, 1, UnitTestUtils.getJsonLinesReader());
         });
->>>>>>> 4c5686cb
   }
 
   @Test
@@ -117,16 +109,9 @@
             .tableMetadataByTableName(tableMetadataByTableName)
             .build();
     jsonLinesImportProcessor = new JsonLinesImportProcessor(params);
-<<<<<<< HEAD
-    Map<Integer, ImportDataChunkStatus> statusList =
-        jsonLinesImportProcessor.process(5, 1, UnitTestUtils.getJsonLinesReader());
-    assertThat(statusList).isNotNull();
-    Assertions.assertEquals(1, statusList.size());
-=======
     Assertions.assertDoesNotThrow(
         () -> {
           jsonLinesImportProcessor.process(5, 1, UnitTestUtils.getJsonLinesReader());
         });
->>>>>>> 4c5686cb
   }
 }