--- conflicted
+++ resolved
@@ -1,6 +1,5 @@
 package com.scalar.db.dataloader.core.dataimport.processor;
 
-import static org.assertj.core.api.Assertions.assertThat;
 import static org.mockito.Mockito.mock;
 import static org.mockito.Mockito.when;
 
@@ -91,17 +90,10 @@
             .tableMetadataByTableName(tableMetadataByTableName)
             .build();
     csvImportProcessor = new CsvImportProcessor(params);
-<<<<<<< HEAD
-    Map<Integer, ImportDataChunkStatus> statusList =
-        csvImportProcessor.process(5, 1, UnitTestUtils.getCsvReader());
-    assertThat(statusList).isNotNull();
-    Assertions.assertEquals(1, statusList.size());
-=======
     Assertions.assertDoesNotThrow(
         () -> {
           csvImportProcessor.process(5, 1, UnitTestUtils.getCsvReader());
         });
->>>>>>> 4c5686cb
   }
 
   @Test
@@ -117,16 +109,9 @@
             .tableMetadataByTableName(tableMetadataByTableName)
             .build();
     csvImportProcessor = new CsvImportProcessor(params);
-<<<<<<< HEAD
-    Map<Integer, ImportDataChunkStatus> statusList =
-        csvImportProcessor.process(5, 1, UnitTestUtils.getCsvReader());
-    assertThat(statusList).isNotNull();
-    Assertions.assertEquals(1, statusList.size());
-=======
     Assertions.assertDoesNotThrow(
         () -> {
           csvImportProcessor.process(5, 1, UnitTestUtils.getCsvReader());
         });
->>>>>>> 4c5686cb
   }
 }