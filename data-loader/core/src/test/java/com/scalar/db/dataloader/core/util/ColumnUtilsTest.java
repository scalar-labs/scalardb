--- conflicted
+++ resolved
@@ -34,7 +34,6 @@
 import java.util.List;
 import java.util.Map;
 import java.util.stream.Stream;
-import org.junit.jupiter.api.Assertions;
 import org.junit.jupiter.api.Test;
 import org.junit.jupiter.params.ParameterizedTest;
 import org.junit.jupiter.params.provider.Arguments;
@@ -162,10 +161,6 @@
       throws Base64Exception, ColumnParsingException {
     List<Column<?>> columns =
         ColumnUtils.getColumnsFromResult(scalarDBResult, sourceRecord, false, mockMetadata);
-<<<<<<< HEAD
-    Assertions.assertEquals(7, columns.size());
-=======
     assertEquals(4, columns.size());
->>>>>>> 868d9b52
   }
 }