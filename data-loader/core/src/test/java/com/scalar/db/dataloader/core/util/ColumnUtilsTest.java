--- conflicted
+++ resolved
@@ -26,7 +26,6 @@
 import java.util.List;
 import java.util.Map;
 import java.util.stream.Stream;
-import org.junit.jupiter.api.Assertions;
 import org.junit.jupiter.api.Test;
 import org.junit.jupiter.params.ParameterizedTest;
 import org.junit.jupiter.params.provider.Arguments;
@@ -125,10 +124,6 @@
       throws Base64Exception, ColumnParsingException {
     List<Column<?>> columns =
         ColumnUtils.getColumnsFromResult(scalarDBResult, sourceRecord, false, mockMetadata);
-<<<<<<< HEAD
-    Assertions.assertEquals(7, columns.size());
-=======
     assertEquals(7, columns.size());
->>>>>>> 9d3ffb12
   }
 }