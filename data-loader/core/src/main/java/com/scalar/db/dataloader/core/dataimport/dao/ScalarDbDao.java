--- conflicted
+++ resolved
@@ -11,12 +11,8 @@
 import com.scalar.db.api.Scan;
 import com.scalar.db.api.ScanBuilder;
 import com.scalar.db.api.Scanner;
-<<<<<<< HEAD
 import com.scalar.db.api.TransactionManagerCrudOperable;
-import com.scalar.db.common.error.CoreError;
-=======
 import com.scalar.db.dataloader.core.DataLoaderError;
->>>>>>> aac0d476
 import com.scalar.db.dataloader.core.ScanRange;
 import com.scalar.db.exception.storage.ExecutionException;
 import com.scalar.db.exception.transaction.CrudException;
@@ -274,8 +270,7 @@
     try {
       return transaction.getScanner(scan);
     } catch (CrudException e) {
-      throw new ScalarDbDaoException(
-          CoreError.DATA_LOADER_ERROR_SCAN.buildMessage(e.getMessage()), e);
+      throw new ScalarDbDaoException(DataLoaderError.ERROR_SCAN.buildMessage(e.getMessage()), e);
     }
   }
 
