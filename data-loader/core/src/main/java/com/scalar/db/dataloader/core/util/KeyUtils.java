--- conflicted
+++ resolved
@@ -12,15 +12,11 @@
 import com.scalar.db.io.Column;
 import com.scalar.db.io.DataType;
 import com.scalar.db.io.Key;
-<<<<<<< HEAD
-import java.util.*;
-=======
 import java.util.ArrayList;
 import java.util.List;
 import java.util.Map;
 import java.util.Optional;
 import java.util.Set;
->>>>>>> a5c0b913
 import javax.annotation.Nullable;
 
 /**
@@ -43,22 +39,6 @@
   /** Restrict instantiation via private constructor */
   private KeyUtils() {}
 
-  public static Optional<Key> createClusteringKeyFromSource(
-      Set<String> clusteringKeyNames,
-      Map<String, DataType> dataTypeByColumnName,
-      ObjectNode sourceRecord) {
-    return clusteringKeyNames.isEmpty()
-        ? Optional.empty()
-        : createKeyFromSource(clusteringKeyNames, dataTypeByColumnName, sourceRecord);
-  }
-
-  public static Optional<Key> createPartitionKeyFromSource(
-      Set<String> partitionKeyNames,
-      Map<String, DataType> dataTypeByColumnName,
-      ObjectNode sourceRecord) {
-    return createKeyFromSource(partitionKeyNames, dataTypeByColumnName, sourceRecord);
-  }
-
   /**
    * Creates an {@link Optional} clustering key from the given source record.
    *
@@ -173,15 +153,6 @@
   }
 
   /**
-<<<<<<< HEAD
-   * Create a new composite ScalarDB key.
-   *
-   * @param dataTypes List of data types for the columns
-   * @param columnNames List of column names
-   * @param values List of key values
-   * @return ScalarDB Key instance, or empty if the provided arrays are not of the same length
-   * @throws Base64Exception if there is an error creating the key values
-=======
    * Creates a new composite ScalarDB key from multiple columns.
    *
    * <p>This method creates a composite key by combining multiple columns, each with its own data
@@ -204,7 +175,6 @@
    * @throws Base64Exception If there's an error processing Base64-encoded values
    * @throws ColumnParsingException If there's an error converting any value to its specified data
    *     type
->>>>>>> a5c0b913
    */
   public static Optional<Key> createCompositeKey(
       List<DataType> dataTypes, List<String> columnNames, List<String> values)
@@ -243,7 +213,6 @@
       return Optional.empty();
     }
   }
-<<<<<<< HEAD
 
   /**
    * Convert a keyValue, in the format of <key>=<value>, to a ScalarDB Key instance.
@@ -267,6 +236,4 @@
     }
     return builder.build();
   }
-=======
->>>>>>> a5c0b913
 }