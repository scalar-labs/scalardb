package com.scalar.db.dataloader.core.util;

import com.fasterxml.jackson.databind.JsonNode;
import com.fasterxml.jackson.databind.node.ObjectNode;
import com.scalar.db.api.TableMetadata;
import com.scalar.db.common.error.CoreError;
import com.scalar.db.dataloader.core.ColumnInfo;
import com.scalar.db.dataloader.core.ColumnKeyValue;
import com.scalar.db.dataloader.core.exception.Base64Exception;
import com.scalar.db.dataloader.core.exception.ColumnParsingException;
import com.scalar.db.dataloader.core.exception.KeyParsingException;
import com.scalar.db.io.Column;
import com.scalar.db.io.DataType;
import com.scalar.db.io.Key;
import java.util.ArrayList;
import java.util.List;
import java.util.Map;
import java.util.Optional;
import java.util.Set;
import javax.annotation.Nullable;

/**
 * Utility class for creating and managing ScalarDB keys.
 *
 * <p>This class provides utility methods for:
 *
 * <ul>
 *   <li>Creating partition and clustering keys from source records
 *   <li>Parsing key-value pairs into ScalarDB Key instances
 *   <li>Creating composite keys from multiple columns
 * </ul>
 *
 * <p>The class handles proper type conversion and validation of keys according to the table
 * metadata and column data types. It also provides comprehensive error handling for various
 * key-related operations.
 */
public final class KeyUtils {

  /** Restrict instantiation via private constructor */
  private KeyUtils() {}

  /**
   * Creates an {@link Optional} clustering key from the given source record.
   *
<<<<<<< HEAD
   * @param clusteringKeyNames A set of column names that make up the clustering key.
   * @param dataTypeByColumnName A map defining the data type for each column name.
   * @param sourceRecord The source record containing the data.
   * @return An {@link Optional} containing the clustering key if clustering keys exist, otherwise
   *     {@link Optional#empty()}.
=======
   * <p>This method constructs a clustering key by extracting values from the source record for each
   * clustering key column. If any required clustering key column is missing from the source record
   * or if there's an error in data conversion, an empty Optional is returned.
   *
   * @param clusteringKeyNames A set of column names that make up the clustering key
   * @param dataTypeByColumnName A map defining the data type for each column name
   * @param sourceRecord The source record containing the column values
   * @return An {@link Optional} containing the clustering key if all required columns exist and are
   *     valid, otherwise {@link Optional#empty()}
>>>>>>> d9f239c1
   */
  public static Optional<Key> createClusteringKeyFromSource(
      Set<String> clusteringKeyNames,
      Map<String, DataType> dataTypeByColumnName,
      ObjectNode sourceRecord) {
    return clusteringKeyNames.isEmpty()
        ? Optional.empty()
        : createKeyFromSource(clusteringKeyNames, dataTypeByColumnName, sourceRecord);
  }

  /**
   * Creates an {@link Optional} partition key from the given source record.
<<<<<<< HEAD
   *
   * @param partitionKeyNames A set of column names that make up the partition key.
   * @param dataTypeByColumnName A map defining the data type for each column name.
   * @param sourceRecord The source record containing the data.
   * @return An {@link Optional} containing the partition key.
   */
  public static Optional<Key> createPartitionKeyFromSource(
      Set<String> partitionKeyNames,
      Map<String, DataType> dataTypeByColumnName,
      ObjectNode sourceRecord) {
    return createKeyFromSource(partitionKeyNames, dataTypeByColumnName, sourceRecord);
  }

  /**
   * Converts a key-value pair, in the format of <key>=<value>, into a ScalarDB Key instance for a
   * specific ScalarDB table.
=======
>>>>>>> d9f239c1
   *
   * <p>This method constructs a partition key by extracting values from the source record for each
   * partition key column. If any required partition key column is missing from the source record or
   * if there's an error in data conversion, an empty Optional is returned.
   *
   * @param partitionKeyNames A set of column names that make up the partition key
   * @param dataTypeByColumnName A map defining the data type for each column name
   * @param sourceRecord The source record containing the column values
   * @return An {@link Optional} containing the partition key if all required columns exist and are
   *     valid, otherwise {@link Optional#empty()}
   */
  public static Optional<Key> createPartitionKeyFromSource(
      Set<String> partitionKeyNames,
      Map<String, DataType> dataTypeByColumnName,
      ObjectNode sourceRecord) {
    return createKeyFromSource(partitionKeyNames, dataTypeByColumnName, sourceRecord);
  }

  /**
   * Converts a key-value pair into a ScalarDB Key instance for a specific ScalarDB table.
   *
   * <p>This method performs the following steps:
   *
   * <ol>
   *   <li>Validates that the column exists in the table metadata
   *   <li>Determines the correct data type for the column
   *   <li>Converts the value to the appropriate type
   *   <li>Creates and returns a new ScalarDB Key instance
   * </ol>
   *
   * @param columnKeyValue A key-value pair containing the column name and value
   * @param namespace The name of the ScalarDB namespace
   * @param tableName The name of the ScalarDB table
   * @param tableMetadata Metadata for the ScalarDB table
   * @return A new ScalarDB Key instance formatted according to the data type, or null if
   *     columnKeyValue is null
   * @throws KeyParsingException If the column doesn't exist in the table or if there's an error
   *     parsing the value
   */
  @Nullable
  public static Key parseKeyValue(
      @Nullable ColumnKeyValue columnKeyValue,
      String namespace,
      String tableName,
      TableMetadata tableMetadata)
      throws KeyParsingException {
    if (columnKeyValue == null) {
      return null;
    }
    String columnName = columnKeyValue.getColumnName();
    DataType columnDataType = tableMetadata.getColumnDataType(columnName);
    if (columnDataType == null) {
      throw new KeyParsingException(
          CoreError.DATA_LOADER_INVALID_COLUMN_NON_EXISTENT.buildMessage(
              columnName, tableName, namespace));
    }
    ColumnInfo columnInfo =
        ColumnInfo.builder()
            .namespace(namespace)
            .tableName(tableName)
            .columnName(columnName)
            .build();
    return createKey(columnDataType, columnInfo, columnKeyValue.getColumnValue());
  }

  /**
   * Creates a ScalarDB key based on the provided data type, column information, and value.
   *
   * <p>This method handles the conversion of string values to their appropriate ScalarDB data types
   * and constructs a single-column key. The method ensures type safety and proper formatting of the
   * key value according to the specified data type.
   *
   * @param dataType The data type of the specified column
   * @param columnInfo The ScalarDB table column information
   * @param value The string value to be converted and used as the key
   * @return A ScalarDB Key instance containing the converted value
   * @throws KeyParsingException If there's an error converting the value to the specified data type
   *     or creating the key
   */
  public static Key createKey(DataType dataType, ColumnInfo columnInfo, String value)
      throws KeyParsingException {
    try {
      Column<?> keyValue = ColumnUtils.createColumnFromValue(dataType, columnInfo, value);
      return Key.newBuilder().add(keyValue).build();
    } catch (ColumnParsingException e) {
      throw new KeyParsingException(e.getMessage(), e);
    }
  }

  /**
<<<<<<< HEAD
   * Create a new composite ScalarDB key.
   *
   * @param dataTypes List of data types for the columns
   * @param columnNames List of column names
   * @param values List of key values
   * @return ScalarDB Key instance, or empty if the provided arrays are not of the same length
   * @throws Base64Exception if there is an error creating the key values
=======
   * Creates a new composite ScalarDB key from multiple columns.
   *
   * <p>This method creates a composite key by combining multiple columns, each with its own data
   * type and value. The method requires that all input lists (dataTypes, columnNames, and values)
   * have the same length. If the lists are not of equal length, an empty Optional is returned.
   *
   * <p>The method performs the following for each column:
   *
   * <ol>
   *   <li>Creates a ColumnInfo instance
   *   <li>Converts the string value to the appropriate data type
   *   <li>Adds the converted value to the composite key
   * </ol>
   *
   * @param dataTypes List of data types for each column in the composite key
   * @param columnNames List of column names corresponding to each data type
   * @param values List of string values to be converted and used in the key
   * @return An Optional containing the composite ScalarDB Key if successful, or empty if the input
   *     lists have different lengths
   * @throws Base64Exception If there's an error processing Base64-encoded values
   * @throws ColumnParsingException If there's an error converting any value to its specified data
   *     type
>>>>>>> d9f239c1
   */
  public static Optional<Key> createCompositeKey(
      List<DataType> dataTypes, List<String> columnNames, List<String> values)
      throws Base64Exception, ColumnParsingException {
    if (!CollectionUtil.areSameLength(dataTypes, columnNames, values)) {
      return Optional.empty();
    }
    Key.Builder builder = Key.newBuilder();
    for (int i = 0; i < dataTypes.size(); i++) {
      ColumnInfo columnInfo = ColumnInfo.builder().columnName(columnNames.get(i)).build();
      Column<?> keyValue =
          ColumnUtils.createColumnFromValue(dataTypes.get(i), columnInfo, values.get(i));
      builder.add(keyValue);
    }
    return Optional.of(builder.build());
  }

  private static Optional<Key> createKeyFromSource(
      Set<String> keyNames, Map<String, DataType> columnDataTypes, JsonNode sourceRecord) {
    List<DataType> dataTypes = new ArrayList<>();
    List<String> columnNames = new ArrayList<>();
    List<String> values = new ArrayList<>();

    for (String keyName : keyNames) {
      if (!columnDataTypes.containsKey(keyName) || !sourceRecord.has(keyName)) {
        return Optional.empty();
      }
      dataTypes.add(columnDataTypes.get(keyName));
      columnNames.add(keyName);
      values.add(sourceRecord.get(keyName).asText());
    }

    try {
      return createCompositeKey(dataTypes, columnNames, values);
    } catch (Base64Exception | ColumnParsingException e) {
      return Optional.empty();
    }
  }
<<<<<<< HEAD

  /**
   * Convert a keyValue, in the format of <key>=<value>, to a ScalarDB Key instance.
   *
   * @param keyValues A list of key values in the format of <key>=<value>
   * @param tableMetadata Metadata for one ScalarDB table
   * @return A new ScalarDB Key instance formatted by data type
   * @throws Base64Exception if there is an error parsing the key value
   */
  public static Key parseMultipleKeyValues(
      List<ColumnKeyValue> keyValues, TableMetadata tableMetadata)
      throws Base64Exception, ColumnParsingException {
    Key.Builder builder = Key.newBuilder();
    for (ColumnKeyValue keyValue : keyValues) {
      String columnName = keyValue.getColumnName();
      String value = keyValue.getColumnValue();
      DataType columnDataType = tableMetadata.getColumnDataType(columnName);
      ColumnInfo columnInfo = ColumnInfo.builder().columnName(columnName).build();
      Column<?> keyValueCol = ColumnUtils.createColumnFromValue(columnDataType, columnInfo, value);
      builder.add(keyValueCol);
    }
    return builder.build();
  }
=======
>>>>>>> d9f239c1
}<|MERGE_RESOLUTION|>--- conflicted
+++ resolved
@@ -42,13 +42,6 @@
   /**
    * Creates an {@link Optional} clustering key from the given source record.
    *
-<<<<<<< HEAD
-   * @param clusteringKeyNames A set of column names that make up the clustering key.
-   * @param dataTypeByColumnName A map defining the data type for each column name.
-   * @param sourceRecord The source record containing the data.
-   * @return An {@link Optional} containing the clustering key if clustering keys exist, otherwise
-   *     {@link Optional#empty()}.
-=======
    * <p>This method constructs a clustering key by extracting values from the source record for each
    * clustering key column. If any required clustering key column is missing from the source record
    * or if there's an error in data conversion, an empty Optional is returned.
@@ -58,7 +51,6 @@
    * @param sourceRecord The source record containing the column values
    * @return An {@link Optional} containing the clustering key if all required columns exist and are
    *     valid, otherwise {@link Optional#empty()}
->>>>>>> d9f239c1
    */
   public static Optional<Key> createClusteringKeyFromSource(
       Set<String> clusteringKeyNames,
@@ -71,25 +63,6 @@
 
   /**
    * Creates an {@link Optional} partition key from the given source record.
-<<<<<<< HEAD
-   *
-   * @param partitionKeyNames A set of column names that make up the partition key.
-   * @param dataTypeByColumnName A map defining the data type for each column name.
-   * @param sourceRecord The source record containing the data.
-   * @return An {@link Optional} containing the partition key.
-   */
-  public static Optional<Key> createPartitionKeyFromSource(
-      Set<String> partitionKeyNames,
-      Map<String, DataType> dataTypeByColumnName,
-      ObjectNode sourceRecord) {
-    return createKeyFromSource(partitionKeyNames, dataTypeByColumnName, sourceRecord);
-  }
-
-  /**
-   * Converts a key-value pair, in the format of <key>=<value>, into a ScalarDB Key instance for a
-   * specific ScalarDB table.
-=======
->>>>>>> d9f239c1
    *
    * <p>This method constructs a partition key by extracting values from the source record for each
    * partition key column. If any required partition key column is missing from the source record or
@@ -180,15 +153,6 @@
   }
 
   /**
-<<<<<<< HEAD
-   * Create a new composite ScalarDB key.
-   *
-   * @param dataTypes List of data types for the columns
-   * @param columnNames List of column names
-   * @param values List of key values
-   * @return ScalarDB Key instance, or empty if the provided arrays are not of the same length
-   * @throws Base64Exception if there is an error creating the key values
-=======
    * Creates a new composite ScalarDB key from multiple columns.
    *
    * <p>This method creates a composite key by combining multiple columns, each with its own data
@@ -211,7 +175,6 @@
    * @throws Base64Exception If there's an error processing Base64-encoded values
    * @throws ColumnParsingException If there's an error converting any value to its specified data
    *     type
->>>>>>> d9f239c1
    */
   public static Optional<Key> createCompositeKey(
       List<DataType> dataTypes, List<String> columnNames, List<String> values)
@@ -250,7 +213,6 @@
       return Optional.empty();
     }
   }
-<<<<<<< HEAD
 
   /**
    * Convert a keyValue, in the format of <key>=<value>, to a ScalarDB Key instance.
@@ -274,6 +236,4 @@
     }
     return builder.build();
   }
-=======
->>>>>>> d9f239c1
 }