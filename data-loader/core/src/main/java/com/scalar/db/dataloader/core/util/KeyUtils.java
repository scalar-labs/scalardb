package com.scalar.db.dataloader.core.util;

import com.fasterxml.jackson.databind.JsonNode;
import com.fasterxml.jackson.databind.node.ObjectNode;
import com.scalar.db.api.TableMetadata;
import com.scalar.db.common.error.CoreError;
import com.scalar.db.dataloader.core.ColumnInfo;
import com.scalar.db.dataloader.core.ColumnKeyValue;
import com.scalar.db.dataloader.core.exception.Base64Exception;
import com.scalar.db.dataloader.core.exception.ColumnParsingException;
import com.scalar.db.dataloader.core.exception.KeyParsingException;
import com.scalar.db.io.Column;
import com.scalar.db.io.DataType;
import com.scalar.db.io.Key;
<<<<<<< HEAD
import java.util.*;
=======
import java.util.ArrayList;
import java.util.List;
import java.util.Map;
import java.util.Optional;
import java.util.Set;
>>>>>>> 9d3ffb12
import javax.annotation.Nullable;

/**
 * Utility class for creating and managing ScalarDB keys.
 *
 * <p>This class provides methods to parse key-value pairs and create ScalarDB key instances. It
 * also includes utility methods for handling data types, columns, and potential parsing exceptions.
 */
public final class KeyUtils {

  /** Restrict instantiation via private constructor */
  private KeyUtils() {}

  public static Optional<Key> createClusteringKeyFromSource(
      Set<String> clusteringKeyNames,
      Map<String, DataType> dataTypeByColumnName,
      ObjectNode sourceRecord) {
    return clusteringKeyNames.isEmpty()
        ? Optional.empty()
        : createKeyFromSource(clusteringKeyNames, dataTypeByColumnName, sourceRecord);
  }

  public static Optional<Key> createPartitionKeyFromSource(
      Set<String> partitionKeyNames,
      Map<String, DataType> dataTypeByColumnName,
      ObjectNode sourceRecord) {
    return createKeyFromSource(partitionKeyNames, dataTypeByColumnName, sourceRecord);
  }

  /**
   * Creates an {@link Optional} clustering key from the given source record.
   *
   * @param clusteringKeyNames A set of column names that make up the clustering key.
   * @param dataTypeByColumnName A map defining the data type for each column name.
   * @param sourceRecord The source record containing the data.
   * @return An {@link Optional} containing the clustering key if clustering keys exist, otherwise
   *     {@link Optional#empty()}.
   */
  public static Optional<Key> createClusteringKeyFromSource(
      Set<String> clusteringKeyNames,
      Map<String, DataType> dataTypeByColumnName,
      ObjectNode sourceRecord) {
    return clusteringKeyNames.isEmpty()
        ? Optional.empty()
        : createKeyFromSource(clusteringKeyNames, dataTypeByColumnName, sourceRecord);
  }

  /**
   * Creates an {@link Optional} partition key from the given source record.
   *
   * @param partitionKeyNames A set of column names that make up the partition key.
   * @param dataTypeByColumnName A map defining the data type for each column name.
   * @param sourceRecord The source record containing the data.
   * @return An {@link Optional} containing the partition key.
   */
  public static Optional<Key> createPartitionKeyFromSource(
      Set<String> partitionKeyNames,
      Map<String, DataType> dataTypeByColumnName,
      ObjectNode sourceRecord) {
    return createKeyFromSource(partitionKeyNames, dataTypeByColumnName, sourceRecord);
  }

  /**
   * Converts a key-value pair, in the format of <key>=<value>, into a ScalarDB Key instance for a
   * specific ScalarDB table.
   *
   * <p>This method uses the provided table metadata to determine the data type for the key and
   * creates a corresponding ScalarDB Key. If the key does not match any column in the table
   * metadata, a {@link KeyParsingException} is thrown.
   *
   * @param columnKeyValue a key-value pair in the format of <key>=<value>
   * @param namespace the name of the ScalarDB namespace
   * @param tableName the name of the ScalarDB table
   * @param tableMetadata metadata for the ScalarDB table
   * @return a new ScalarDB Key instance formatted according to the data type
   * @throws KeyParsingException if there is an error parsing the key value or if the column does
   *     not exist
   */
  @Nullable
  public static Key parseKeyValue(
      @Nullable ColumnKeyValue columnKeyValue,
      String namespace,
      String tableName,
      TableMetadata tableMetadata)
      throws KeyParsingException {
    if (columnKeyValue == null) {
      return null;
    }
    String columnName = columnKeyValue.getColumnName();
    DataType columnDataType = tableMetadata.getColumnDataType(columnName);
    if (columnDataType == null) {
      throw new KeyParsingException(
          CoreError.DATA_LOADER_INVALID_COLUMN_NON_EXISTENT.buildMessage(
              columnName, tableName, namespace));
    }
    ColumnInfo columnInfo =
        ColumnInfo.builder()
            .namespace(namespace)
            .tableName(tableName)
            .columnName(columnName)
            .build();
    return createKey(columnDataType, columnInfo, columnKeyValue.getColumnValue());
  }

  /**
   * Creates a ScalarDB key based on the provided data type, column information, and value.
   *
   * <p>This method creates a ScalarDB Key instance by converting the column value to the
   * appropriate data type and constructing the key using that value.
   *
   * @param dataType the data type of the specified column
   * @param columnInfo the ScalarDB table column information
   * @param value the value for the ScalarDB key
   * @return a ScalarDB Key instance
   * @throws KeyParsingException if there is an error while creating the ScalarDB key
   */
  public static Key createKey(DataType dataType, ColumnInfo columnInfo, String value)
      throws KeyParsingException {
    try {
      Column<?> keyValue = ColumnUtils.createColumnFromValue(dataType, columnInfo, value);
      return Key.newBuilder().add(keyValue).build();
    } catch (ColumnParsingException e) {
      throw new KeyParsingException(e.getMessage(), e);
    }
  }

  /**
   * Create a new composite ScalarDB key.
   *
   * @param dataTypes List of data types for the columns
   * @param columnNames List of column names
   * @param values List of key values
   * @return ScalarDB Key instance, or empty if the provided arrays are not of the same length
   * @throws Base64Exception if there is an error creating the key values
   */
  public static Optional<Key> createCompositeKey(
      List<DataType> dataTypes, List<String> columnNames, List<String> values)
      throws Base64Exception, ColumnParsingException {
    if (!CollectionUtil.areSameLength(dataTypes, columnNames, values)) {
      return Optional.empty();
    }
    Key.Builder builder = Key.newBuilder();
    for (int i = 0; i < dataTypes.size(); i++) {
      ColumnInfo columnInfo = ColumnInfo.builder().columnName(columnNames.get(i)).build();
      Column<?> keyValue =
          ColumnUtils.createColumnFromValue(dataTypes.get(i), columnInfo, values.get(i));
      builder.add(keyValue);
    }
    return Optional.of(builder.build());
  }

  private static Optional<Key> createKeyFromSource(
      Set<String> keyNames, Map<String, DataType> columnDataTypes, JsonNode sourceRecord) {
    List<DataType> dataTypes = new ArrayList<>();
    List<String> columnNames = new ArrayList<>();
    List<String> values = new ArrayList<>();

    for (String keyName : keyNames) {
      if (!columnDataTypes.containsKey(keyName) || !sourceRecord.has(keyName)) {
        return Optional.empty();
      }
      dataTypes.add(columnDataTypes.get(keyName));
      columnNames.add(keyName);
      values.add(sourceRecord.get(keyName).asText());
    }

    try {
      return createCompositeKey(dataTypes, columnNames, values);
    } catch (Base64Exception | ColumnParsingException e) {
      return Optional.empty();
    }
  }
<<<<<<< HEAD

  /**
   * Convert a keyValue, in the format of <key>=<value>, to a ScalarDB Key instance.
   *
   * @param keyValues A list of key values in the format of <key>=<value>
   * @param tableMetadata Metadata for one ScalarDB table
   * @return A new ScalarDB Key instance formatted by data type
   * @throws Base64Exception if there is an error parsing the key value
   */
  public static Key parseMultipleKeyValues(
      List<ColumnKeyValue> keyValues, TableMetadata tableMetadata)
      throws Base64Exception, ColumnParsingException {
    Key.Builder builder = Key.newBuilder();
    for (ColumnKeyValue keyValue : keyValues) {
      String columnName = keyValue.getColumnName();
      String value = keyValue.getColumnValue();
      DataType columnDataType = tableMetadata.getColumnDataType(columnName);
      ColumnInfo columnInfo = ColumnInfo.builder().columnName(columnName).build();
      Column<?> keyValueCol = ColumnUtils.createColumnFromValue(columnDataType, columnInfo, value);
      builder.add(keyValueCol);
    }
    return builder.build();
  }
=======
>>>>>>> 9d3ffb12
}<|MERGE_RESOLUTION|>--- conflicted
+++ resolved
@@ -12,15 +12,11 @@
 import com.scalar.db.io.Column;
 import com.scalar.db.io.DataType;
 import com.scalar.db.io.Key;
-<<<<<<< HEAD
-import java.util.*;
-=======
 import java.util.ArrayList;
 import java.util.List;
 import java.util.Map;
 import java.util.Optional;
 import java.util.Set;
->>>>>>> 9d3ffb12
 import javax.annotation.Nullable;
 
 /**
@@ -33,22 +29,6 @@
 
   /** Restrict instantiation via private constructor */
   private KeyUtils() {}
-
-  public static Optional<Key> createClusteringKeyFromSource(
-      Set<String> clusteringKeyNames,
-      Map<String, DataType> dataTypeByColumnName,
-      ObjectNode sourceRecord) {
-    return clusteringKeyNames.isEmpty()
-        ? Optional.empty()
-        : createKeyFromSource(clusteringKeyNames, dataTypeByColumnName, sourceRecord);
-  }
-
-  public static Optional<Key> createPartitionKeyFromSource(
-      Set<String> partitionKeyNames,
-      Map<String, DataType> dataTypeByColumnName,
-      ObjectNode sourceRecord) {
-    return createKeyFromSource(partitionKeyNames, dataTypeByColumnName, sourceRecord);
-  }
 
   /**
    * Creates an {@link Optional} clustering key from the given source record.
@@ -193,7 +173,6 @@
       return Optional.empty();
     }
   }
-<<<<<<< HEAD
 
   /**
    * Convert a keyValue, in the format of <key>=<value>, to a ScalarDB Key instance.
@@ -217,6 +196,4 @@
     }
     return builder.build();
   }
-=======
->>>>>>> 9d3ffb12
 }