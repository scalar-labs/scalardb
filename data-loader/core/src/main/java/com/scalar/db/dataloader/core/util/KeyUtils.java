package com.scalar.db.dataloader.core.util;

import com.fasterxml.jackson.databind.JsonNode;
import com.fasterxml.jackson.databind.node.ObjectNode;
import com.scalar.db.api.TableMetadata;
import com.scalar.db.common.error.CoreError;
import com.scalar.db.dataloader.core.ColumnInfo;
import com.scalar.db.dataloader.core.ColumnKeyValue;
import com.scalar.db.dataloader.core.exception.Base64Exception;
import com.scalar.db.dataloader.core.exception.ColumnParsingException;
import com.scalar.db.dataloader.core.exception.KeyParsingException;
import com.scalar.db.io.Column;
import com.scalar.db.io.DataType;
import com.scalar.db.io.Key;
import java.util.ArrayList;
import java.util.List;
import java.util.Map;
import java.util.Optional;
import java.util.Set;
import javax.annotation.Nullable;

/**
 * Utility class for creating and managing ScalarDB keys.
 *
 * <p>This class provides utility methods for:
 *
 * <ul>
 *   <li>Creating partition and clustering keys from source records
 *   <li>Parsing key-value pairs into ScalarDB Key instances
 *   <li>Creating composite keys from multiple columns
 * </ul>
 *
 * <p>The class handles proper type conversion and validation of keys according to the table
 * metadata and column data types. It also provides comprehensive error handling for various
 * key-related operations.
 */
public final class KeyUtils {

  /** Restrict instantiation via private constructor */
  private KeyUtils() {}

  /**
   * Creates an {@link Optional} clustering key from the given source record.
   *
   * <p>This method constructs a clustering key by extracting values from the source record for each
   * clustering key column. If any required clustering key column is missing from the source record
   * or if there's an error in data conversion, an empty Optional is returned.
   *
   * @param clusteringKeyNames A set of column names that make up the clustering key
   * @param dataTypeByColumnName A map defining the data type for each column name
   * @param sourceRecord The source record containing the column values
   * @return An {@link Optional} containing the clustering key if all required columns exist and are
   *     valid, otherwise {@link Optional#empty()}
   */
  public static Optional<Key> createClusteringKeyFromSource(
      Set<String> clusteringKeyNames,
      Map<String, DataType> dataTypeByColumnName,
      ObjectNode sourceRecord) {
    return clusteringKeyNames.isEmpty()
        ? Optional.empty()
        : createKeyFromSource(clusteringKeyNames, dataTypeByColumnName, sourceRecord);
  }

  /**
   * Creates an {@link Optional} partition key from the given source record.
   *
   * <p>This method constructs a partition key by extracting values from the source record for each
   * partition key column. If any required partition key column is missing from the source record or
   * if there's an error in data conversion, an empty Optional is returned.
   *
   * @param partitionKeyNames A set of column names that make up the partition key
   * @param dataTypeByColumnName A map defining the data type for each column name
   * @param sourceRecord The source record containing the column values
   * @return An {@link Optional} containing the partition key if all required columns exist and are
   *     valid, otherwise {@link Optional#empty()}
   */
  public static Optional<Key> createPartitionKeyFromSource(
      Set<String> partitionKeyNames,
      Map<String, DataType> dataTypeByColumnName,
      ObjectNode sourceRecord) {
    return createKeyFromSource(partitionKeyNames, dataTypeByColumnName, sourceRecord);
  }

  /**
   * Converts a key-value pair into a ScalarDB Key instance for a specific ScalarDB table.
   *
   * <p>This method performs the following steps:
   *
   * <ol>
   *   <li>Validates that the column exists in the table metadata
   *   <li>Determines the correct data type for the column
   *   <li>Converts the value to the appropriate type
   *   <li>Creates and returns a new ScalarDB Key instance
   * </ol>
   *
   * @param columnKeyValue A key-value pair containing the column name and value
   * @param namespace The name of the ScalarDB namespace
   * @param tableName The name of the ScalarDB table
   * @param tableMetadata Metadata for the ScalarDB table
   * @return A new ScalarDB Key instance formatted according to the data type, or null if
   *     columnKeyValue is null
   * @throws KeyParsingException If the column doesn't exist in the table or if there's an error
   *     parsing the value
   */
  @Nullable
  public static Key parseKeyValue(
      @Nullable ColumnKeyValue columnKeyValue,
      String namespace,
      String tableName,
      TableMetadata tableMetadata)
      throws KeyParsingException {
    if (columnKeyValue == null) {
      return null;
    }
    String columnName = columnKeyValue.getColumnName();
    DataType columnDataType = tableMetadata.getColumnDataType(columnName);
    if (columnDataType == null) {
      throw new KeyParsingException(
          CoreError.DATA_LOADER_INVALID_COLUMN_NON_EXISTENT.buildMessage(
              columnName, tableName, namespace));
    }
    ColumnInfo columnInfo =
        ColumnInfo.builder()
            .namespace(namespace)
            .tableName(tableName)
            .columnName(columnName)
            .build();
    return createKey(columnDataType, columnInfo, columnKeyValue.getColumnValue());
  }

  /**
   * Creates a ScalarDB key based on the provided data type, column information, and value.
   *
   * <p>This method handles the conversion of string values to their appropriate ScalarDB data types
   * and constructs a single-column key. The method ensures type safety and proper formatting of the
   * key value according to the specified data type.
   *
   * @param dataType The data type of the specified column
   * @param columnInfo The ScalarDB table column information
   * @param value The string value to be converted and used as the key
   * @return A ScalarDB Key instance containing the converted value
   * @throws KeyParsingException If there's an error converting the value to the specified data type
   *     or creating the key
   */
  public static Key createKey(DataType dataType, ColumnInfo columnInfo, String value)
      throws KeyParsingException {
    try {
      Column<?> keyValue = ColumnUtils.createColumnFromValue(dataType, columnInfo, value);
      return Key.newBuilder().add(keyValue).build();
    } catch (ColumnParsingException e) {
      throw new KeyParsingException(e.getMessage(), e);
    }
  }

  /**
   * Creates a new composite ScalarDB key from multiple columns.
   *
   * <p>This method creates a composite key by combining multiple columns, each with its own data
   * type and value. The method requires that all input lists (dataTypes, columnNames, and values)
   * have the same length. If the lists are not of equal length, an empty Optional is returned.
   *
   * <p>The method performs the following for each column:
   *
   * <ol>
   *   <li>Creates a ColumnInfo instance
   *   <li>Converts the string value to the appropriate data type
   *   <li>Adds the converted value to the composite key
   * </ol>
   *
   * @param dataTypes List of data types for each column in the composite key
   * @param columnNames List of column names corresponding to each data type
   * @param values List of string values to be converted and used in the key
   * @return An Optional containing the composite ScalarDB Key if successful, or empty if the input
   *     lists have different lengths
   * @throws Base64Exception If there's an error processing Base64-encoded values
   * @throws ColumnParsingException If there's an error converting any value to its specified data
   *     type
   */
  public static Optional<Key> createCompositeKey(
      List<DataType> dataTypes, List<String> columnNames, List<String> values)
      throws Base64Exception, ColumnParsingException {
    if (!CollectionUtil.areSameLength(dataTypes, columnNames, values)) {
      return Optional.empty();
    }
    Key.Builder builder = Key.newBuilder();
    for (int i = 0; i < dataTypes.size(); i++) {
      ColumnInfo columnInfo = ColumnInfo.builder().columnName(columnNames.get(i)).build();
      Column<?> keyValue =
          ColumnUtils.createColumnFromValue(dataTypes.get(i), columnInfo, values.get(i));
      builder.add(keyValue);
    }
    return Optional.of(builder.build());
  }

  private static Optional<Key> createKeyFromSource(
      Set<String> keyNames, Map<String, DataType> columnDataTypes, JsonNode sourceRecord) {
    List<DataType> dataTypes = new ArrayList<>();
    List<String> columnNames = new ArrayList<>();
    List<String> values = new ArrayList<>();

    for (String keyName : keyNames) {
      if (!columnDataTypes.containsKey(keyName) || !sourceRecord.has(keyName)) {
        return Optional.empty();
      }
      dataTypes.add(columnDataTypes.get(keyName));
      columnNames.add(keyName);
      values.add(sourceRecord.get(keyName).asText());
    }

    try {
      return createCompositeKey(dataTypes, columnNames, values);
    } catch (Base64Exception | ColumnParsingException e) {
      return Optional.empty();
    }
  }

  /**
<<<<<<< HEAD
   * Convert a keyValue, in the format of <key>=<value>, to a ScalarDB Key instance.
   *
   * @param keyValues A list of key values in the format of <key>=<value>
=======
   * Convert a list of ColumnKeyValue objects to a ScalarDB Key instance.
   *
   * @param keyValues A list of ColumnKeyValue objects, where each object contains a column name and
   *     its corresponding value
>>>>>>> 32179a68
   * @param tableMetadata Metadata for one ScalarDB table
   * @return A new ScalarDB Key instance formatted by data type
   * @throws ColumnParsingException if there is an error parsing the column
   */
  public static Key parseMultipleKeyValues(
      List<ColumnKeyValue> keyValues, TableMetadata tableMetadata) throws ColumnParsingException {
    Key.Builder builder = Key.newBuilder();
    for (ColumnKeyValue keyValue : keyValues) {
      String columnName = keyValue.getColumnName();
      String value = keyValue.getColumnValue();
      DataType columnDataType = tableMetadata.getColumnDataType(columnName);
      ColumnInfo columnInfo = ColumnInfo.builder().columnName(columnName).build();
      Column<?> keyValueCol = ColumnUtils.createColumnFromValue(columnDataType, columnInfo, value);
      builder.add(keyValueCol);
    }
    return builder.build();
  }
}<|MERGE_RESOLUTION|>--- conflicted
+++ resolved
@@ -215,16 +215,10 @@
   }
 
   /**
-<<<<<<< HEAD
-   * Convert a keyValue, in the format of <key>=<value>, to a ScalarDB Key instance.
-   *
-   * @param keyValues A list of key values in the format of <key>=<value>
-=======
    * Convert a list of ColumnKeyValue objects to a ScalarDB Key instance.
    *
    * @param keyValues A list of ColumnKeyValue objects, where each object contains a column name and
    *     its corresponding value
->>>>>>> 32179a68
    * @param tableMetadata Metadata for one ScalarDB table
    * @return A new ScalarDB Key instance formatted by data type
    * @throws ColumnParsingException if there is an error parsing the column
