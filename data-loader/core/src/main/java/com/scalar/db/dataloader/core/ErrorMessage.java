package com.scalar.db.dataloader.core;

public class ErrorMessage {
  public static final String INVALID_NUMBER_FORMAT_FOR_COLUMN_VALUE =
      "Invalid number specified for column %s in table %s in namespace %s";
  public static final String INVALID_BASE64_ENCODING_FOR_COLUMN_VALUE =
      "Invalid base64 encoding for blob value for column %s in table %s in namespace %s";
  public static final String INVALID_COLUMN_NON_EXISTENT =
      "Invalid key: Column %s does not exist in the table %s in namespace %s.";
  public static final String ERROR_METHOD_NULL_ARGUMENT = "Method null argument not allowed";
  public static final String PARTITION_KEY_ORDER_MISMATCH =
      "The provided partition key order does not match the table schema. Required order: %s";
  public static final String INCOMPLETE_PARTITION_KEY =
      "The provided partition key is incomplete. Required key: %s";
  public static final String CLUSTERING_KEY_ORDER_MISMATCH =
      "The provided clustering key order does not match the table schema. Required order: %s";
  public static final String CLUSTERING_KEY_NOT_FOUND =
      "The provided clustering key %s was not found";
  public static final String INVALID_PROJECTION = "The column '%s' was not found";
<<<<<<< HEAD
  public static final String ERROR_CRUD_EXCEPTION =
      "Something went wrong while trying to save the data. Details: %s";
  public static final String ERROR_SCAN =
      "Something went wrong while scanning. Are you sure you are running in the correct transaction mode? Details: %s";
=======
  public static final String MISSING_NAMESPACE_OR_TABLE = "Missing namespace or table: %s, %s";
  public static final String TABLE_METADATA_RETRIEVAL_FAILED =
      "Failed to retrieve table metadata. Details: %s";
>>>>>>> 1b7b8140
}<|MERGE_RESOLUTION|>--- conflicted
+++ resolved
@@ -17,14 +17,11 @@
   public static final String CLUSTERING_KEY_NOT_FOUND =
       "The provided clustering key %s was not found";
   public static final String INVALID_PROJECTION = "The column '%s' was not found";
-<<<<<<< HEAD
   public static final String ERROR_CRUD_EXCEPTION =
       "Something went wrong while trying to save the data. Details: %s";
   public static final String ERROR_SCAN =
       "Something went wrong while scanning. Are you sure you are running in the correct transaction mode? Details: %s";
-=======
   public static final String MISSING_NAMESPACE_OR_TABLE = "Missing namespace or table: %s, %s";
   public static final String TABLE_METADATA_RETRIEVAL_FAILED =
       "Failed to retrieve table metadata. Details: %s";
->>>>>>> 1b7b8140
 }