package com.scalar.db.dataloader.core.dataimport.processor;

import com.fasterxml.jackson.core.JsonFactory;
import com.fasterxml.jackson.core.JsonParser;
import com.fasterxml.jackson.core.JsonToken;
import com.fasterxml.jackson.databind.JsonNode;
import com.scalar.db.common.error.CoreError;
import com.scalar.db.dataloader.core.DataLoaderObjectMapper;
import com.scalar.db.dataloader.core.dataimport.datachunk.ImportDataChunk;
import com.scalar.db.dataloader.core.dataimport.datachunk.ImportRow;
import java.io.BufferedReader;
import java.io.IOException;
import java.util.ArrayList;
import java.util.List;
import java.util.concurrent.BlockingQueue;
import java.util.concurrent.atomic.AtomicInteger;

/**
 * A processor for importing JSON data into the database.
 *
 * <p>This processor handles JSON files that contain an array of JSON objects. Each object in the
 * array represents a row to be imported into the database. The processor reads the JSON file,
 * splits it into chunks of configurable size, and processes these chunks in parallel using multiple
 * threads.
 *
 * <p>The processing is done in two main phases:
 *
 * <ul>
 *   <li>Reading phase: The JSON file is read and split into chunks
 *   <li>Processing phase: Each chunk is processed independently and imported into the database
 * </ul>
 *
 * <p>The processor uses a producer-consumer pattern where one thread reads the JSON file and
 * produces data chunks, while a pool of worker threads consumes and processes these chunks.
 */
public class JsonImportProcessor extends ImportProcessor {

  private static final DataLoaderObjectMapper OBJECT_MAPPER = new DataLoaderObjectMapper();
  private final AtomicInteger dataChunkIdCounter = new AtomicInteger(0);

  public JsonImportProcessor(ImportProcessorParams params) {
    super(params);
  }

  /**
<<<<<<< HEAD
   * Processes the source data from the given import file.
   *
   * <p>This method reads data from the provided {@link BufferedReader}, processes it in chunks, and
   * batches transactions according to the specified sizes. The method returns a list of {@link
   * ImportDataChunkStatus} objects, each representing the status of a processed data chunk.
   *
   * @param dataChunkSize the number of records to include in each data chunk
   * @param transactionBatchSize the number of records to include in each transaction batch
   * @param reader the {@link BufferedReader} used to read the source file
   * @return a map of {@link ImportDataChunkStatus} objects indicating the processing status of each
   *     data chunk
   */
  @Override
  public ConcurrentHashMap<Integer, ImportDataChunkStatus> process(
      int dataChunkSize, int transactionBatchSize, BufferedReader reader) {
    ExecutorService dataChunkExecutor = Executors.newSingleThreadExecutor();
    BlockingQueue<ImportDataChunk> dataChunkQueue =
        new LinkedBlockingQueue<>(params.getImportOptions().getDataChunkQueueSize());
    try {
      CompletableFuture<Void> readerFuture =
          CompletableFuture.runAsync(
              () -> readDataChunks(reader, dataChunkSize, dataChunkQueue), dataChunkExecutor);

      ConcurrentHashMap<Integer, ImportDataChunkStatus> result = new ConcurrentHashMap<>();

      while (!(dataChunkQueue.isEmpty() && readerFuture.isDone())) {
        ImportDataChunk dataChunk = dataChunkQueue.poll(100, TimeUnit.MILLISECONDS);
        if (dataChunk != null) {
          ImportDataChunkStatus status = processDataChunk(dataChunk, transactionBatchSize);
          result.put(status.getDataChunkId(), status);
        }
      }

      readerFuture.join();
      return result;
    } catch (InterruptedException e) {
      Thread.currentThread().interrupt();
      throw new RuntimeException(
          CoreError.DATA_LOADER_DATA_CHUNK_PROCESS_FAILED.buildMessage(e.getMessage()), e);
    } finally {
      dataChunkExecutor.shutdown();
      try {
        if (!dataChunkExecutor.awaitTermination(60, TimeUnit.SECONDS)) {
          dataChunkExecutor.shutdownNow();
        }
      } catch (InterruptedException e) {
        dataChunkExecutor.shutdownNow();
        Thread.currentThread().interrupt();
      }
      notifyAllDataChunksCompleted();
    }
  }

  /**
=======
>>>>>>> e45325b3
   * Reads data chunks from the JSON file and adds them to the processing queue.
   *
   * <p>This method reads the JSON file as an array of objects, creating data chunks of the
   * specified size. Each chunk is then added to the queue for processing. The method expects the
   * JSON file to start with an array token '[' and end with ']'.
   *
   * <p>Empty or null JSON nodes are skipped during processing.
   *
   * @param reader the BufferedReader containing the JSON data
   * @param dataChunkSize the maximum number of records to include in each chunk
   * @param dataChunkQueue the queue where data chunks are placed for processing
   * @throws RuntimeException if there is an error reading the JSON file or if the thread is
   *     interrupted
   */
  @Override
  protected void readDataChunks(
      BufferedReader reader, int dataChunkSize, BlockingQueue<ImportDataChunk> dataChunkQueue) {
    try (JsonParser jsonParser = new JsonFactory().createParser(reader)) {
      if (jsonParser.nextToken() != JsonToken.START_ARRAY) {
        throw new IOException(CoreError.DATA_LOADER_JSON_CONTENT_START_ERROR.buildMessage());
      }

      List<ImportRow> currentDataChunk = new ArrayList<>();
      int rowNumber = 1;
      while (jsonParser.nextToken() != JsonToken.END_ARRAY) {
        JsonNode jsonNode = OBJECT_MAPPER.readTree(jsonParser);
        if (jsonNode == null || jsonNode.isEmpty()) continue;

        currentDataChunk.add(new ImportRow(rowNumber++, jsonNode));
        if (currentDataChunk.size() == dataChunkSize) {
          enqueueDataChunk(currentDataChunk, dataChunkQueue);
          currentDataChunk = new ArrayList<>();
        }
      }
      if (!currentDataChunk.isEmpty()) enqueueDataChunk(currentDataChunk, dataChunkQueue);
    } catch (IOException | InterruptedException e) {
      throw new RuntimeException(
          CoreError.DATA_LOADER_JSON_FILE_READ_FAILED.buildMessage(e.getMessage()), e);
    }
  }

  /**
   * Adds a data chunk to the processing queue.
   *
   * <p>This method creates a new ImportDataChunk with a unique ID and the provided data, then adds
   * it to the processing queue. The ID is generated using an atomic counter to ensure thread
   * safety.
   *
   * @param dataChunk the list of ImportRow objects to be processed
   * @param queue the queue where the data chunk will be added
   * @throws InterruptedException if the thread is interrupted while waiting to add to the queue
   */
  private void enqueueDataChunk(List<ImportRow> dataChunk, BlockingQueue<ImportDataChunk> queue)
      throws InterruptedException {
    int dataChunkId = dataChunkIdCounter.getAndIncrement();
    queue.put(ImportDataChunk.builder().dataChunkId(dataChunkId).sourceData(dataChunk).build());
  }
}<|MERGE_RESOLUTION|>--- conflicted
+++ resolved
@@ -43,63 +43,6 @@
   }
 
   /**
-<<<<<<< HEAD
-   * Processes the source data from the given import file.
-   *
-   * <p>This method reads data from the provided {@link BufferedReader}, processes it in chunks, and
-   * batches transactions according to the specified sizes. The method returns a list of {@link
-   * ImportDataChunkStatus} objects, each representing the status of a processed data chunk.
-   *
-   * @param dataChunkSize the number of records to include in each data chunk
-   * @param transactionBatchSize the number of records to include in each transaction batch
-   * @param reader the {@link BufferedReader} used to read the source file
-   * @return a map of {@link ImportDataChunkStatus} objects indicating the processing status of each
-   *     data chunk
-   */
-  @Override
-  public ConcurrentHashMap<Integer, ImportDataChunkStatus> process(
-      int dataChunkSize, int transactionBatchSize, BufferedReader reader) {
-    ExecutorService dataChunkExecutor = Executors.newSingleThreadExecutor();
-    BlockingQueue<ImportDataChunk> dataChunkQueue =
-        new LinkedBlockingQueue<>(params.getImportOptions().getDataChunkQueueSize());
-    try {
-      CompletableFuture<Void> readerFuture =
-          CompletableFuture.runAsync(
-              () -> readDataChunks(reader, dataChunkSize, dataChunkQueue), dataChunkExecutor);
-
-      ConcurrentHashMap<Integer, ImportDataChunkStatus> result = new ConcurrentHashMap<>();
-
-      while (!(dataChunkQueue.isEmpty() && readerFuture.isDone())) {
-        ImportDataChunk dataChunk = dataChunkQueue.poll(100, TimeUnit.MILLISECONDS);
-        if (dataChunk != null) {
-          ImportDataChunkStatus status = processDataChunk(dataChunk, transactionBatchSize);
-          result.put(status.getDataChunkId(), status);
-        }
-      }
-
-      readerFuture.join();
-      return result;
-    } catch (InterruptedException e) {
-      Thread.currentThread().interrupt();
-      throw new RuntimeException(
-          CoreError.DATA_LOADER_DATA_CHUNK_PROCESS_FAILED.buildMessage(e.getMessage()), e);
-    } finally {
-      dataChunkExecutor.shutdown();
-      try {
-        if (!dataChunkExecutor.awaitTermination(60, TimeUnit.SECONDS)) {
-          dataChunkExecutor.shutdownNow();
-        }
-      } catch (InterruptedException e) {
-        dataChunkExecutor.shutdownNow();
-        Thread.currentThread().interrupt();
-      }
-      notifyAllDataChunksCompleted();
-    }
-  }
-
-  /**
-=======
->>>>>>> e45325b3
    * Reads data chunks from the JSON file and adds them to the processing queue.
    *
    * <p>This method reads the JSON file as an array of objects, creating data chunks of the
