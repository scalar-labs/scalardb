--- conflicted
+++ resolved
@@ -10,7 +10,6 @@
 
 /** Export manager implementation which manages the export task that exports data in JSON format */
 public class JsonExportManager extends ExportManager {
-<<<<<<< HEAD
   /**
    * Constructs a {@code JsonExportManager} for exporting data using a {@link DistributedStorage}
    * instance.
@@ -39,16 +38,6 @@
    * @param dao the {@link ScalarDbDao} used to interact with ScalarDB for exporting data
    * @param producerTaskFactory the factory used to create producer tasks for generating
    *     CSV-formatted output
-=======
-
-  /**
-   * Constructs a {@code JsonExportManager} with the specified {@link DistributedStorage}, {@link
-   * ScalarDbDao}, and {@link ProducerTaskFactory}.
-   *
-   * @param storage the {@code DistributedStorage} instance used to read data from the database
-   * @param dao the {@code ScalarDbDao} used to execute export-related database operations
-   * @param producerTaskFactory the factory used to create producer tasks for exporting data
->>>>>>> 960a8256
    */
   public JsonExportManager(
       DistributedTransactionManager distributedTransactionManager,
