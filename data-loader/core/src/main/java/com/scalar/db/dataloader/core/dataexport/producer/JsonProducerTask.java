--- conflicted
+++ resolved
@@ -16,7 +16,6 @@
 import java.util.LinkedHashSet;
 import java.util.List;
 import java.util.Map;
-import java.util.Objects;
 import org.slf4j.Logger;
 import org.slf4j.LoggerFactory;
 
@@ -134,20 +133,6 @@
         objectNode.put(columnName, new String(encoded, Charset.defaultCharset()));
         break;
       case DATE:
-<<<<<<< HEAD
-        objectNode.put(columnName, Objects.requireNonNull(result.getDate(columnName)).toString());
-        break;
-      case TIME:
-        objectNode.put(columnName, Objects.requireNonNull(result.getTime(columnName)).toString());
-        break;
-      case TIMESTAMP:
-        objectNode.put(
-            columnName, Objects.requireNonNull(result.getTimestamp(columnName)).toString());
-        break;
-      case TIMESTAMPTZ:
-        objectNode.put(
-            columnName, Objects.requireNonNull(result.getTimestampTZ(columnName)).toString());
-=======
         LocalDate date = result.getDate(columnName);
         assert date != null;
         objectNode.put(columnName, date.toString());
@@ -166,7 +151,6 @@
         Instant instant = result.getTimestampTZ(columnName);
         assert instant != null;
         objectNode.put(columnName, instant.toString());
->>>>>>> b9842bef
         break;
       default:
         throw new AssertionError("Unknown data type:" + dataType);
