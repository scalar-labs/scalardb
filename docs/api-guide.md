# Java API Guide

ScalarDB Java API is mainly composed of Administrative API and Transactional API.
This guide briefly explains what kind of APIs exist and how to use them.

* [Administrative API](#administrative-api)
* [Transactional API](#transactional-api)

## Administrative API

This section explains how to execute administrative operations with Administrative API in ScalarDB.
You can execute administrative operations programmatically as follows, but you can also execute those operations through [Schema Loader](schema-loader.md).

### Get a DistributedTransactionAdmin instance

To execute administrative operations, you first need to get a `DistributedTransactionAdmin` instance.
The `DistributedTransactionAdmin` instance can be obtained from `TransactionFactory` as follows:

```java
TransactionFactory transactionFactory = TransactionFactory.create("<configuration file path>");
DistributedTransactionAdmin admin = transactionFactory.getTransactionAdmin();
```

Please see [Getting Started](getting-started.md) for the details of the configuration file.

Once you have executed all administrative operations, you should close the `DistributedTransactionAdmin` instance as follows:

```java
admin.close();
```

### Create a namespace

Before creating tables, namespaces must be created since a table belongs to one namespace.
You can create a namespace as follows:

```java
// Create a namespace "ns". It will throw an exception if the namespace already exists
admin.createNamespace("ns");

// Create a namespace only if it does not already exist
boolean ifNotExists = true;
admin.createNamespace("ns", ifNotExists);

// Create a namespace with options
Map<String, String> options = ...;
admin.createNamespace("ns", options);
```

#### Creation Options

In the creation operations (creating a namespace, creating a table, etc.), you can specify options that are maps of option names and values (`Map<String, String>`).
With the options, we can set storage adapter specific configurations.

Currently, we can set the following options for the storage adapters:

For Cosmos DB for NoSQL:

| name       | value                                        | default |
|------------|----------------------------------------------|---------|
| ru         | Base resource unit                           | 400     |
| no-scaling | Disable auto-scaling for Cosmos DB for NoSQL | false   |

For DynamoDB:

| name       | value                                  | default |
|------------|----------------------------------------|---------|
| no-scaling | Disable auto-scaling for DynamoDB      | false   |
| no-backup  | Disable continuous backup for DynamoDB | false   |
| ru         | Base resource unit                     | 10      |

For Cassandra:

| name                 | value                                                                                 | default          |
|----------------------|---------------------------------------------------------------------------------------|------------------|
| replication-strategy | Cassandra replication strategy, must be `SimpleStrategy` or `NetworkTopologyStrategy` | `SimpleStrategy` |
| compaction-strategy  | Cassandra compaction strategy, must be `LCS`, `STCS` or `TWCS`                        | `STCS`           |
| replication-factor   | Cassandra replication factor                                                          | 1                |


### Create a table

Next, we will discuss table creation.

You firstly need to create the TaleMetadata as follows:

```java
// Define a table metadata
TableMetadata tableMetadata =
    TableMetadata.newBuilder()
        .addColumn("c1", DataType.INT)
        .addColumn("c2", DataType.TEXT)
        .addColumn("c3", DataType.BIGINT)
        .addColumn("c4", DataType.FLOAT)
        .addColumn("c5", DataType.DOUBLE)
        .addPartitionKey("c1")
        .addClusteringKey("c2", Scan.Ordering.Order.DESC)
        .addClusteringKey("c3", Scan.Ordering.Order.ASC)
        .addSecondaryIndex("c4")
        .build();
```

Here you define columns, a partition key, a clustering key including clustering orders, and secondary indexes of a table.

Please see [ScalarDB design document - Data Model](design.md#data-model) for the details of the ScalarDB Data Model.

And then, you can create a table as follows: 

```java
// Create a table "ns.tbl". It will throw an exception if the table already exists
admin.createTable("ns", "tbl", tableMetadata);

// Create a table only if it does not already exist
boolean ifNotExists = true;
admin.createTable("ns", "tbl", tableMetadata, ifNotExists);

// Create a table with options
Map<String, String> options = ...;
admin.createTable("ns", "tbl", tableMetadata, options);
```

### Create a secondary index

You can create a secondary index as follows:

```java
// Create a secondary index on a column "c5" of a table "ns.tbl". It will throw an exception if the secondary index already exists
admin.createIndex("ns", "tbl", "c5");

// Create a secondary index only if it does not already exist
boolean ifNotExists = true;
admin.createIndex("ns", "tbl", "c5", ifNotExists);

// Create a secondary index with options
Map<String, String> options = ...;
admin.createIndex("ns", "tbl", "c5", options);
```

### Add a new column to a table

You can add a new non-partition key column to a table as follows:  
```java
// Add the new column "c6" of type INT to the table "ns.tbl"  
admin.addNewColumnToTable("ns", "tbl", "c6", DataType.INT)
```

This should be executed with significant consideration as the execution time may vary greatly
depending on the underlying storage. Please plan accordingly especially if the database runs in production:
- For Cosmos DB for NoSQL and DynamoDB: this operation is almost instantaneous as the table
     schema is not modified. Only the table metadata stored in a separated table are updated.
- For Cassandra: adding a column will only update the schema metadata and do not modify existing 
  schema records. The cluster topology is the main factor for the execution time. Since the schema 
  metadata change propagates to each cluster node via a gossip protocol, the larger the cluster, the
  longer it will take for all nodes to be updated.
- For relational databases (MySQL, Oracle, etc.): it may take a very long time to execute and a 
      table-lock may be performed.

### Truncate a table

You can truncate a table as follows:

```java
// Truncate a table "ns.tbl"
admin.truncateTable("ns", "tbl");
```

### Drop a secondary index

You can drop a secondary index as follows:

```java
// Drop a secondary index on a column "c5" of a table "ns.tbl". It will throw an exception if the secondary index does not exist
admin.dropIndex("ns", "tbl", "c5");

// Drop a secondary index only if it exists
boolean ifExists = true;
admin.dropIndex("ns", "tbl", "c5", ifExists);
```

### Drop a table

You can drop a table as follows:

```java
// Drop a table "ns.tbl". It will throw an exception if the table does not exist
admin.dropTable("ns", "tbl");

// Drop a table only if it exists
boolean ifExists = true;
admin.dropTable("ns", "tbl", ifExists);
```

### Drop a namespace

You can drop a namespace as follows:

```java
// Drop a namespace "ns". It will throw an exception if the namespace does not exist
admin.dropNamespace("ns");

// Drop a namespace only if it exists
boolean ifExists = true;
admin.dropNamespace("ns", ifExists);
```

### Get a table metadata

You can get a table metadata as follows:

```java
// Get a table metadata of "ns.tbl"
TableMetadata tableMetadata = admin.getTableMetadata("ns", "tbl");
```

### Operations for Coordinator tables

Depending on the transaction manager type, you need to create coordinator tables to execute transactions. 
The following items describe the operations for the coordinator table.

#### Create Coordinator tables

You can create coordinator tables as follows:

```java
// Create coordinator tables
admin.createCoordinatorTables();

// Create coordinator tables only if they do not already exist
boolean ifNotExist = true;
admin.createCoordinatorTables(ifNotExist);

// Create coordinator tables with options
Map<String, String> options = ...;
admin.createCoordinatorTables(options);
```

#### Truncate Coordinator tables

You can truncate coordinator tables as follows:

```java
// Truncate coordinator tables
admin.truncateCoordinatorTables();
```

#### Drop Coordinator tables

You can drop coordinator tables as follows:

```java
// Drop coordinator tables
admin.dropCoordinatorTables();

// Drop coordinator tables if they exist
boolean ifExist = true;
admin.dropCoordinatorTables(ifExist);
```

## Transactional API

This section explains how to execute transactional operations with Transactional API in ScalarDB.

### Get a DistributedTransactionManager instance

You need to get a `DistributedTransactionManager` instance to execute transactional operations.
You can get it in the following way:

```java
TransactionFactory transactionFactory = TransactionFactory.create("<configuration file path>");
DistributedTransactionManager transactionManager = transactionFactory.getTransactionManager();
```

Once you have executed all transactional operations, you should close the `DistributedTransactionManager` instance as follows:

```java
transactionManager.close();
```

### Begin/Start a transaction

You need to begin/start a transaction before executing transactional CRUD operations.
You can begin/start a transaction as follows:

```java
// Begin a transaction
DistributedTransaction transaction = transactionManager.begin();

Or

// Start a transaction
DistributedTransaction transaction = transactionManager.start();
```

You can also begin/start a transaction with specifying a transaction ID as follows:

```java
// Begin a transaction with specifying a transaction ID
DistributedTransaction transaction = transactionManager.begin("<transaction ID>");

Or

// Start a transaction with specifying a transaction ID
DistributedTransaction transaction = transactionManager.start("<transaction ID>");
```

Note that you must guarantee uniqueness of the transaction ID in this case.

### Resume a transaction

You can resume a transaction you have already begun with specifying a transaction ID as follows:

```java
// Resume a transaction
DistributedTransaction transaction = transactionManager.resume("<transaction ID>");
```

It is helpful in a stateful application where a transaction spans multiple client requests.
In that case, the application can begin a transaction in the first client request.
And in the following client requests, it can resume the transaction with the `resume()` method.

### CRUD operations

#### Key construction

Most CRUD operations need to specify `Key` objects (partition-key, clustering-key, etc.).
So, before moving on to CRUD operations, the following explains how to construct a `Key` object.

For a single column key, you can use the `Key.ofXXX()` methods (XXX is a type name) to construct it as follows:

```java
// for a key that consists of a single column of Int
Key key1 = Key.ofInt("col1", 1);

// for a key that consists of a single column of BigInt
Key key2 = Key.ofBigInt("col1", 100L);

// for a key that consists of a single column of Double
Key key3 = Key.ofDouble("col1", 1.3d);

// for a key that consists of a single column of Text
Key key4 = Key.ofText("col1", "value");
```

For a key that consists of 2 - 5 columns, you can use the `Key.of()` methods to construct it as follows:

```java
// for a key that consists of 2 - 5 columns
Key key1 = Key.of("col1", 1, "col2", 100L);
Key key2 = Key.of("col1", 1, "col2", 100L, "col3", 1.3d);
Key key3 = Key.of("col1", 1, "col2", 100L, "col3", 1.3d, "col4", "value");
Key key4 = Key.of("col1", 1, "col2", 100L, "col3", 1.3d, "col4", "value", "col5", false);
```

Similar to `ImmutableMap.of()` in Guava, you need to specify column names and values in turns.

For a key that consists of more than 5 columns, we can use the builder to construct it as follows:

```java
// for a key that consists of more than 5 columns
Key key = Key.newBuilder()
    .addInt("col1", 1)
    .addBigInt("col2", 100L)
    .addDouble("col3", 1.3d)
    .addText("col4", "value")
    .addBoolean("col5", false)
    .addInt("col6", 100)
    .build();
```

#### Get operation

`Get` is an operation to retrieve a single record specified by a primary key.

You need to create a Get object first, and then you can execute it with the `transaction.get()` method as follows:

```java
// Create a Get operation
Key partitionKey = Key.ofInt("c1", 10);
Key clusteringKey = Key.of("c2", "aaa", "c3", 100L);

Get get =
    Get.newBuilder()
        .namespace("ns")
        .table("tbl")
        .partitionKey(partitionKey)
        .clusteringKey(clusteringKey)
        .projections("c1", "c2", "c3", "c4")
        .build();

// Execute the Get operation
Optional<Result> result = transaction.get(get);
```

You can also specify projections to choose which columns are returned.

##### Handle Result objects

The Get operation and Scan operation return `Result` objects.
So the following shows how to handle `Result` objects.

You can get a column value of a result with `getXXX("<column name>")` methods (XXX is a type name) as follows:

```java
// Get a Boolean value of a column
boolean booleanValue = result.getBoolean("<column name>");

// Get an Int value of a column
int intValue = result.getInt("<column name>");

// Get a BigInt value of a column
long bigIntValue = result.getBigInt("<column name>");

// Get a Float value of a column
float floatValue = result.getFloat("<column name>");

// Get a Double value of a column
double doubleValue = result.getDouble("<column name>");

// Get a Text value of a column
String textValue = result.getText("<column name>");

// Get a Blob value of a column (as a ByteBuffer)
ByteBuffer blobValue = result.getBlob("<column name>");

// Get a Blob value of a column as a byte array
byte[] blobValueAsBytes = result.getBlobAsBytes("<column name>");
```

And if you need to check if a value of a column is null, you can use the `isNull("<column name>")` method.

``` java
// Check if a value of a column is null
boolean isNull = result.isNull("<column name>");
```

Please see also [Javadoc of `Result`](https://javadoc.io/static/com.scalar-labs/scalardb/3.6.0/com/scalar/db/api/Result.html) for more details.

##### Get with a secondary index

You can also execute a Get operation with a secondary index. 

Instead of specifying a partition key, you can specify an index key (specifying an indexed column) to use a secondary index as follows:

```java
// Create a Get operation with a secondary index
Key indexKey = Key.ofFloat("c4", 1.23F);

Get get =
    Get.newBuilder()
        .namespace("ns")
        .table("tbl")
        .indexKey(indexKey)
        .projections("c1", "c2", "c3", "c4")
        .build();

// Execute the Get operation
Optional<Result> result = transaction.get(get);
```

Note that if the result has more than one record, the `transaction.get()` throws an exception.
If you want to handle multiple results, use [Scan with a secondary index](#scan-with-a-secondary-index).

#### Scan operation

`Scan` is an operation to retrieve multiple records within a partition.
You can specify clustering key boundaries and orderings for clustering key columns in Scan operations.

You need to create a Scan object first, and then you can execute it with the `transaction.scan()` method as follows:

```java
// Create a Scan operation
Key partitionKey = Key.ofInt("c1", 10);
Key startClusteringKey = Key.of("c2", "aaa", "c3", 100L);
Key endClusteringKey = Key.of("c2", "aaa", "c3", 300L);

Scan scan =
    Scan.newBuilder()
        .namespace("ns")
        .table("tbl")
        .partitionKey(partitionKey)
        .start(startClusteringKey)
        .end(endClusteringKey)
        .projections("c1", "c2", "c3", "c4")
        .orderings(Scan.Ordering.desc("c2"), Scan.Ordering.asc("c3"))
        .limit(10)
        .build();

// Execute the Scan operation
List<Result> results = transaction.scan(scan);
```

You can omit the clustering key boundaries, or you can specify either a start boundary or an end boundary.
If you don't specify orderings, you get results ordered by clustering order you defined when creating the table.

Also, you can specify projections to choose which columns are returned, and limit to specify the number of records to return in Scan operations.

##### Scan with a secondary index

You can also execute a Scan operation with a secondary index.

Instead of specifying a partition key, you can specify an index key (specifying an indexed column) to use a secondary index as follows:

```java
// Create a Scan operation with a secondary index
Key indexKey = Key.ofFloat("c4", 1.23F);

Scan scan =
    Scan.newBuilder()
        .namespace("ns")
        .table("tbl")
        .indexKey(indexKey)
        .projections("c1", "c2", "c3", "c4")
        .limit(10)
        .build();

// Execute the Scan operation
List<Result> results = transaction.scan(scan);
```

Note that you can't specify clustering key boundaries and orderings in Scan with a secondary index.

##### Scan without a partition key to retrieve all the records of a table

You can also execute a Scan operation without specifying a partition key.

Instead of calling the `partitionKey()` method in the builder, you can call the `all()` method to scan a table without specifying a partition key as follows:

```java
// Create a Scan operation without a partition key
Scan scan =
    Scan.newBuilder()
        .namespace("ns")
        .table("tbl")
        .all()
        .projections("c1", "c2", "c3", "c4")
        .limit(10)
        .build();

// Execute the Scan operation
List<Result> results = transaction.scan(scan);
```

Note that you can't specify clustering key boundaries and orderings in Scan without a partition key.

#### Put operation

`Put` is an operation to put a record specified by a primary key.
It behaves as an upsert operation for a record, i.e., updating the record if the record exists; otherwise, inserting the record.
Note that when you update an existing record, you need to read it using a `Get` or a `Scan` before a `Put` operation.

You need to create a Put object first, and then you can execute it with the `transaction.put()` method as follows:

```java
// Create a Put operation
Key partitionKey = Key.ofInt("c1", 10);
Key clusteringKey = Key.of("c2", "aaa", "c3", 100L);

Put put =
    Put.newBuilder()
        .namespace("ns")
        .table("tbl")
        .partitionKey(partitionKey)
        .clusteringKey(clusteringKey)
        .floatValue("c4", 1.23F)
        .doubleValue("c5", 4.56)
        .build();

// Execute the Put operation
transaction.put(put);
```

You can also put a record with null values as follows:

```java
Put put =
    Put.newBuilder()
        .namespace("ns")
        .table("tbl")
        .partitionKey(partitionKey)
        .clusteringKey(clusteringKey)
        .floatValue("c4", null)
        .doubleValue("c5", null)
        .build();
```

##### Put with a condition

In a Put operation, you have the option to include a condition. The Put operation is only committed if the specified condition is met.
If the condition fails to be satisfied when committing, an exception called `CommitUnsatisfiedConditionException` is thrown.
In the case of Two-Phase Commit Transactions, the condition is checked during the preparation phase. 
If the condition is not met, a different exception called `PreparationUnsatisfiedConditionException` is thrown.

You can specify a condition in a Put operation as follows:

```java
// Build a condition
MutationCondition condition =
    ConditionBuilder.putIf(ConditionBuilder.column("c4").isEqualToFloat(0.0F))
        .and(ConditionBuilder.column("c5").isEqualToDouble(0.0))
        .build();

Put put =
    Put.newBuilder()
        .namespace("ns")
        .table("tbl")
        .partitionKey(partitionKey)
        .clusteringKey(clusteringKey)
        .floatValue("c4", 1.23F)
        .doubleValue("c5", 4.56)
        .condition(condition) // condition
        .build();

// Execute the Put operation
transaction.put(put);
```

Other than the `putIf` condition, you can specify the `putIfExists` and `putIfNotExists` conditions as follows:

```java
// Build a putIfExists condition
MutationCondition putIfExistsCondition = ConditionBuilder.putIfExists();

// Build a putIfNotExists condition
MutationCondition putIfNotExistsCondition = ConditionBuilder.putIfNotExists();
```

#### Delete operation

`Delete` is an operation to delete a record specified by a primary key.
Note that when you delete a record, you need to read it using a `Get` or a `Scan` before a `Delete` operation.

You need to create a Delete object first, and then you can execute it with the `transaction.delete()` method as follows:

```java
// Create a Delete operation
Key partitionKey = Key.ofInt("c1", 10);
Key clusteringKey = Key.of("c2", "aaa", "c3", 100L);

Delete delete =
    Delete.newBuilder()
        .namespace("ns")
        .table("tbl")
        .partitionKey(partitionKey)
        .clusteringKey(clusteringKey)
        .build();

// Execute the Delete operation
transaction.delete(delete);
```

##### Delete with a condition

Similar to a Put operation, you have the option to include a condition for a Delete operation. 
The Delete operation is only committed if the specified condition is met.
If the condition fails to be satisfied when committing, an exception called `CommitUnsatisfiedConditionException` is thrown.
In the case of Two-Phase Commit Transactions, the condition is checked during the preparation phase.
If the condition is not met, a different exception called `PreparationUnsatisfiedConditionException` is thrown.

You can specify a condition in a Delete operation as follows:

```java
// Build a condition
MutationCondition condition =
    ConditionBuilder.deleteIf(ConditionBuilder.column("c4").isEqualToFloat(0.0F))
        .and(ConditionBuilder.column("c5").isEqualToDouble(0.0))
        .build();

Delete delete =
    Delete.newBuilder()
        .namespace("ns")
        .table("tbl")
        .partitionKey(partitionKey)
        .clusteringKey(clusteringKey)
        .condition(condition)  // condition
        .build();

// Execute the Delete operation
transaction.delete(delete);
```

Other than the `deleteIf` condition, you can specify the `deleteIfExists` condition as follows:

```java
// Build a deleteIfExists condition
MutationCondition deleteIfExistsCondition = ConditionBuilder.deleteIfExists();
```

#### Mutate operation

Mutate is an operation to execute multiple mutations (Put and Delete operations).

You need to create mutation objects first, and then you can execute them with the `transaction.mutate()` method as follows:

```java
// Create Put and Delete operations
Key partitionKey = Key.ofInt("c1", 10);

Key clusteringKeyForPut = Key.of("c2", "aaa", "c3", 100L);

Put put =
    Put.newBuilder()
        .namespace("ns")
        .table("tbl")
        .partitionKey(partitionKey)
        .clusteringKey(clusteringKeyForPut)
        .floatValue("c4", 1.23F)
        .doubleValue("c5", 4.56)
        .build();

Key clusteringKeyForDelete = Key.of("c2", "bbb", "c3", 200L);

Delete delete =
    Delete.newBuilder()
        .namespace("ns")
        .table("tbl")
        .partitionKey(partitionKey)
        .clusteringKey(clusteringKeyForDelete)
        .build();

// Execute the operations
transaction.mutate(Arrays.asList(put, delete));
```

#### Use a default namespace for CRUD operations

A default namespace for all the CRUD operations can be set with a property of the ScalarDB configuration.
If you would like to use this setting with ScalarDB server, it needs to be set on the client-side configuration.

```properties
scalar.db.default_namespace_name=<a_namespace_name>
```

Any operation that does not specify a namespace will use the default namespace set in the configuration.

```java
//This operation will target the default namespace
Scan scanUsingDefaultNamespace =
    Scan.newBuilder()
        .table("tbl")
        .all()
        .build();
//This operation will target the "ns" namespace
Scan scanUsingSpecifiedNamespace =
    Scan.newBuilder()
        .namespace("ns")
        .table("tbl")
        .all()
        .build();
```

#### Notes

All the builders of the CRUD operations can specify consistency with the `consistency()` methods, but it's ignored, and the `LINEARIZABLE` consistency level is always used in transactions.

### Commit a transaction

After executing CRUD operations, you need to commit a transaction to finish it.

You can commit a transaction as follows;

```java
// Commit a transaction
transaction.commit();
```

### Rollback/Abort a transaction

If you want to rollback/abort a transaction or an error happens during the execution, you can rollback/abort a transaction.

You can rollback/abort a transaction as follows;

```java
// Rollback a transaction
transaction.rollback();

Or

// Abort a transaction
transaction.abort();
```

Please see [Handle Exceptions](#handle-exceptions) for the details of how to handle exceptions in ScalarDB.

## Handle Exceptions

Handling exceptions correctly in ScalarDB is very important.
If you mishandle exceptions, your data could become inconsistent.
This document explains how to handle exceptions properly in ScalarDB.

Let's look at the following example code to see how to handle exceptions in ScalarDB.

```java
public class Sample {
  public static void main(String[] args) throws IOException, InterruptedException {
    TransactionFactory factory = TransactionFactory.create("<configuration file path>");
    DistributedTransactionManager transactionManager = factory.getTransactionManager();

    int retryCount = 0;

    while (true) {
      if (retryCount++ > 0) {
        // Retry the transaction three times maximum in this sample code
        if (retryCount >= 3) {
          return;
        }
        // Sleep 100 milliseconds before retrying the transaction in this sample code
        TimeUnit.MILLISECONDS.sleep(100);
      }

      // Begin a transaction
      DistributedTransaction tx;
      try {
        tx = transactionManager.begin();
      } catch (TransactionNotFoundException e) {
        // if the transaction fails to begin due to transient faults. You can retry the transaction
        continue;
      } catch (TransactionException e) {
        // If beginning a transaction failed, it indicates some failure happens during the
        // transaction, so you should cancel the transaction or retry the transaction after the
        // failure or error is fixed
        return;
      }

      try {
        // Execute CRUD operations in the transaction
        Optional<Result> result = tx.get(...);
        List<Result> results = tx.scan(...);
        tx.put(...);
        tx.delete(...);

        // Commit the transaction
        tx.commit();
      } catch (CrudConflictException | CommitConflictException e) {
        // If you catch CrudConflictException or CommitConflictException, it indicates a transaction
        // conflict occurs during the transaction, so you can retry the transaction from the 
        // beginning
        try {
          tx.rollback();
        } catch (RollbackException ex) {
          // Rolling back the transaction failed. You can log it here
        }
<<<<<<< HEAD
      } catch (CrudException | CommitUnsatisfiedConditionException | CommitException e) {
        // If you catch CrudException or CommitUnsatisfiedConditionException or CommitException, it indicates some failure happens, so you
        // should cancel the transaction or retry the transaction after the failure/error is fixed
=======
      } catch (CrudException | CommitException e) {
        // If you catch CrudException or CommitException, it indicates some failure happens, so you
        // should cancel the transaction or retry the transaction after the failure or error is 
        // fixed
>>>>>>> e4ca22cd
        try {
          tx.rollback();
        } catch (RollbackException ex) {
          // Rolling back the transaction failed. You can log it here
        }
        return;
      } catch (UnknownTransactionStatusException e) {
        // If you catch `UnknownTransactionStatusException` when committing the transaction, you are
        // not sure if the transaction succeeds or not. In such a case, you need to check if the
        // transaction is committed successfully or not and retry it if it failed. How to identify a
        // transaction status is delegated to users
        return;
      }
    }
  }
}
```

The `begin()` API could throw `TransactionException` and `TransactionNotFoundException`.
If you catch `TransactionException`, it indicates some failure (e.g., database failure and network error) happens during the transaction, so you should cancel the transaction or retry the transaction after the failure or error is fixed.
If you catch `TransactionNotFoundException`, it indicates the transaction fails to begin due to transient faults. You can retry the transaction. So you can retry the transaction in this case.

The APIs for CRUD operations (`get()`/`scan()`/`put()`/`delete()`/`mutate()`) could throw `CrudException` and `CrudConflictException`.
If you catch `CrudException`, it indicates some failure (e.g., database failure and network error) happens during the transaction, so you should cancel the transaction or retry the transaction after the failure or error is fixed.
If you catch `CrudConflictException`, it indicates a transaction conflict occurs during the transaction, so you can retry the transaction from the beginning, preferably with well-adjusted exponential backoff based on your application and environment.
The sample code retries three times maximum and sleeps 100 milliseconds before retrying the transaction.

Also, the `commit()` API could throw `CommitException`, `CommitConflictException`, and `UnknownTransactionStatusException`.
If you catch `CommitException`, like the `CrudException` case, you should cancel the transaction or retry the transaction after the failure or error is fixed.
If you catch `CommitConflictException`, like the `CrudConflictException` case, you can retry the transaction from the beginning.
If you catch `UnknownTransactionStatusException`, you are not sure if the transaction succeeds or not.
In such a case, you need to check if the transaction is committed successfully or not and retry it if it fails.
How to identify a transaction status is delegated to users.
You may want to create a transaction status table and update it transactionally with other application data so that you can get the status of a transaction from the status table.

Please note that if you begin a transaction by specifying a transaction ID, you must use a different ID when you retry the transaction.

Although not illustrated in the sample code, the `resume()` API could also throw a `TransactionNotFoundException`.
This exception indicates that the transaction associated with the specified ID was not found, and it might have been expired.
In such cases, you can retry the transaction from the beginning.

## Transactional operations for Two-phase Commit Transaction

Please see [Two-phase Commit Transactions](two-phase-commit-transactions.md).

## Investigate Consensus Commit transactions errors

This configuration is only available to troubleshoot Consensus Commit transactions. By adding the following configuration, `Get` and `Scan` operations results will contain [transaction metadata](schema-loader.md#internal-metadata-for-consensus-commit).
To see the transaction metadata columns details for a given table, you can use the `DistributedTransactionAdmin.getTableMetadata()` method which will return the table metadata augmented with the transaction metadata columns. 
All in all, using this configuration can be useful to investigate transaction related issues.

```properties
# By default, it is set to "false".
scalar.db.consensus_commit.include_metadata.enabled=true
```

## References

* [Design document](design.md)
* [Getting started](getting-started.md)
* [Multi-storage Transactions](multi-storage-transactions.md)
* [Two-phase Commit Transactions](two-phase-commit-transactions.md)
* [ScalarDB Server](scalardb-server.md)<|MERGE_RESOLUTION|>--- conflicted
+++ resolved
@@ -839,16 +839,10 @@
         } catch (RollbackException ex) {
           // Rolling back the transaction failed. You can log it here
         }
-<<<<<<< HEAD
       } catch (CrudException | CommitUnsatisfiedConditionException | CommitException e) {
         // If you catch CrudException or CommitUnsatisfiedConditionException or CommitException, it indicates some failure happens, so you
-        // should cancel the transaction or retry the transaction after the failure/error is fixed
-=======
-      } catch (CrudException | CommitException e) {
-        // If you catch CrudException or CommitException, it indicates some failure happens, so you
         // should cancel the transaction or retry the transaction after the failure or error is 
         // fixed
->>>>>>> e4ca22cd
         try {
           tx.rollback();
         } catch (RollbackException ex) {
