# ScalarDB Java API Guide

The ScalarDB Java API is mainly composed of the Administrative API and Transactional API. This guide briefly explains what kinds of APIs exist, how to use them, and related topics like how to handle exceptions.

## Administrative API

This section explains how to execute administrative operations programmatically by using the Administrative API in ScalarDB.

{% capture notice--info %}
**Note**

Another method for executing administrative operations is to use [Schema Loader](schema-loader.md).
{% endcapture %}

<div class="notice--info">{{ notice--info | markdownify }}</div>

### Get a `DistributedTransactionAdmin` instance

You first need to get a `DistributedTransactionAdmin` instance to execute administrative operations.

To get a `DistributedTransactionAdmin` instance, you can use `TransactionFactory` as follows:

```java
TransactionFactory transactionFactory = TransactionFactory.create("<CONFIGURATION_FILE_PATH>");
DistributedTransactionAdmin admin = transactionFactory.getTransactionAdmin();
```

For details about configurations, see [ScalarDB Configurations](configurations.md).

After you have executed all administrative operations, you should close the `DistributedTransactionAdmin` instance as follows:

```java
admin.close();
```

### Create a namespace

Before creating tables, namespaces must be created since a table belongs to one namespace.

You can create a namespace as follows:

```java
// Create the namespace "ns". If the namespace already exists, an exception will be thrown.
admin.createNamespace("ns");

// Create the namespace only if it does not already exist.
boolean ifNotExists = true;
admin.createNamespace("ns", ifNotExists);

// Create the namespace with options.
Map<String, String> options = ...;
admin.createNamespace("ns", options);
```

#### Creation options

In the creation operations, like creating a namespace and creating a table, you can specify options that are maps of option names and values (`Map<String, String>`). By using the options, you can set storage adapter–specific configurations.

Select your database to see the options available:

<div id="tabset-1">
<div class="tab">
  <button class="tablinks" onclick="openTab(event, 'Cassandra', 'tabset-1')" id="defaultOpen-1">Cassandra</button>
  <button class="tablinks" onclick="openTab(event, 'Cosmos_DB_for_NoSQL', 'tabset-1')">Cosmos DB for NoSQL</button>
  <button class="tablinks" onclick="openTab(event, 'DynamoDB', 'tabset-1')">DynamoDB</button>
  <button class="tablinks" onclick="openTab(event, 'JDBC_databases', 'tabset-1')">JDBC databases</button>
</div>

<div id="Cassandra" class="tabcontent" markdown="1">

| Name                 | Description                                                                            | Default          |
|----------------------|----------------------------------------------------------------------------------------|------------------|
| replication-strategy | Cassandra replication strategy. Must be `SimpleStrategy` or `NetworkTopologyStrategy`. | `SimpleStrategy` |
| compaction-strategy  | Cassandra compaction strategy, Must be `LCS`, `STCS` or `TWCS`.                        | `STCS`           |
| replication-factor   | Cassandra replication factor.                                                          | 3                |

</div>
<div id="Cosmos_DB_for_NoSQL" class="tabcontent" markdown="1">

| Name       | Description                                         | Default |
|------------|-----------------------------------------------------|---------|
| ru         | Base resource unit.                                 | 400     |
| no-scaling | Disable auto-scaling for Cosmos DB for NoSQL.       | false   |

</div>
<div id="DynamoDB" class="tabcontent" markdown="1">

| Name       | Description                             | Default |
|------------|-----------------------------------------|---------|
| no-scaling | Disable auto-scaling for DynamoDB.      | false   |
| no-backup  | Disable continuous backup for DynamoDB. | false   |
| ru         | Base resource unit.                     | 10      |

</div>
<div id="JDBC_databases" class="tabcontent" markdown="1">

No options are available for JDBC databases.

</div>
</div>

### Create a table

When creating a table, you should define the table metadata and then create the table.

To define the table metadata, you can use `TableMetadata`. The following shows how to define the columns, partition key, clustering key including clustering orders, and secondary indexes of a table:

```java
// Define the table metadata.
TableMetadata tableMetadata =
    TableMetadata.newBuilder()
        .addColumn("c1", DataType.INT)
        .addColumn("c2", DataType.TEXT)
        .addColumn("c3", DataType.BIGINT)
        .addColumn("c4", DataType.FLOAT)
        .addColumn("c5", DataType.DOUBLE)
        .addPartitionKey("c1")
        .addClusteringKey("c2", Scan.Ordering.Order.DESC)
        .addClusteringKey("c3", Scan.Ordering.Order.ASC)
        .addSecondaryIndex("c4")
        .build();
```

For details about the data model of ScalarDB, see [Data Model](design.md#data-model).

Then, create a table as follows:

```java
// Create the table "ns.tbl". If the table already exists, an exception will be thrown.
admin.createTable("ns", "tbl", tableMetadata);

// Create the table only if it does not already exist.
boolean ifNotExists = true;
admin.createTable("ns", "tbl", tableMetadata, ifNotExists);

// Create the table with options.
Map<String, String> options = ...;
admin.createTable("ns", "tbl", tableMetadata, options);
```

### Create a secondary index

You can create a secondary index as follows:

```java
// Create a secondary index on column "c5" for table "ns.tbl". If a secondary index already exists, an exception will be thrown.
admin.createIndex("ns", "tbl", "c5");

// Create the secondary index only if it does not already exist.
boolean ifNotExists = true;
admin.createIndex("ns", "tbl", "c5", ifNotExists);

// Create the secondary index with options.
Map<String, String> options = ...;
admin.createIndex("ns", "tbl", "c5", options);
```

### Add a new column to a table

You can add a new, non-partition key column to a table as follows:

```java
// Add a new column "c6" with the INT data type to the table "ns.tbl".
admin.addNewColumnToTable("ns", "tbl", "c6", DataType.INT)
```

{% capture notice--warning %}
**Attention**

You should carefully consider adding a new column to a table because the execution time may vary greatly depending on the underlying storage. Please plan accordingly and consider the following, especially if the database runs in production:

- **For Cosmos DB for NoSQL and DynamoDB:** Adding a column is almost instantaneous as the table schema is not modified. Only the table metadata stored in a separate table is updated.
- **For Cassandra:** Adding a column will only update the schema metadata and will not modify the existing schema records. The cluster topology is the main factor for the execution time. Changes to the schema metadata are shared to each cluster node via a gossip protocol. Because of this, the larger the cluster, the longer it will take for all nodes to be updated.
- **For relational databases (MySQL, Oracle, etc.):** Adding a column shouldn't take a long time to execute.
{% endcapture %}

<div class="notice--warning">{{ notice--warning | markdownify }}</div>

### Truncate a table

You can truncate a table as follows:

```java
// Truncate the table "ns.tbl".
admin.truncateTable("ns", "tbl");
```

### Drop a secondary index

You can drop a secondary index as follows:

```java
// Drop the secondary index on column "c5" from table "ns.tbl". If the secondary index does not exist, an exception will be thrown.
admin.dropIndex("ns", "tbl", "c5");

// Drop the secondary index only if it exists.
boolean ifExists = true;
admin.dropIndex("ns", "tbl", "c5", ifExists);
```

### Drop a table

You can drop a table as follows:

```java
// Drop the table "ns.tbl". If the table does not exist, an exception will be thrown.
admin.dropTable("ns", "tbl");

// Drop the table only if it exists.
boolean ifExists = true;
admin.dropTable("ns", "tbl", ifExists);
```

### Drop a namespace

You can drop a namespace as follows:

```java
// Drop the namespace "ns". If the namespace does not exist, an exception will be thrown.
admin.dropNamespace("ns");

// Drop the namespace only if it exists.
boolean ifExists = true;
admin.dropNamespace("ns", ifExists);
```

### Get existing namespaces

You can get the existing namespaces as follows:

```java
Set<String> namespaces = admin.getNamespaceNames();
```

### Get the tables of a namespace

You can get the tables of a namespace as follows:

```java
// Get the tables of the namespace "ns".
Set<String> tables = admin.getNamespaceTableNames("ns");
```

### Get table metadata

You can get table metadata as follows:

```java
// Get the table metadata for "ns.tbl".
TableMetadata tableMetadata = admin.getTableMetadata("ns", "tbl");
```

<<<<<<< HEAD
### Upgrade the environment to support the latest ScalarDB API

You can upgrade the ScalarDB environment to support the latest version of the ScalarDB API. Typically, as indicated in the release notes, you will need to run this method after updating the ScalarDB version that your application environment uses.

```java
// Upgrade the ScalarDB environment.
Map<String, String> options = ...;
admin.upgrade(options);
=======
### Repair a namespace

If a namespace is in an unknown state, such as the namespace exists in the underlying storage but not its ScalarDB metadata or vice versa, this method will re-create the namespace and its metadata if necessary.

You can repair the namespace as follows:

```java
// Repair the namespace "ns" with options.
Map<String, String> options = ...;
admin.repairNamespace("ns", options);
```

### Repair a table

If a table is in an unknown state, such as the table exists in the underlying storage but not its ScalarDB metadata or vice versa, this method will re-create the table, its secondary indexes, and their metadata if necessary.

You can repair the table as follows:

```java
// Repair the table "ns.tbl" with options.
TableMetadata tableMetadata =
    TableMetadata.newBuilder()
        ...
        .build();
Map<String, String> options = ...;
admin.repairTable("ns", "tbl", tableMetadata, options);
>>>>>>> 980a0e26
```

### Specify operations for the Coordinator table

The Coordinator table is used by the [Transactional API](#transactional-api) to track the statuses of transactions.

When using a transaction manager, you must create the Coordinator table to execute transactions. In addition to creating the table, you can truncate and drop the Coordinator table.

#### Create the Coordinator table

You can create the Coordinator table as follows:

```java
// Create the Coordinator table.
admin.createCoordinatorTables();

// Create the Coordinator table only if one does not already exist.
boolean ifNotExist = true;
admin.createCoordinatorTables(ifNotExist);

// Create the Coordinator table with options.
Map<String, String> options = ...;
admin.createCoordinatorTables(options);
```

#### Truncate the Coordinator table

You can truncate the Coordinator table as follows:

```java
// Truncate the Coordinator table.
admin.truncateCoordinatorTables();
```

#### Drop the Coordinator table

You can drop the Coordinator table as follows:

```java
// Drop the Coordinator table.
admin.dropCoordinatorTables();

// Drop the Coordinator table if one exist.
boolean ifExist = true;
admin.dropCoordinatorTables(ifExist);
```

### Import a table

You can import an existing table to ScalarDB as follows:

```java
// Import the table "ns.tbl". If the table is already managed by ScalarDB, the target table does not
// exist, or the table does not meet the requirements of the ScalarDB table, an exception will be thrown.
admin.importTable("ns", "tbl", options);
```

{% capture notice--warning %}
**Attention**

You should carefully plan to import a table to ScalarDB in production because it will add transaction metadata columns to your database tables and the ScalarDB metadata tables. In this case, there would also be several differences between your database and ScalarDB, as well as some limitations. For details, see [Importing Existing Tables to ScalarDB by Using ScalarDB Schema Loader](./schema-loader-import.md).

{% endcapture %}

<div class="notice--warning">{{ notice--warning | markdownify }}</div>

## Transactional API

This section explains how to execute transactional operations by using the Transactional API in ScalarDB.

### Get a `DistributedTransactionManager` instance

You first need to get a `DistributedTransactionManager` instance to execute transactional operations.

To get a `DistributedTransactionManager` instance, you can use `TransactionFactory` as follows:

```java
TransactionFactory transactionFactory = TransactionFactory.create("<CONFIGURATION_FILE_PATH>");
DistributedTransactionManager transactionManager = transactionFactory.getTransactionManager();
```

After you have executed all transactional operations, you should close the `DistributedTransactionManager` instance as follows:

```java
transactionManager.close();
```

### Begin or start a transaction

Before executing transactional CRUD operations, you need to begin or start a transaction.

You can begin a transaction as follows:

```java
// Begin a transaction.
DistributedTransaction transaction = transactionManager.begin();
```

Or, you can start a transaction as follows:

```java
// Start a transaction.
DistributedTransaction transaction = transactionManager.start();
```

Alternatively, you can use the `begin` method for a transaction by specifying a transaction ID as follows:

```java
// Begin a transaction with specifying a transaction ID.
DistributedTransaction transaction = transactionManager.begin("<TRANSACTION_ID>");
```

Or, you can use the `start` method for a transaction by specifying a transaction ID as follows:

```java
// Start a transaction with specifying a transaction ID.
DistributedTransaction transaction = transactionManager.start("<TRANSACTION_ID>");
```

{% capture notice--info %}
**Note**

Specifying a transaction ID is useful when you want to link external systems to ScalarDB. Otherwise, you should use the `begin()` method or the `start()` method.

When you specify a transaction ID, make sure you specify a unique ID (for example, UUID v4) throughout the system since ScalarDB depends on the uniqueness of transaction IDs for correctness.
{% endcapture %}

<div class="notice--info">{{ notice--info | markdownify }}</div>

### Join a transaction

Joining a transaction is particularly useful in a stateful application where a transaction spans multiple client requests. In such a scenario, the application can start a transaction during the first client request. Then, in subsequent client requests, the application can join the ongoing transaction by using the `join()` method.

You can join an ongoing transaction that has already begun by specifying the transaction ID as follows:

```java
// Join a transaction.
DistributedTransaction transaction = transactionManager.join("<TRANSACTION_ID>");
```

{% capture notice--info %}
**Note**

To get the transaction ID with `getId()`, you can specify the following:

```java
tx.getId();
```
{% endcapture %}

<div class="notice--info">{{ notice--info | markdownify }}</div>

### Resume a transaction

Resuming a transaction is particularly useful in a stateful application where a transaction spans multiple client requests. In such a scenario, the application can start a transaction during the first client request. Then, in subsequent client requests, the application can resume the ongoing transaction by using the `resume()` method.

You can resume an ongoing transaction that you have already begun by specifying a transaction ID as follows:

```java
// Resume a transaction.
DistributedTransaction transaction = transactionManager.resume("<TRANSACTION_ID>");
```

{% capture notice--info %}
**Note**

To get the transaction ID with `getId()`, you can specify the following:

```java
tx.getId();
```
{% endcapture %}

<div class="notice--info">{{ notice--info | markdownify }}</div>

### Implement CRUD operations

The following sections describe key construction and CRUD operations.

{% capture notice--info %}
**Note**

Although all the builders of the CRUD operations can specify consistency by using the `consistency()` methods, those methods are ignored. Instead, the `LINEARIZABLE` consistency level is always used in transactions.
{% endcapture %}

<div class="notice--info">{{ notice--info | markdownify }}</div>

#### Key construction

Most CRUD operations need to specify `Key` objects (partition-key, clustering-key, etc.). So, before moving on to CRUD operations, the following explains how to construct a `Key` object.

For a single column key, you can use `Key.of<TYPE_NAME>()` methods to construct the key as follows:

```java
// For a key that consists of a single column of INT.
Key key1 = Key.ofInt("col1", 1);

// For a key that consists of a single column of BIGINT.
Key key2 = Key.ofBigInt("col1", 100L);

// For a key that consists of a single column of DOUBLE.
Key key3 = Key.ofDouble("col1", 1.3d);

// For a key that consists of a single column of TEXT.
Key key4 = Key.ofText("col1", "value");
```

For a key that consists of two to five columns, you can use the `Key.of()` method to construct the key as follows. Similar to `ImmutableMap.of()` in Guava, you need to specify column names and values in turns:

```java
// For a key that consists of two to five columns.
Key key1 = Key.of("col1", 1, "col2", 100L);
Key key2 = Key.of("col1", 1, "col2", 100L, "col3", 1.3d);
Key key3 = Key.of("col1", 1, "col2", 100L, "col3", 1.3d, "col4", "value");
Key key4 = Key.of("col1", 1, "col2", 100L, "col3", 1.3d, "col4", "value", "col5", false);
```

For a key that consists of more than five columns, we can use the builder to construct the key as follows:

```java
// For a key that consists of more than five columns.
Key key = Key.newBuilder()
    .addInt("col1", 1)
    .addBigInt("col2", 100L)
    .addDouble("col3", 1.3d)
    .addText("col4", "value")
    .addBoolean("col5", false)
    .addInt("col6", 100)
    .build();
```

#### `Get` operation

`Get` is an operation to retrieve a single record specified by a primary key.

You need to create a `Get` object first, and then you can execute the object by using the `transaction.get()` method as follows:

```java
// Create a `Get` operation.
Key partitionKey = Key.ofInt("c1", 10);
Key clusteringKey = Key.of("c2", "aaa", "c3", 100L);

Get get =
    Get.newBuilder()
        .namespace("ns")
        .table("tbl")
        .partitionKey(partitionKey)
        .clusteringKey(clusteringKey)
        .projections("c1", "c2", "c3", "c4")
        .build();

// Execute the `Get` operation.
Optional<Result> result = transaction.get(get);
```

You can also specify projections to choose which columns are returned.

##### Handle `Result` objects

The `Get` operation and `Scan` operation return `Result` objects. The following shows how to handle `Result` objects.

You can get a column value of a result by using `get<TYPE_NAME>("<COLUMN_NAME>")` methods as follows:

```java
// Get the BOOLEAN value of a column.
boolean booleanValue = result.getBoolean("<COLUMN_NAME>");

// Get the INT value of a column.
int intValue = result.getInt("<COLUMN_NAME>");

// Get the BIGINT value of a column.
long bigIntValue = result.getBigInt("<COLUMN_NAME>");

// Get the FLOAT value of a column.
float floatValue = result.getFloat("<COLUMN_NAME>");

// Get the DOUBLE value of a column.
double doubleValue = result.getDouble("<COLUMN_NAME>");

// Get the TEXT value of a column.
String textValue = result.getText("<COLUMN_NAME>");

// Get the BLOB value of a column as a `ByteBuffer`.
ByteBuffer blobValue = result.getBlob("<COLUMN_NAME>");

// Get the BLOB value of a column as a `byte` array.
byte[] blobValueAsBytes = result.getBlobAsBytes("<COLUMN_NAME>");
```

And if you need to check if a value of a column is null, you can use the `isNull("<COLUMN_NAME>")` method.

``` java
// Check if a value of a column is null.
boolean isNull = result.isNull("<COLUMN_NAME>");
```

For more details, see the `Result` page in the [Javadoc](https://javadoc.io/doc/com.scalar-labs/scalardb/latest/index.html) of the version of ScalarDB that you're using.

##### Execute `Get` by using a secondary index

You can execute a `Get` operation by using a secondary index.

Instead of specifying a partition key, you can specify an index key (indexed column) to use a secondary index as follows:

```java
// Create a `Get` operation by using a secondary index.
Key indexKey = Key.ofFloat("c4", 1.23F);

Get get =
    Get.newBuilder()
        .namespace("ns")
        .table("tbl")
        .indexKey(indexKey)
        .projections("c1", "c2", "c3", "c4")
        .build();

// Execute the `Get` operation.
Optional<Result> result = transaction.get(get);
```

{% capture notice--info %}
**Note**

If the result has more than one record, `transaction.get()` will throw an exception. If you want to handle multiple results, see [Execute `Scan` by using a secondary index](#execute-scan-by-using-a-secondary-index).

{% endcapture %}

<div class="notice--info">{{ notice--info | markdownify }}</div>

#### `Scan` operation

`Scan` is an operation to retrieve multiple records within a partition. You can specify clustering-key boundaries and orderings for clustering-key columns in `Scan` operations.

You need to create a `Scan` object first, and then you can execute the object by using the `transaction.scan()` method as follows:

```java
// Create a `Scan` operation.
Key partitionKey = Key.ofInt("c1", 10);
Key startClusteringKey = Key.of("c2", "aaa", "c3", 100L);
Key endClusteringKey = Key.of("c2", "aaa", "c3", 300L);

Scan scan =
    Scan.newBuilder()
        .namespace("ns")
        .table("tbl")
        .partitionKey(partitionKey)
        .start(startClusteringKey)
        .end(endClusteringKey)
        .projections("c1", "c2", "c3", "c4")
        .orderings(Scan.Ordering.desc("c2"), Scan.Ordering.asc("c3"))
        .limit(10)
        .build();

// Execute the `Scan` operation.
List<Result> results = transaction.scan(scan);
```

You can omit the clustering-key boundaries or specify either a `start` boundary or an `end` boundary. If you don't specify `orderings`, you will get results ordered by the clustering order that you defined when creating the table.

In addition, you can specify `projections` to choose which columns are returned and use `limit` to specify the number of records to return in `Scan` operations.

##### Execute `Scan` by using a secondary index

You can execute a `Scan` operation by using a secondary index.

Instead of specifying a partition key, you can specify an index key (indexed column) to use a secondary index as follows:

```java
// Create a `Scan` operation by using a secondary index.
Key indexKey = Key.ofFloat("c4", 1.23F);

Scan scan =
    Scan.newBuilder()
        .namespace("ns")
        .table("tbl")
        .indexKey(indexKey)
        .projections("c1", "c2", "c3", "c4")
        .limit(10)
        .build();

// Execute the `Scan` operation.
List<Result> results = transaction.scan(scan);
```

{% capture notice--info %}
**Note**

You can't specify clustering-key boundaries and orderings in `Scan` by using a secondary index.
{% endcapture %}

<div class="notice--info">{{ notice--info | markdownify }}</div>

##### Execute cross-partition `Scan` without specifying a partition key to retrieve all the records of a table

You can execute a `Scan` operation across all partitions, which we call *cross-partition scan*, without specifying a partition key by enabling the following configuration in the ScalarDB properties file.

```properties
scalar.db.cross_partition_scan.enabled=true
```

{% capture notice--warning %}
**Attention**

For non-JDBC databases, we do not recommend enabling cross-partition scan with the `SERIALIAZABLE` isolation level because transactions could be executed at a lower isolation level (that is, `SNAPSHOT`). When using non-JDBC databases, use cross-partition scan at your own risk only if consistency does not matter for your transactions.
{% endcapture %}

<div class="notice--warning">{{ notice--warning | markdownify }}</div>

Instead of calling the `partitionKey()` method in the builder, you can call the `all()` method to scan a table without specifying a partition key as follows:

```java
// Create a `Scan` operation without specifying a partition key.
Scan scan =
    Scan.newBuilder()
        .namespace("ns")
        .table("tbl")
        .all()
        .projections("c1", "c2", "c3", "c4")
        .limit(10)
        .build();

// Execute the `Scan` operation.
List<Result> results = transaction.scan(scan);
```

{% capture notice--info %}
**Note**

You can't specify any filtering conditions and orderings in cross-partition `Scan` except for when using JDBC databases. For details on how to use cross-partition `Scan` with filtering or ordering for JDBC databases, see [Execute cross-partition `Scan` with filtering and ordering](#execute-cross-partition-scan-with-filtering-and-ordering).
{% endcapture %}

<div class="notice--info">{{ notice--info | markdownify }}</div>

##### Execute cross-partition `Scan` with filtering and ordering

By enabling the cross-partition scan option with filtering and ordering for JDBC databases as follows, you can execute a cross-partition `Scan` operation with flexible conditions and orderings:

```properties
scalar.db.cross_partition_scan.enabled=true
scalar.db.cross_partition_scan.filtering.enabled=true
scalar.db.cross_partition_scan.ordering.enabled=true
```

You can call the `where()` and `ordering()` methods after calling the `all()` method to specify arbitrary conditions and orderings as follows:

```java
// Create a `Scan` operation with arbitrary conditions and orderings.
Scan scan =
    Scan.newBuilder()
        .namespace("ns")
        .table("tbl")
        .all()
        .where(ConditionBuilder.column("c1").isNotEqualToInt(10))
        .projections("c1", "c2", "c3", "c4")
        .orderings(Scan.Ordering.desc("c3"), Scan.Ordering.asc("c4"))
        .limit(10)
        .build();

// Execute the `Scan` operation.
List<Result> results = transaction.scan(scan);
```

As an argument of the `where()` method, you can specify a condition, an and-wise condition set, or an or-wise condition set. After calling the `where()` method, you can add more conditions or condition sets by using the `and()` method or `or()` method as follows:

```java
// Create a `Scan` operation with condition sets.
Scan scan =
    Scan.newBuilder()
        .namespace("ns")
        .table("tbl")
        .all()
        .where(
            ConditionSetBuilder.condition(ConditionBuilder.column("c1").isLessThanInt(10))
                .or(ConditionBuilder.column("c1").isGreaterThanInt(20))
                .build())
        .and(
            ConditionSetBuilder.condition(ConditionBuilder.column("c2").isLikeText("a%"))
                .or(ConditionBuilder.column("c2").isLikeText("b%"))
                .build())
        .limit(10)
        .build();
```

{% capture notice--info %}
**Note**

In the `where()` condition method chain, the conditions must be an and-wise junction of `ConditionalExpression` or `OrConditionSet` (known as conjunctive normal form) like the above example or an or-wise junction of `ConditionalExpression` or `AndConditionSet` (known as disjunctive normal form).
{% endcapture %}

<div class="notice--info">{{ notice--info | markdownify }}</div>

For more details about available conditions and condition sets, see the `ConditionBuilder` and `ConditionSetBuilder` page in the [Javadoc](https://javadoc.io/doc/com.scalar-labs/scalardb/latest/index.html) of the version of ScalarDB that you're using.

#### `Put` operation

`Put` is an operation to put a record specified by a primary key. The operation behaves as an upsert operation for a record, in which the operation updates the record if the record exists or inserts the record if the record does not exist.

You need to create a `Put` object first, and then you can execute the object by using the `transaction.put()` method as follows:

```java
// Create a `Put` operation.
Key partitionKey = Key.ofInt("c1", 10);
Key clusteringKey = Key.of("c2", "aaa", "c3", 100L);

Put put =
    Put.newBuilder()
        .namespace("ns")
        .table("tbl")
        .partitionKey(partitionKey)
        .clusteringKey(clusteringKey)
        .floatValue("c4", 1.23F)
        .doubleValue("c5", 4.56)
        .build();

// Execute the `Put` operation.
transaction.put(put);
```

You can also put a record with `null` values as follows:

```java
Put put =
    Put.newBuilder()
        .namespace("ns")
        .table("tbl")
        .partitionKey(partitionKey)
        .clusteringKey(clusteringKey)
        .floatValue("c4", null)
        .doubleValue("c5", null)
        .build();
```

##### Disable implicit pre-read for `Put` operations

In Consensus Commit, an application must read a record before mutating the record with `Put` and `Delete` operations to obtain the latest states of the record if the record exists. If an application does not read the record explicitly in a transaction, ScalarDB will read the record on behalf of the application before committing the transaction. We call this feature *implicit pre-read*.

If you are certain that a record you are trying to mutate does not exist, you can disable implicit pre-read for the `Put` operation for better performance. For example, if you load initial data, you can and should disable implicit pre-read. A `Put` operation without implicit pre-read is faster than a regular `Put` operation because the operation skips an unnecessary read. However, if the record exists, the operation will fail due to a conflict. This occurs because ScalarDB assumes that another transaction wrote the record.

You can disable implicit pre-read for a `Put` operation by specifying `disableImplicitPreRead()` in the `Put` operation builder as follows:

```java
Put put =
    Put.newBuilder()
        .namespace("ns")
        .table("tbl")
        .partitionKey(partitionKey)
        .clusteringKey(clusteringKey)
        .floatValue("c4", 1.23F)
        .doubleValue("c5", 4.56)
        .disableImplicitPreRead()
        .build();
```

#### `Delete` operation

`Delete` is an operation to delete a record specified by a primary key.

You need to create a `Delete` object first, and then you can execute the object by using the `transaction.delete()` method as follows:

```java
// Create a `Delete` operation.
Key partitionKey = Key.ofInt("c1", 10);
Key clusteringKey = Key.of("c2", "aaa", "c3", 100L);

Delete delete =
    Delete.newBuilder()
        .namespace("ns")
        .table("tbl")
        .partitionKey(partitionKey)
        .clusteringKey(clusteringKey)
        .build();

// Execute the `Delete` operation.
transaction.delete(delete);
```

#### `Put` and `Delete` with a condition

You can write arbitrary conditions (for example, a bank account balance must be equal to or more than zero) that you require a transaction to meet before being committed by implementing logic that checks the conditions in the transaction. Alternatively, you can write simple conditions in a mutation operation, such as `Put` and `Delete`.

When a `Put` or `Delete` operation includes a condition, the operation is executed only if the specified condition is met. If the condition is not met when the operation is executed, an exception called `UnsatisfiedConditionException` will be thrown.

##### Conditions for `Put`

You can specify a condition in a `Put` operation as follows:

```java
// Build a condition.
MutationCondition condition =
    ConditionBuilder.putIf(ConditionBuilder.column("c4").isEqualToFloat(0.0F))
        .and(ConditionBuilder.column("c5").isEqualToDouble(0.0))
        .build();

Put put =
    Put.newBuilder()
        .namespace("ns")
        .table("tbl")
        .partitionKey(partitionKey)
        .clusteringKey(clusteringKey)
        .floatValue("c4", 1.23F)
        .doubleValue("c5", 4.56)
        .condition(condition) // condition
        .build();

// Execute the `Put` operation.
transaction.put(put);
```

In addition to using the `putIf` condition, you can specify the `putIfExists` and `putIfNotExists` conditions as follows:

```java
// Build a `putIfExists` condition.
MutationCondition putIfExistsCondition = ConditionBuilder.putIfExists();

// Build a `putIfNotExists` condition.
MutationCondition putIfNotExistsCondition = ConditionBuilder.putIfNotExists();
```

##### Conditions for `Delete`

You can specify a condition in a `Delete` operation as follows:

```java
// Build a condition.
MutationCondition condition =
    ConditionBuilder.deleteIf(ConditionBuilder.column("c4").isEqualToFloat(0.0F))
        .and(ConditionBuilder.column("c5").isEqualToDouble(0.0))
        .build();

Delete delete =
    Delete.newBuilder()
        .namespace("ns")
        .table("tbl")
        .partitionKey(partitionKey)
        .clusteringKey(clusteringKey)
        .condition(condition) // condition
        .build();

// Execute the `Delete` operation.
transaction.delete(delete);
```

In addition to using the `deleteIf` condition, you can specify the `deleteIfExists` condition as follows:

```java
// Build a `deleteIfExists` condition.
MutationCondition deleteIfExistsCondition = ConditionBuilder.deleteIfExists();
```

#### Mutate operation

Mutate is an operation to execute multiple mutations (`Put` and `Delete` operations).

You need to create mutation objects first, and then you can execute the objects by using the `transaction.mutate()` method as follows:

```java
// Create `Put` and `Delete` operations.
Key partitionKey = Key.ofInt("c1", 10);

Key clusteringKeyForPut = Key.of("c2", "aaa", "c3", 100L);

Put put =
    Put.newBuilder()
        .namespace("ns")
        .table("tbl")
        .partitionKey(partitionKey)
        .clusteringKey(clusteringKeyForPut)
        .floatValue("c4", 1.23F)
        .doubleValue("c5", 4.56)
        .build();

Key clusteringKeyForDelete = Key.of("c2", "bbb", "c3", 200L);

Delete delete =
    Delete.newBuilder()
        .namespace("ns")
        .table("tbl")
        .partitionKey(partitionKey)
        .clusteringKey(clusteringKeyForDelete)
        .build();

// Execute the operations.
transaction.mutate(Arrays.asList(put, delete));
```

#### Default namespace for CRUD operations

A default namespace for all CRUD operations can be set by using a property in the ScalarDB configuration.

```properties
scalar.db.default_namespace_name=<NAMESPACE_NAME>
```

Any operation that does not specify a namespace will use the default namespace set in the configuration.

```java
// This operation will target the default namespace.
Scan scanUsingDefaultNamespace =
    Scan.newBuilder()
        .table("tbl")
        .all()
        .build();
// This operation will target the "ns" namespace.
Scan scanUsingSpecifiedNamespace =
    Scan.newBuilder()
        .namespace("ns")
        .table("tbl")
        .all()
        .build();
```

### Commit a transaction

After executing CRUD operations, you need to commit a transaction to finish it.

You can commit a transaction as follows:

```java
// Commit a transaction.
transaction.commit();
```

### Roll back or abort a transaction

If an error occurs when executing a transaction, you can roll back or abort the transaction.

You can roll back a transaction as follows:

```java
// Roll back a transaction.
transaction.rollback();
```

Or, you can abort a transaction as follows:

```java
// Abort a transaction.
transaction.abort();
```

For details about how to handle exceptions in ScalarDB, see [How to handle exceptions](#how-to-handle-exceptions).

## How to handle exceptions

When executing a transaction, you will also need to handle exceptions properly.

{% capture notice--warning %}
**Attention**

If you don't handle exceptions properly, you may face anomalies or data inconsistency.
{% endcapture %}

<div class="notice--warning">{{ notice--warning | markdownify }}</div>

The following sample code shows how to handle exceptions:

```java
public class Sample {
  public static void main(String[] args) throws Exception {
    TransactionFactory factory = TransactionFactory.create("<CONFIGURATION_FILE_PATH>");
    DistributedTransactionManager transactionManager = factory.getTransactionManager();

    int retryCount = 0;
    TransactionException lastException = null;

    while (true) {
      if (retryCount++ > 0) {
        // Retry the transaction three times maximum.
        if (retryCount >= 3) {
          // Throw the last exception if the number of retries exceeds the maximum.
          throw lastException;
        }

        // Sleep 100 milliseconds before retrying the transaction.
        TimeUnit.MILLISECONDS.sleep(100);
      }

      DistributedTransaction transaction = null;
      try {
        // Begin a transaction.
        transaction = transactionManager.begin();

        // Execute CRUD operations in the transaction.
        Optional<Result> result = transaction.get(...);
        List<Result> results = transaction.scan(...);
        transaction.put(...);
        transaction.delete(...);

        // Commit the transaction.
        transaction.commit();
      } catch (UnsatisfiedConditionException e) {
        // You need to handle `UnsatisfiedConditionException` only if a mutation operation specifies a condition.
        // This exception indicates the condition for the mutation operation is not met.

        try {
          transaction.rollback();
        } catch (RollbackException ex) {
          // Rolling back the transaction failed. Since the transaction should eventually recover, 
          // you don't need to do anything further. You can simply log the occurrence here.
        }

        // You can handle the exception here, according to your application requirements.

        return;
      } catch (UnknownTransactionStatusException e) {
        // If you catch `UnknownTransactionStatusException` when committing the transaction, 
        // it indicates that the status of the transaction, whether it was successful or not, is unknown.
        // In such a case, you need to check if the transaction is committed successfully or not and 
        // retry the transaction if it failed. How to identify a transaction status is delegated to users.
        return;
      } catch (TransactionException e) {
        // For other exceptions, you can try retrying the transaction.

        // For `CrudConflictException`, `CommitConflictException`, and `TransactionNotFoundException`,
        // you can basically retry the transaction. However, for the other exceptions, the transaction
        // will still fail if the cause of the exception is non-transient. In such a case, you will 
        // exhaust the number of retries and throw the last exception.

        if (transaction != null) {
          try {
            transaction.rollback();
          } catch (RollbackException ex) {
            // Rolling back the transaction failed. The transaction should eventually recover,
            // so you don't need to do anything further. You can simply log the occurrence here.
          }
        }

        lastException = e;
      }
    }
  }
}
```

### `TransactionException` and `TransactionNotFoundException`

The `begin()` API could throw `TransactionException` or `TransactionNotFoundException`:

- If you catch `TransactionException`, this exception indicates that the transaction has failed to begin due to transient or non-transient faults. You can try retrying the transaction, but you may not be able to begin the transaction due to non-transient faults.
- If you catch `TransactionNotFoundException`, this exception indicates that the transaction has failed to begin due to transient faults. In this case, you can retry the transaction.

The `join()` API could also throw `TransactionNotFoundException`. You can handle this exception in the same way that you handle the exceptions for the `begin()` API.

### `CrudException` and `CrudConflictException`

The APIs for CRUD operations (`get()`, `scan()`, `put()`, `delete()`, and `mutate()`) could throw `CrudException` or `CrudConflictException`:

- If you catch `CrudException`, this exception indicates that the transaction CRUD operation has failed due to transient or non-transient faults. You can try retrying the transaction from the beginning, but the transaction may still fail if the cause is non-transient.
- If you catch `CrudConflictException`, this exception indicates that the transaction CRUD operation has failed due to transient faults (for example, a conflict error). In this case, you can retry the transaction from the beginning.

### `UnsatisfiedConditionException`

The APIs for mutation operations (`put()`, `delete()`, and `mutate()`) could also throw `UnsatisfiedConditionException`.

If you catch `UnsatisfiedConditionException`, this exception indicates that the condition for the mutation operation is not met. You can handle this exception according to your application requirements.

### `CommitException`, `CommitConflictException`, and `UnknownTransactionStatusException`

The `commit()` API could throw `CommitException`, `CommitConflictException`, or `UnknownTransactionStatusException`:

- If you catch `CommitException`, this exception indicates that committing the transaction fails due to transient or non-transient faults. You can try retrying the transaction from the beginning, but the transaction may still fail if the cause is non-transient.
- If you catch `CommitConflictException`, this exception indicates that committing the transaction has failed due to transient faults (for example, a conflict error). In this case, you can retry the transaction from the beginning.
- If you catch `UnknownTransactionStatusException`, this exception indicates that the status of the transaction, whether it was successful or not, is unknown. In this case, you need to check if the transaction is committed successfully and retry the transaction if it has failed.

How to identify a transaction status is delegated to users. You may want to create a transaction status table and update it transactionally with other application data so that you can get the status of a transaction from the status table.

### Notes about some exceptions

Although not illustrated in the sample code, the `resume()` API could also throw `TransactionNotFoundException`. This exception indicates that the transaction associated with the specified ID was not found and/or the transaction might have expired. In either case, you can retry the transaction from the beginning since the cause of this exception is basically transient.

In the sample code, for `UnknownTransactionStatusException`, the transaction is not retried because the application must check if the transaction was successful to avoid potential duplicate operations. For other exceptions, the transaction is retried because the cause of the exception is transient or non-transient. If the cause of the exception is transient, the transaction may succeed if you retry it. However, if the cause of the exception is non-transient, the transaction will still fail even if you retry it. In such a case, you will exhaust the number of retries.

{% capture notice--info %}
**Note**

In the sample code, the transaction is retried three times maximum and sleeps for 100 milliseconds before it is retried. But you can choose a retry policy, such as exponential backoff, according to your application requirements.
{% endcapture %}

<div class="notice--info">{{ notice--info | markdownify }}</div>

## Investigating Consensus Commit transaction manager errors

To investigate errors when using the Consensus Commit transaction manager, you can enable a configuration that will return table metadata augmented with transaction metadata columns, which can be helpful when investigating transaction-related issues. This configuration, which is only available when troubleshooting the Consensus Commit transaction manager, enables you to see transaction metadata column details for a given table by using the `DistributedTransactionAdmin.getTableMetadata()` method.

By adding the following configuration, `Get` and `Scan` operations results will contain [transaction metadata](schema-loader.md#internal-metadata-for-consensus-commit):

```properties
# By default, this configuration is set to `false`.
scalar.db.consensus_commit.include_metadata.enabled=true
```<|MERGE_RESOLUTION|>--- conflicted
+++ resolved
@@ -250,16 +250,6 @@
 TableMetadata tableMetadata = admin.getTableMetadata("ns", "tbl");
 ```
 
-<<<<<<< HEAD
-### Upgrade the environment to support the latest ScalarDB API
-
-You can upgrade the ScalarDB environment to support the latest version of the ScalarDB API. Typically, as indicated in the release notes, you will need to run this method after updating the ScalarDB version that your application environment uses.
-
-```java
-// Upgrade the ScalarDB environment.
-Map<String, String> options = ...;
-admin.upgrade(options);
-=======
 ### Repair a namespace
 
 If a namespace is in an unknown state, such as the namespace exists in the underlying storage but not its ScalarDB metadata or vice versa, this method will re-create the namespace and its metadata if necessary.
@@ -286,7 +276,16 @@
         .build();
 Map<String, String> options = ...;
 admin.repairTable("ns", "tbl", tableMetadata, options);
->>>>>>> 980a0e26
+```
+
+### Upgrade the environment to support the latest ScalarDB API
+
+You can upgrade the ScalarDB environment to support the latest version of the ScalarDB API. Typically, as indicated in the release notes, you will need to run this method after updating the ScalarDB version that your application environment uses.
+
+```java
+// Upgrade the ScalarDB environment.
+Map<String, String> options = ...;
+admin.upgrade(options);
 ```
 
 ### Specify operations for the Coordinator table
