--- conflicted
+++ resolved
@@ -54,11 +54,7 @@
 As of writing this, Scalar DB supports only Cassandra storage as a storage implementation. More correctly, it supports Cassandra java-driver API. Thus Cassandra java-driver compatible storage systems, such as ScyllaDB and Azure Cosmos DB, can potentially also be used. The storage abstraction assumes the following features/properties, which most recent distributed storages have:
 - Atomic CRUD operations (each single-record operation needs to be atomic)
 - Sequential consistency support
-<<<<<<< HEAD
-- Atomic/Linearizable conditional mutation (CUD)
-=======
-- Atomic/Linearlizable conditional mutation (Create/Update/Delete)
->>>>>>> 836d5240
+- Atomic/Linearizable conditional mutation (Create/Update/Delete)
 - Ability to include user-defined meta-data for each record
 
 Please see the javadoc for more details and usage.
@@ -74,11 +70,7 @@
 ## Future Work
 
 * Support Hbase for another storage implementation for more performance.
-<<<<<<< HEAD
-* Utilize deterministic nature of Scalar DL (ledger middleware used for storing ledger information with Scalar DB) to avoid heavy-weight global consensus for linearizability and serializability.
-=======
-* Utilize deterministic nature of [Scalar DL](https://github.com/scalar-labs/scalardl) (ledger middleware used for storing ledger information with Scalar DB) to avoid heavy-weight global consensus for linearizability and serializablity.
->>>>>>> 836d5240
+* Utilize deterministic nature of [Scalar DL](https://github.com/scalar-labs/scalardl) (ledger middleware used for storing ledger information with Scalar DB) to avoid heavy-weight global consensus for linearizability and serializability.
 
 ## References
 
