--- conflicted
+++ resolved
@@ -64,17 +64,13 @@
 ```
 $ java -jar scalar-schema-standalone-<version>.jar --dynamo -u <AWS_ACCESS_KEY_ID> -p <AWS_ACCESS_SECRET_KEY> --region <REGION> -f emoney-storage.json
 ```
-<<<<<<< HEAD
+  - `<REGION>` should be a string to specify an AWS region like `ap-northeast-1`.
 
 For JDBC databases
 ```
 $ java -jar scalar-schema-standalone-<version>.jar --jdbc -j <JDBC_URL> -u <USERNAME> -p <PASSWORD> -f emoney-storage.json
 ```
-
-=======
-  - `<REGION>` should be a string to specify an AWS region like `ap-northeast-1`.
   
->>>>>>> d1c2080d
 ## Store & retrieve data with storage service
 
 [`ElectronicMoneyWithStorage.java`](./getting-started/src/main/java/sample/ElectronicMoneyWithStorage.java)
