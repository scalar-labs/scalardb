package main

import (
	"fmt"
	"os"
	"os/exec"
	"path/filepath"

	"github.com/alecthomas/kingpin"
)

func main() {
	var database = kingpin.Flag("database", "select the database. Only 'cassandra' is supported for now.").Default("cassandra").String()
	var host = kingpin.Flag("host", "specify the host to connect.").Default("localhost").String()
	var inputFile = kingpin.Arg("input_file", "path to the input schema file").Required().String()
	kingpin.Parse()

	if *database == "cassandra" {
		outputFile := "./generated.cql"
		ex, err := os.Executable()
		if err != nil {
			panic(err)
		}
		output, err := exec.Command(filepath.Dir(ex)+"/generator", "--database", *database, *inputFile, outputFile).CombinedOutput()
		if err != nil {
			fmt.Printf("schema generation failed: %s\n", output)
			os.Exit(1)
		}
		fmt.Printf("%s", output)
		output, err = exec.Command("cqlsh", "-f", outputFile, *host).CombinedOutput()
		if err != nil {
<<<<<<< HEAD
			fmt.Printf("schema loading failed: %s\n", output)
=======
			fmt.Printf("schema loading failed: %s", output)
>>>>>>> 7956eff4
			os.Exit(1)
		}
	} else {
		fmt.Printf("schemaloader is not supported for %s. Only 'cassandra' is supported for now.", *database)
		os.Exit(1)
	}
	fmt.Printf("The schema is loaded to %s sucessfully.\n", *database)
}<|MERGE_RESOLUTION|>--- conflicted
+++ resolved
@@ -29,11 +29,7 @@
 		fmt.Printf("%s", output)
 		output, err = exec.Command("cqlsh", "-f", outputFile, *host).CombinedOutput()
 		if err != nil {
-<<<<<<< HEAD
 			fmt.Printf("schema loading failed: %s\n", output)
-=======
-			fmt.Printf("schema loading failed: %s", output)
->>>>>>> 7956eff4
 			os.Exit(1)
 		}
 	} else {
